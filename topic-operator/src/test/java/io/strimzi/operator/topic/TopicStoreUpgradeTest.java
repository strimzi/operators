/*
 * Copyright Strimzi authors.
 * License: Apache License 2.0 (see the file LICENSE or http://apache.org/licenses/LICENSE-2.0.html).
 */
package io.strimzi.operator.topic;

import io.apicurio.registry.utils.ConcurrentUtil;
import io.strimzi.operator.topic.zk.Zk;
import io.vertx.core.Future;
import io.vertx.core.Vertx;
import io.vertx.junit5.VertxExtension;
import io.vertx.junit5.VertxTestContext;
import org.I0Itec.zkclient.ZkClient;
import org.apache.kafka.clients.CommonClientConfigs;
import org.apache.kafka.streams.StreamsConfig;
import org.apache.kafka.streams.integration.utils.EmbeddedKafkaCluster;
import org.apache.zookeeper.CreateMode;
import org.junit.jupiter.api.AfterAll;
import org.junit.jupiter.api.Assertions;
import org.junit.jupiter.api.BeforeAll;
import org.junit.jupiter.api.Test;
import org.junit.jupiter.api.extension.ExtendWith;

import java.util.HashMap;
import java.util.Map;
import java.util.Properties;
import java.util.concurrent.CompletableFuture;
import java.util.concurrent.ThreadLocalRandom;

@ExtendWith(VertxExtension.class)
public class TopicStoreUpgradeTest {
    private static final Map<String, String> MANDATORY_CONFIG;
    private static EmbeddedKafkaCluster cluster;

    static {
        MANDATORY_CONFIG = new HashMap<>();
        MANDATORY_CONFIG.put(Config.NAMESPACE.key, "default");
        MANDATORY_CONFIG.put(Config.TC_TOPICS_PATH, "/strimzi/topics");
        MANDATORY_CONFIG.put(Config.TC_STALE_RESULT_TIMEOUT_MS, "5000"); //5sec
    }

    private static Vertx vertx;

    private static <T> T result(Future<T> future) throws Throwable {
        future = future.onComplete(ar -> {
            if (ar.cause() != null) {
                System.err.println("Error in future: " + ar.cause());
            }
        });
        if (future.failed()) {
            throw future.cause();
        } else {
            return future.result();
        }
    }

    @Test
    public void testUpgrade(VertxTestContext context) throws Throwable {
        String zkConnectionString = MANDATORY_CONFIG.get(Config.ZOOKEEPER_CONNECT.key);

        CompletableFuture<Void> flag = new CompletableFuture<>();
        Zk.create(vertx, zkConnectionString, 60_000, 10_000, ar -> {
            try {
                if (ar.failed()) {
                    flag.completeExceptionally(ar.cause());
                } else {
                    Zk zk = ar.result();
                    doTestUpgrade(zk);
                }
            } catch (Throwable t) {
                flag.completeExceptionally(t);
            } finally {
                flag.complete(null);
            }
        });
        flag.join();

        Zk zk = Zk.createSync(vertx, zkConnectionString, 60_000, 10_000);
        try {
            doTestUpgrade(zk);
        } finally {
            zk.disconnect(ar -> context.completeNow());
        }
    }

    private void doTestUpgrade(Zk zk) throws Throwable {
        Config config = new Config(MANDATORY_CONFIG);

        String topicsPath = config.get(Config.TOPICS_PATH);
        TopicStore zkTS = new ZkTopicStore(zk, topicsPath);
        String tn1 = "Topic1" + ThreadLocalRandom.current().nextInt(Integer.MAX_VALUE);
        Topic t1 = new Topic.Builder(tn1, 1).build();
        result(zkTS.create(t1));
        String tn2 = "Topic2" + ThreadLocalRandom.current().nextInt(Integer.MAX_VALUE);
        Topic t2 = new Topic.Builder(tn2, 1).build();
        result(zkTS.create(t2));

        Properties kafkaProperties = new Properties();
        kafkaProperties.put(CommonClientConfigs.BOOTSTRAP_SERVERS_CONFIG, config.get(Config.KAFKA_BOOTSTRAP_SERVERS));
        kafkaProperties.put(StreamsConfig.APPLICATION_ID_CONFIG, config.get(Config.APPLICATION_ID));
        kafkaProperties.put(StreamsConfig.APPLICATION_SERVER_CONFIG, config.get(Config.APPLICATION_SERVER));

        ConcurrentUtil.result(Zk2KafkaStreams.upgrade(zk, config, kafkaProperties, true));

        KafkaStreamsTopicStoreService service = new KafkaStreamsTopicStoreService();
        try {
            TopicStore kTS = ConcurrentUtil.result(service.start(config, kafkaProperties));

            Topic topic1 = result(kTS.read(new TopicName(tn1)));
            Assertions.assertNotNull(topic1);
            Topic topic2 = result(kTS.read(new TopicName(tn2)));
            Assertions.assertNotNull(topic2);
        } finally {
            service.stop();
        }
    }

    @BeforeAll
    public static void before() throws Exception {
        vertx = Vertx.vertx();

<<<<<<< HEAD
        EmbeddedKafkaCluster cluster = new EmbeddedKafkaCluster(1);
=======
        cluster = new EmbeddedKafkaCluster(1);
>>>>>>> 72ad6b15
        cluster.start();

        MANDATORY_CONFIG.put(Config.KAFKA_BOOTSTRAP_SERVERS.key, cluster.bootstrapServers());
        MANDATORY_CONFIG.put(Config.ZOOKEEPER_CONNECT.key, cluster.zKConnectString());

        ZkClient zkc = new ZkClient(cluster.zKConnectString());
        try {
            zkc.create("/strimzi", null, CreateMode.PERSISTENT);
            zkc.create("/strimzi/topics", null, CreateMode.PERSISTENT);
        } finally {
            zkc.close();
        }
    }

    @AfterAll
    public static void after() {
        vertx.close();
    }
}<|MERGE_RESOLUTION|>--- conflicted
+++ resolved
@@ -119,11 +119,7 @@
     public static void before() throws Exception {
         vertx = Vertx.vertx();
 
-<<<<<<< HEAD
         EmbeddedKafkaCluster cluster = new EmbeddedKafkaCluster(1);
-=======
-        cluster = new EmbeddedKafkaCluster(1);
->>>>>>> 72ad6b15
         cluster.start();
 
         MANDATORY_CONFIG.put(Config.KAFKA_BOOTSTRAP_SERVERS.key, cluster.bootstrapServers());
