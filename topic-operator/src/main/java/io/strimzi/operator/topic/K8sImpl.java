/*
 * Copyright Strimzi authors.
 * License: Apache License 2.0 (see the file LICENSE or http://apache.org/licenses/LICENSE-2.0.html).
 */
package io.strimzi.operator.topic;

import io.fabric8.kubernetes.api.model.DeletionPropagation;
import io.fabric8.kubernetes.api.model.Event;
import io.fabric8.kubernetes.client.KubernetesClient;
import io.fabric8.kubernetes.client.KubernetesClientException;
import io.fabric8.kubernetes.client.dsl.MixedOperation;
import io.fabric8.kubernetes.client.dsl.Resource;
import io.fabric8.kubernetes.client.dsl.base.CustomResourceDefinitionContext;
import io.strimzi.api.kafka.Crds;
import io.strimzi.api.kafka.KafkaTopicList;
import io.strimzi.api.kafka.model.DoneableKafkaTopic;
import io.strimzi.api.kafka.model.KafkaTopic;
import io.strimzi.operator.common.Util;
import io.strimzi.operator.common.operator.resource.CrdOperator;
import io.vertx.core.Future;
import io.vertx.core.Promise;
import io.vertx.core.Vertx;
import org.apache.logging.log4j.LogManager;
import org.apache.logging.log4j.Logger;

import java.util.List;

public class K8sImpl implements K8s {

    private final static Logger LOGGER = LogManager.getLogger(K8sImpl.class);

    private final Labels labels;
    private final String namespace;

    private final KubernetesClient client;
    private final CrdOperator<KubernetesClient, KafkaTopic, KafkaTopicList, DoneableKafkaTopic> crdOperator;

    private final Vertx vertx;

    public K8sImpl(Vertx vertx, KubernetesClient client, Labels labels, String namespace) {
        this.vertx = vertx;
        this.client = client;
        this.crdOperator = new CrdOperator<>(vertx, client, KafkaTopic.class, KafkaTopicList.class, DoneableKafkaTopic.class, Crds.kafkaTopic());
        this.labels = labels;
        this.namespace = namespace;
    }

    @Override
    public Future<KafkaTopic> createResource(KafkaTopic topicResource) {
        Promise<KafkaTopic> handler = Promise.promise();
        vertx.executeBlocking(future -> {
            try {
                KafkaTopic kafkaTopic = operation().inNamespace(namespace).create(topicResource);
                LOGGER.debug("KafkaTopic {} created with version {}->{}",
                        kafkaTopic.getMetadata().getName(),
                        topicResource.getMetadata() != null ? topicResource.getMetadata().getResourceVersion() : null,
                        kafkaTopic.getMetadata().getResourceVersion());
                future.complete(kafkaTopic);
            } catch (Exception e) {
                future.fail(e);
            }
        }, handler);
        return handler.future();
    }

    @Override
    public Future<KafkaTopic> updateResource(KafkaTopic topicResource) {
        Promise<KafkaTopic> handler = Promise.promise();
        vertx.executeBlocking(future -> {
            try {
                KafkaTopic kafkaTopic = operation().inNamespace(namespace).withName(topicResource.getMetadata().getName()).patch(topicResource);
                LOGGER.debug("KafkaTopic {} updated with version {}->{}",
                        kafkaTopic != null && kafkaTopic.getMetadata() != null ? kafkaTopic.getMetadata().getName() : null,
                        topicResource.getMetadata() != null ? topicResource.getMetadata().getResourceVersion() : null,
                        kafkaTopic != null && kafkaTopic.getMetadata() != null ? kafkaTopic.getMetadata().getResourceVersion() : null);
                future.complete(kafkaTopic);
            } catch (Exception e) {
                future.fail(e);
            }
        }, handler);
        return handler.future();
    }

    @Override
    public Future<KafkaTopic> updateResourceStatus(KafkaTopic topicResource) {
        return crdOperator.updateStatusAsync(topicResource);
    }

    @Override
    public Future<Void> deleteResource(ResourceName resourceName) {
        Promise<Void> handler = Promise.promise();
        vertx.executeBlocking(future -> {
            try {
                // Delete the resource by the topic name, because neither ZK nor Kafka know the resource name
                if (!Boolean.TRUE.equals(operation().inNamespace(namespace).withName(resourceName.toString()).withPropagationPolicy(DeletionPropagation.FOREGROUND).delete())) {
                    LOGGER.warn("KafkaTopic {} could not be deleted, since it doesn't seem to exist", resourceName.toString());
                    future.complete();
                } else {
                    Util.waitFor(vertx, "sync resource deletion " + resourceName, "deleted", 1000, Long.MAX_VALUE, () -> {
                        KafkaTopic kafkaTopic = operation().inNamespace(namespace).withName(resourceName.toString()).get();
                        boolean notExists = kafkaTopic == null;
                        LOGGER.debug("KafkaTopic {} deleted {}", resourceName.toString(), notExists);
                        return notExists;
                    }).onComplete(future);
                }
            } catch (Exception e) {
                future.fail(e);
            }
        }, handler);
        return handler.future();
    }

    private MixedOperation<KafkaTopic, KafkaTopicList, DoneableKafkaTopic, Resource<KafkaTopic, DoneableKafkaTopic>> operation() {
<<<<<<< HEAD
        return client.customResources(CustomResourceDefinitionContext.fromCrd(Crds.kafkaTopic()), KafkaTopic.class, KafkaTopicList.class, DoneableKafkaTopic.class);
=======
        return client.customResources(Crds.kafkaTopic(), KafkaTopic.class, KafkaTopicList.class, DoneableKafkaTopic.class);
>>>>>>> 2e537b00
    }

    @Override
    public Future<List<KafkaTopic>> listResources() {
        return crdOperator.listAsync(namespace, io.strimzi.operator.common.model.Labels.fromMap(labels.labels()));
    }

    @Override
    public Future<KafkaTopic> getFromName(ResourceName resourceName) {
        return crdOperator.getAsync(namespace, resourceName.toString());
    }

    /**
     * Create the given k8s event
     */
    @SuppressWarnings("deprecation")
    @Override
    public Future<Void> createEvent(Event event) {
        Promise<Void> handler = Promise.promise();
        vertx.executeBlocking(future -> {
            try {
                try {
                    LOGGER.debug("Creating event {}", event);
                    client.events().inNamespace(namespace).create(event);
                } catch (KubernetesClientException e) {
                    LOGGER.error("Error creating event {}", event, e);
                }
                future.complete();
            } catch (Exception e) {
                future.fail(e);
            }
        }, handler);
        return handler.future();
    }
}<|MERGE_RESOLUTION|>--- conflicted
+++ resolved
@@ -4,13 +4,11 @@
  */
 package io.strimzi.operator.topic;
 
-import io.fabric8.kubernetes.api.model.DeletionPropagation;
 import io.fabric8.kubernetes.api.model.Event;
 import io.fabric8.kubernetes.client.KubernetesClient;
 import io.fabric8.kubernetes.client.KubernetesClientException;
 import io.fabric8.kubernetes.client.dsl.MixedOperation;
 import io.fabric8.kubernetes.client.dsl.Resource;
-import io.fabric8.kubernetes.client.dsl.base.CustomResourceDefinitionContext;
 import io.strimzi.api.kafka.Crds;
 import io.strimzi.api.kafka.KafkaTopicList;
 import io.strimzi.api.kafka.model.DoneableKafkaTopic;
@@ -92,16 +90,16 @@
         vertx.executeBlocking(future -> {
             try {
                 // Delete the resource by the topic name, because neither ZK nor Kafka know the resource name
-                if (!Boolean.TRUE.equals(operation().inNamespace(namespace).withName(resourceName.toString()).withPropagationPolicy(DeletionPropagation.FOREGROUND).delete())) {
+                if (!Boolean.TRUE.equals(operation().inNamespace(namespace).withName(resourceName.toString()).cascading(true).delete())) {
                     LOGGER.warn("KafkaTopic {} could not be deleted, since it doesn't seem to exist", resourceName.toString());
                     future.complete();
                 } else {
-                    Util.waitFor(vertx, "sync resource deletion " + resourceName, "deleted", 1000, Long.MAX_VALUE, () -> {
+                    Util.waitFor(vertx, "sync resource deletion " + resourceName, 1000, Long.MAX_VALUE, () -> {
                         KafkaTopic kafkaTopic = operation().inNamespace(namespace).withName(resourceName.toString()).get();
                         boolean notExists = kafkaTopic == null;
                         LOGGER.debug("KafkaTopic {} deleted {}", resourceName.toString(), notExists);
                         return notExists;
-                    }).onComplete(future);
+                    }).setHandler(future);
                 }
             } catch (Exception e) {
                 future.fail(e);
@@ -111,11 +109,7 @@
     }
 
     private MixedOperation<KafkaTopic, KafkaTopicList, DoneableKafkaTopic, Resource<KafkaTopic, DoneableKafkaTopic>> operation() {
-<<<<<<< HEAD
-        return client.customResources(CustomResourceDefinitionContext.fromCrd(Crds.kafkaTopic()), KafkaTopic.class, KafkaTopicList.class, DoneableKafkaTopic.class);
-=======
         return client.customResources(Crds.kafkaTopic(), KafkaTopic.class, KafkaTopicList.class, DoneableKafkaTopic.class);
->>>>>>> 2e537b00
     }
 
     @Override
@@ -131,7 +125,6 @@
     /**
      * Create the given k8s event
      */
-    @SuppressWarnings("deprecation")
     @Override
     public Future<Void> createEvent(Event event) {
         Promise<Void> handler = Promise.promise();
