--- conflicted
+++ resolved
@@ -21,7 +21,6 @@
 import java.util.Set;
 import java.util.UUID;
 
-<<<<<<< HEAD
 import static com.fasterxml.jackson.core.JsonParser.Feature.ALLOW_COMMENTS;
 import static io.strimzi.operator.common.operator.resource.ConfigParameterParser.BOOLEAN;
 import static io.strimzi.operator.common.operator.resource.ConfigParameterParser.INTEGER;
@@ -30,15 +29,6 @@
 import static io.strimzi.operator.common.operator.resource.ConfigParameterParser.NON_EMPTY_STRING;
 import static io.strimzi.operator.common.operator.resource.ConfigParameterParser.STRING;
 import static io.strimzi.operator.common.operator.resource.ConfigParameterParser.strictlyPositive;
-=======
-import static io.strimzi.operator.common.config.ConfigParameterParser.BOOLEAN;
-import static io.strimzi.operator.common.config.ConfigParameterParser.INTEGER;
-import static io.strimzi.operator.common.config.ConfigParameterParser.LABEL_PREDICATE;
-import static io.strimzi.operator.common.config.ConfigParameterParser.LONG;
-import static io.strimzi.operator.common.config.ConfigParameterParser.NON_EMPTY_STRING;
-import static io.strimzi.operator.common.config.ConfigParameterParser.STRING;
-import static io.strimzi.operator.common.config.ConfigParameterParser.strictlyPositive;
->>>>>>> 64920f68
 
 /**
  * Config
@@ -56,7 +46,6 @@
  * @param sslEndpointIdentificationAlgorithm The SSL endpoint identification algorithm
  * @param saslEnabled                   Whether the Admin client should be configured to use SASL
  * @param saslMechanism                 The SASL mechanism for the Admin client
- * @param saslCustomConfigJson          The SASL custom values for the Admin client when using alternate auth mechanisms.
  * @param saslUsername,                 The SASL username for the Admin client
  * @param saslPassword,                 The SASL password for the Admin client
  * @param securityProtocol              The security protocol for the Admin client
@@ -74,8 +63,6 @@
  * @param cruiseControlCrtFilePath      Certificate chain to be trusted
  * @param cruiseControlApiUserPath      Api admin username file path
  * @param cruiseControlApiPassPath      Api admin password file path
- * @param alterableTopicConfig          Comma separated list of the alterable Kafka topic properties
- * @param skipClusterConfigReview       For some managed Kafka services the Cluster config is not callable, so this skips those calls.
  */
 public record TopicOperatorConfig(
         String namespace,
@@ -91,7 +78,6 @@
         String sslEndpointIdentificationAlgorithm,
         boolean saslEnabled,
         String saslMechanism,
-        String saslCustomConfigJson,
         String saslUsername,
         String saslPassword,
         String securityProtocol,
