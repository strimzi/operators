--- conflicted
+++ resolved
@@ -4,7 +4,7 @@
     <parent>
         <groupId>io.strimzi</groupId>
         <artifactId>strimzi</artifactId>
-        <version>0.20.0-SNAPSHOT</version>
+        <version>0.18.0-SNAPSHOT</version>
     </parent>
     <modelVersion>4.0.0</modelVersion>
     <artifactId>cluster-operator</artifactId>
@@ -16,10 +16,6 @@
         </license>
     </licenses>
 
-    <properties>
-        <mockserver.version>5.10.0</mockserver.version>
-    </properties>
-
     <dependencies>
         <dependency>
             <groupId>io.strimzi</groupId>
@@ -43,39 +39,7 @@
         </dependency>
         <dependency>
             <groupId>io.fabric8</groupId>
-            <artifactId>kubernetes-model-extensions</artifactId>
-        </dependency>
-        <dependency>
-            <groupId>io.fabric8</groupId>
-            <artifactId>kubernetes-model-apiextensions</artifactId>
-        </dependency>
-        <dependency>
-            <groupId>io.fabric8</groupId>
-            <artifactId>kubernetes-model-core</artifactId>
-        </dependency>
-        <dependency>
-            <groupId>io.fabric8</groupId>
-            <artifactId>kubernetes-model-policy</artifactId>
-        </dependency>
-        <dependency>
-            <groupId>io.fabric8</groupId>
-            <artifactId>kubernetes-model-rbac</artifactId>
-        </dependency>
-        <dependency>
-            <groupId>io.fabric8</groupId>
-            <artifactId>kubernetes-model-apps</artifactId>
-        </dependency>
-        <dependency>
-            <groupId>io.fabric8</groupId>
-            <artifactId>kubernetes-model-storageclass</artifactId>
-        </dependency>
-        <dependency>
-            <groupId>io.fabric8</groupId>
-            <artifactId>kubernetes-model-networking</artifactId>
-        </dependency>
-        <dependency>
-            <groupId>io.fabric8</groupId>
-            <artifactId>openshift-model</artifactId>
+            <artifactId>kubernetes-model</artifactId>
         </dependency>
         <dependency>
             <groupId>io.fabric8</groupId>
@@ -104,10 +68,6 @@
         <dependency>
             <groupId>io.vertx</groupId>
             <artifactId>vertx-core</artifactId>
-        </dependency>
-        <dependency>
-            <groupId>io.netty</groupId>
-            <artifactId>netty-common</artifactId>
         </dependency>
         <dependency>
             <groupId>io.strimzi</groupId>
@@ -145,10 +105,6 @@
             <artifactId>kafka-oauth-client</artifactId>
         </dependency>
         <dependency>
-            <groupId>io.strimzi</groupId>
-            <artifactId>kafka-oauth-common</artifactId>
-        </dependency>
-        <dependency>
             <groupId>org.junit.jupiter</groupId>
             <artifactId>junit-jupiter-engine</artifactId>
             <version>${jupiter.version}</version>
@@ -174,7 +130,7 @@
         <dependency>
             <groupId>io.vertx</groupId>
             <artifactId>vertx-junit5</artifactId>
-            <version>${vertx-junit5.version}</version>
+            <version>${vertx-juni5.version}</version>
             <scope>test</scope>
         </dependency>
         <dependency>
@@ -250,10 +206,6 @@
         </dependency>
         <dependency>
             <groupId>io.netty</groupId>
-            <artifactId>netty-transport</artifactId>
-        </dependency>
-        <dependency>
-            <groupId>io.netty</groupId>
             <artifactId>netty-transport-native-epoll</artifactId>
             <classifier>linux-x86_64</classifier>
         </dependency>
@@ -273,27 +225,6 @@
         <dependency>
             <groupId>io.vertx</groupId>
             <artifactId>vertx-micrometer-metrics</artifactId>
-<<<<<<< HEAD
-        </dependency>
-        <dependency>
-            <groupId>org.mock-server</groupId>
-            <artifactId>mockserver-netty</artifactId>
-            <version>${mockserver.version}</version>
-            <scope>test</scope>
-        </dependency>
-        <dependency>
-            <groupId>org.mock-server</groupId>
-            <artifactId>mockserver-core</artifactId>
-            <version>${mockserver.version}</version>
-            <scope>test</scope>
-        </dependency>
-        <dependency>
-            <groupId>org.mock-server</groupId>
-            <artifactId>mockserver-client-java</artifactId>
-            <version>${mockserver.version}</version>
-            <scope>test</scope>
-=======
->>>>>>> 2e537b00
         </dependency>
     </dependencies>
 
