--- conflicted
+++ resolved
@@ -263,16 +263,12 @@
         ).compose(cf -> {
             List<String> runningConnectorNames = cf.resultAt(0);
             List<KafkaConnector> desiredConnectors = cf.resultAt(1);
-<<<<<<< HEAD
             List<ConnectorPlugin> connectorPlugins = cf.resultAt(2);
 
             log.debug("{}: Setting list of connector plugins in Kafka Connect status", reconciliation);
             connectStatus.setConnectorPlugins(connectorPlugins);
 
-            log.debug("{}: {}} cluster: required connectors: {}", reconciliation, kind(), desiredConnectors);
-=======
             log.debug("{}: {} cluster: required connectors: {}", reconciliation, kind(), desiredConnectors);
->>>>>>> e52963c3
             Set<String> deleteConnectorNames = new HashSet<>(runningConnectorNames);
             deleteConnectorNames.removeAll(desiredConnectors.stream().map(c -> c.getMetadata().getName()).collect(Collectors.toSet()));
             log.debug("{}: {} cluster: delete connectors: {}", reconciliation, kind(), deleteConnectorNames);
