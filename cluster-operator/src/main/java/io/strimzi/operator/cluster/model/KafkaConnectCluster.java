/*
 * Copyright Strimzi authors.
 * License: Apache License 2.0 (see the file LICENSE or http://apache.org/licenses/LICENSE-2.0.html).
 */
package io.strimzi.operator.cluster.model;

import io.fabric8.kubernetes.api.model.Affinity;
import io.fabric8.kubernetes.api.model.ConfigMapVolumeSource;
import io.fabric8.kubernetes.api.model.Container;
import io.fabric8.kubernetes.api.model.ContainerBuilder;
import io.fabric8.kubernetes.api.model.ContainerPort;
import io.fabric8.kubernetes.api.model.EnvVar;
import io.fabric8.kubernetes.api.model.EnvVarBuilder;
import io.fabric8.kubernetes.api.model.EnvVarSource;
import io.fabric8.kubernetes.api.model.EnvVarSourceBuilder;
import io.fabric8.kubernetes.api.model.HasMetadata;
import io.fabric8.kubernetes.api.model.IntOrString;
import io.fabric8.kubernetes.api.model.LocalObjectReference;
import io.fabric8.kubernetes.api.model.SecretVolumeSource;
import io.fabric8.kubernetes.api.model.SecurityContext;
import io.fabric8.kubernetes.api.model.Service;
import io.fabric8.kubernetes.api.model.ServicePort;
import io.fabric8.kubernetes.api.model.Toleration;
import io.fabric8.kubernetes.api.model.Volume;
import io.fabric8.kubernetes.api.model.VolumeBuilder;
import io.fabric8.kubernetes.api.model.VolumeMount;
import io.fabric8.kubernetes.api.model.VolumeMountBuilder;
import io.fabric8.kubernetes.api.model.apps.Deployment;
import io.fabric8.kubernetes.api.model.apps.DeploymentStrategy;
import io.fabric8.kubernetes.api.model.apps.DeploymentStrategyBuilder;
import io.fabric8.kubernetes.api.model.apps.RollingUpdateDeploymentBuilder;
import io.fabric8.kubernetes.api.model.networking.NetworkPolicy;
import io.fabric8.kubernetes.api.model.networking.NetworkPolicyBuilder;
import io.fabric8.kubernetes.api.model.networking.NetworkPolicyIngressRule;
import io.fabric8.kubernetes.api.model.networking.NetworkPolicyIngressRuleBuilder;
import io.fabric8.kubernetes.api.model.networking.NetworkPolicyPeer;
import io.fabric8.kubernetes.api.model.networking.NetworkPolicyPeerBuilder;
import io.fabric8.kubernetes.api.model.networking.NetworkPolicyPort;
import io.fabric8.kubernetes.api.model.policy.PodDisruptionBudget;
import io.strimzi.api.kafka.model.CertSecretSource;
import io.strimzi.api.kafka.model.ContainerEnvVar;
import io.strimzi.api.kafka.model.KafkaConnect;
import io.strimzi.api.kafka.model.KafkaConnectResources;
import io.strimzi.api.kafka.model.KafkaConnectS2ISpec;
import io.strimzi.api.kafka.model.KafkaConnectSpec;
import io.strimzi.api.kafka.model.KafkaConnectTls;
import io.strimzi.api.kafka.model.Probe;
import io.strimzi.api.kafka.model.ProbeBuilder;
import io.strimzi.api.kafka.model.authentication.KafkaClientAuthentication;
import io.strimzi.api.kafka.model.connect.ExternalConfiguration;
import io.strimzi.api.kafka.model.connect.ExternalConfigurationEnv;
import io.strimzi.api.kafka.model.connect.ExternalConfigurationEnvVarSource;
import io.strimzi.api.kafka.model.connect.ExternalConfigurationVolumeSource;
import io.strimzi.api.kafka.model.template.KafkaConnectTemplate;
import io.strimzi.api.kafka.model.tracing.Tracing;
import io.strimzi.operator.common.Util;
import io.strimzi.operator.common.model.Labels;

import java.util.ArrayList;
import java.util.Collections;
import java.util.List;
import java.util.Map;

import static io.strimzi.operator.cluster.model.ModelUtils.createHttpProbe;

@SuppressWarnings({"checkstyle:ClassFanOutComplexity"})
public class KafkaConnectCluster extends AbstractModel {
    protected static final String APPLICATION_NAME = "kafka-connect";

    // Port configuration
    public static final int REST_API_PORT = 8083;
    protected static final String REST_API_PORT_NAME = "rest-api";

    protected static final String TLS_CERTS_BASE_VOLUME_MOUNT = "/opt/kafka/connect-certs/";
    protected static final String PASSWORD_VOLUME_MOUNT = "/opt/kafka/connect-password/";
    protected static final String EXTERNAL_CONFIGURATION_VOLUME_MOUNT_BASE_PATH = "/opt/kafka/external-configuration/";
    protected static final String EXTERNAL_CONFIGURATION_VOLUME_NAME_PREFIX = "ext-conf-";

    // Configuration defaults
    protected static final int DEFAULT_REPLICAS = 3;
    static final int DEFAULT_HEALTHCHECK_DELAY = 60;
    static final int DEFAULT_HEALTHCHECK_TIMEOUT = 5;
    public static final Probe DEFAULT_HEALTHCHECK_OPTIONS = new ProbeBuilder().withInitialDelaySeconds(DEFAULT_HEALTHCHECK_TIMEOUT)
            .withInitialDelaySeconds(DEFAULT_HEALTHCHECK_DELAY).build();
    protected static final boolean DEFAULT_KAFKA_CONNECT_METRICS_ENABLED = false;

    // Kafka Connect configuration keys (EnvVariables)
    protected static final String ENV_VAR_PREFIX = "KAFKA_CONNECT_";
    protected static final String ENV_VAR_KAFKA_CONNECT_CONFIGURATION = "KAFKA_CONNECT_CONFIGURATION";
    protected static final String ENV_VAR_KAFKA_CONNECT_METRICS_ENABLED = "KAFKA_CONNECT_METRICS_ENABLED";
    protected static final String ENV_VAR_KAFKA_CONNECT_BOOTSTRAP_SERVERS = "KAFKA_CONNECT_BOOTSTRAP_SERVERS";
    protected static final String ENV_VAR_KAFKA_CONNECT_TLS = "KAFKA_CONNECT_TLS";
    protected static final String ENV_VAR_KAFKA_CONNECT_TRUSTED_CERTS = "KAFKA_CONNECT_TRUSTED_CERTS";
    protected static final String ENV_VAR_KAFKA_CONNECT_TLS_AUTH_CERT = "KAFKA_CONNECT_TLS_AUTH_CERT";
    protected static final String ENV_VAR_KAFKA_CONNECT_TLS_AUTH_KEY = "KAFKA_CONNECT_TLS_AUTH_KEY";
    protected static final String ENV_VAR_KAFKA_CONNECT_SASL_PASSWORD_FILE = "KAFKA_CONNECT_SASL_PASSWORD_FILE";
    protected static final String ENV_VAR_KAFKA_CONNECT_SASL_USERNAME = "KAFKA_CONNECT_SASL_USERNAME";
    protected static final String ENV_VAR_KAFKA_CONNECT_SASL_MECHANISM = "KAFKA_CONNECT_SASL_MECHANISM";
    protected static final String ENV_VAR_KAFKA_CONNECT_OAUTH_CONFIG = "KAFKA_CONNECT_OAUTH_CONFIG";
    protected static final String ENV_VAR_KAFKA_CONNECT_OAUTH_CLIENT_SECRET = "KAFKA_CONNECT_OAUTH_CLIENT_SECRET";
    protected static final String ENV_VAR_KAFKA_CONNECT_OAUTH_ACCESS_TOKEN = "KAFKA_CONNECT_OAUTH_ACCESS_TOKEN";
    protected static final String ENV_VAR_KAFKA_CONNECT_OAUTH_REFRESH_TOKEN = "KAFKA_CONNECT_OAUTH_REFRESH_TOKEN";
    protected static final String OAUTH_TLS_CERTS_BASE_VOLUME_MOUNT = "/opt/kafka/oauth-certs/";
    protected static final String ENV_VAR_STRIMZI_TRACING = "STRIMZI_TRACING";

    protected String bootstrapServers;
    protected List<ExternalConfigurationEnv> externalEnvs = Collections.emptyList();
    protected List<ExternalConfigurationVolumeSource> externalVolumes = Collections.emptyList();
    protected List<ContainerEnvVar> templateContainerEnvVars;
    protected SecurityContext templateContainerSecurityContext;
    protected Tracing tracing;

    private KafkaConnectTls tls;
    private KafkaClientAuthentication authentication;

    /**
     * Constructor
     *
     * @param resource Kubernetes resource with metadata containing the namespace and cluster name
     */
    protected KafkaConnectCluster(HasMetadata resource) {
        this(resource, APPLICATION_NAME);
    }

    /**
     * Constructor
     *
     * @param resource Kubernetes resource with metadata containing the namespace and cluster name
     * @param applicationName configurable allow other classes to extend this class
     */
    protected KafkaConnectCluster(HasMetadata resource, String applicationName) {
        super(resource, applicationName);
        this.name = KafkaConnectResources.deploymentName(cluster);
        this.serviceName = KafkaConnectResources.serviceName(cluster);
        this.ancillaryConfigMapName = KafkaConnectResources.metricsAndLogConfigMapName(cluster);
        this.replicas = DEFAULT_REPLICAS;
        this.readinessPath = "/";
        this.readinessProbeOptions = DEFAULT_HEALTHCHECK_OPTIONS;
        this.livenessPath = "/";
        this.livenessProbeOptions = DEFAULT_HEALTHCHECK_OPTIONS;
        this.isMetricsEnabled = DEFAULT_KAFKA_CONNECT_METRICS_ENABLED;

        this.mountPath = "/var/lib/kafka";
        this.logAndMetricsConfigVolumeName = "kafka-metrics-and-logging";
        this.logAndMetricsConfigMountPath = "/opt/kafka/custom-config/";
    }

    public static KafkaConnectCluster fromCrd(KafkaConnect kafkaConnect, KafkaVersion.Lookup versions) {

        KafkaConnectCluster cluster = fromSpec(kafkaConnect.getSpec(), versions,
                new KafkaConnectCluster(kafkaConnect));

        cluster.setOwnerReference(kafkaConnect);

        return cluster;
    }

    /**
     * Abstracts the calling of setters on a (subclass of) KafkaConnectCluster
     * from the instantiation of the (subclass of) KafkaConnectCluster,
     * thus permitting reuse of the setter-calling code for subclasses.
     */
    protected static <C extends KafkaConnectCluster> C fromSpec(KafkaConnectSpec spec,
                                                                KafkaVersion.Lookup versions,
                                                                C kafkaConnect) {
        kafkaConnect.setReplicas(spec.getReplicas() != null && spec.getReplicas() >= 0 ? spec.getReplicas() : DEFAULT_REPLICAS);
        kafkaConnect.tracing = spec.getTracing();

        AbstractConfiguration config = kafkaConnect.getConfiguration();
        if (config == null) {
            config = new KafkaConnectConfiguration(spec.getConfig().entrySet());
            kafkaConnect.setConfiguration(config);
        }
        if (kafkaConnect.tracing != null)   {
            config.setConfigOption("consumer.interceptor.classes", "io.opentracing.contrib.kafka.TracingConsumerInterceptor");
            config.setConfigOption("producer.interceptor.classes", "io.opentracing.contrib.kafka.TracingProducerInterceptor");
        }

        if (kafkaConnect.getImage() == null) {
            String image = spec instanceof KafkaConnectS2ISpec ?
                    versions.kafkaConnectS2IVersion(spec.getImage(), spec.getVersion())
                    : versions.kafkaConnectVersion(spec.getImage(), spec.getVersion());
            kafkaConnect.setImage(image);
        }

        kafkaConnect.setResources(spec.getResources());
        kafkaConnect.setLogging(spec.getLogging());
        kafkaConnect.setGcLoggingEnabled(spec.getJvmOptions() == null ? DEFAULT_JVM_GC_LOGGING_ENABLED : spec.getJvmOptions().isGcLoggingEnabled());
        if (spec.getJvmOptions() != null) {
            kafkaConnect.setJavaSystemProperties(spec.getJvmOptions().getJavaSystemProperties());
        }

        kafkaConnect.setJvmOptions(spec.getJvmOptions());
        if (spec.getReadinessProbe() != null) {
            kafkaConnect.setReadinessProbe(spec.getReadinessProbe());
        }
        if (spec.getLivenessProbe() != null) {
            kafkaConnect.setLivenessProbe(spec.getLivenessProbe());
        }

        Map<String, Object> metrics = spec.getMetrics();
        if (metrics != null) {
            kafkaConnect.setMetricsEnabled(true);
            kafkaConnect.setMetricsConfig(metrics.entrySet());
        }

        kafkaConnect.setBootstrapServers(spec.getBootstrapServers());

        kafkaConnect.setTls(spec.getTls());
        AuthenticationUtils.validateClientAuthentication(spec.getAuthentication(), spec.getTls() != null);
        kafkaConnect.setAuthentication(spec.getAuthentication());

        if (spec.getTemplate() != null) {
            KafkaConnectTemplate template = spec.getTemplate();

            if (template.getDeployment() != null && template.getDeployment().getMetadata() != null)  {
                kafkaConnect.templateDeploymentLabels = template.getDeployment().getMetadata().getLabels();
                kafkaConnect.templateDeploymentAnnotations = template.getDeployment().getMetadata().getAnnotations();
            }

            ModelUtils.parsePodTemplate(kafkaConnect, template.getPod());

            if (template.getApiService() != null && template.getApiService().getMetadata() != null)  {
                kafkaConnect.templateServiceLabels = template.getApiService().getMetadata().getLabels();
                kafkaConnect.templateServiceAnnotations = template.getApiService().getMetadata().getAnnotations();
            }

            if (template.getConnectContainer() != null && template.getConnectContainer().getEnv() != null) {
                kafkaConnect.templateContainerEnvVars = template.getConnectContainer().getEnv();
            }

            if (template.getConnectContainer() != null && template.getConnectContainer().getSecurityContext() != null) {
                kafkaConnect.templateContainerSecurityContext = template.getConnectContainer().getSecurityContext();
            }

            ModelUtils.parsePodDisruptionBudgetTemplate(kafkaConnect, template.getPodDisruptionBudget());
        }

        if (spec.getExternalConfiguration() != null)    {
            ExternalConfiguration externalConfiguration = spec.getExternalConfiguration();

            if (externalConfiguration.getEnv() != null && !externalConfiguration.getEnv().isEmpty())    {
                kafkaConnect.externalEnvs = externalConfiguration.getEnv();
            }

            if (externalConfiguration.getVolumes() != null && !externalConfiguration.getVolumes().isEmpty())    {
                kafkaConnect.externalVolumes = externalConfiguration.getVolumes();
            }
        }

        // Kafka Connect needs special treatment for Affinity and Tolerations because of deprecated fields in spec
        kafkaConnect.setUserAffinity(affinity(spec));
        kafkaConnect.setTolerations(tolerations(spec));

        return kafkaConnect;
    }

    @SuppressWarnings("deprecation")
    private static <C extends KafkaConnectCluster> List<Toleration> tolerations(KafkaConnectSpec spec) {
        if (spec.getTemplate() != null
                && spec.getTemplate().getPod() != null
                && spec.getTemplate().getPod().getTolerations() != null) {
            if (spec.getTolerations() != null) {
                log.warn("Tolerations given on both spec.tolerations and spec.template.pod.tolerations; latter takes precedence");
            }
            return spec.getTemplate().getPod().getTolerations();
        } else {
            return spec.getTolerations();
        }
    }

    @SuppressWarnings("deprecation")
    private static <C extends KafkaConnectCluster> Affinity affinity(KafkaConnectSpec spec) {
        if (spec.getTemplate() != null
                && spec.getTemplate().getPod() != null
                && spec.getTemplate().getPod().getAffinity() != null) {
            if (spec.getAffinity() != null) {
                log.warn("Affinity given on both spec.affinity and spec.template.pod.affinity; latter takes precedence");
            }
            return spec.getTemplate().getPod().getAffinity();
        } else {
            return spec.getAffinity();
        }
    }

    public Service generateService() {
        List<ServicePort> ports = new ArrayList<>(1);
        ports.add(createServicePort(REST_API_PORT_NAME, REST_API_PORT, REST_API_PORT, "TCP"));

<<<<<<< HEAD
        return createService("ClusterIP", ports, Util.mergeLabelsOrAnnotations(prometheusAnnotations(), templateServiceAnnotations));
=======
        return createService("ClusterIP", ports, Util.mergeLabelsOrAnnotations(templateServiceAnnotations));
>>>>>>> 902ec063
    }

    protected List<ContainerPort> getContainerPortList() {
        List<ContainerPort> portList = new ArrayList<>(2);
        portList.add(createContainerPort(REST_API_PORT_NAME, REST_API_PORT, "TCP"));
        if (isMetricsEnabled) {
            portList.add(createContainerPort(METRICS_PORT_NAME, METRICS_PORT, "TCP"));
        }

        return portList;
    }

    protected List<Volume> getVolumes(boolean isOpenShift) {
        List<Volume> volumeList = new ArrayList<>(1);
        volumeList.add(VolumeUtils.createConfigMapVolume(logAndMetricsConfigVolumeName, ancillaryConfigMapName));

        if (tls != null) {
            List<CertSecretSource> trustedCertificates = tls.getTrustedCertificates();

            if (trustedCertificates != null && trustedCertificates.size() > 0) {
                for (CertSecretSource certSecretSource : trustedCertificates) {
                    // skipping if a volume with same Secret name was already added
                    if (!volumeList.stream().anyMatch(v -> v.getName().equals(certSecretSource.getSecretName()))) {
                        volumeList.add(VolumeUtils.createSecretVolume(certSecretSource.getSecretName(), certSecretSource.getSecretName(), isOpenShift));
                    }
                }
            }
        }

        AuthenticationUtils.configureClientAuthenticationVolumes(authentication, volumeList, "oauth-certs", isOpenShift);

        volumeList.addAll(getExternalConfigurationVolumes(isOpenShift));

        return volumeList;
    }

    private List<Volume> getExternalConfigurationVolumes(boolean isOpenShift)  {
        int mode = 0444;
        if (isOpenShift) {
            mode = 0440;
        }

        List<Volume> volumeList = new ArrayList<>(0);

        for (ExternalConfigurationVolumeSource volume : externalVolumes)    {
            String name = volume.getName();

            if (name != null) {
                if (volume.getConfigMap() != null && volume.getSecret() != null) {
                    log.warn("Volume {} with external Kafka Connect configuration has to contain exactly one volume source reference to either ConfigMap or Secret", name);
                } else  {
                    if (volume.getConfigMap() != null) {
                        ConfigMapVolumeSource source = volume.getConfigMap();
                        source.setDefaultMode(mode);

                        Volume newVol = new VolumeBuilder()
                                .withName(VolumeUtils.getValidVolumeName(EXTERNAL_CONFIGURATION_VOLUME_NAME_PREFIX + name))
                                .withConfigMap(source)
                                .build();

                        volumeList.add(newVol);
                    } else if (volume.getSecret() != null)    {
                        SecretVolumeSource source = volume.getSecret();
                        source.setDefaultMode(mode);

                        Volume newVol = new VolumeBuilder()
                                .withName(VolumeUtils.getValidVolumeName(EXTERNAL_CONFIGURATION_VOLUME_NAME_PREFIX + name))
                                .withSecret(source)
                                .build();

                        volumeList.add(newVol);
                    }
                }
            }
        }

        return volumeList;
    }

    protected List<VolumeMount> getVolumeMounts() {
        List<VolumeMount> volumeMountList = new ArrayList<>(1);
        volumeMountList.add(VolumeUtils.createVolumeMount(logAndMetricsConfigVolumeName, logAndMetricsConfigMountPath));

        if (tls != null) {
            List<CertSecretSource> trustedCertificates = tls.getTrustedCertificates();

            if (trustedCertificates != null && trustedCertificates.size() > 0) {
                for (CertSecretSource certSecretSource : trustedCertificates) {
                    // skipping if a volume mount with same Secret name was already added
                    if (!volumeMountList.stream().anyMatch(vm -> vm.getName().equals(certSecretSource.getSecretName()))) {
                        volumeMountList.add(VolumeUtils.createVolumeMount(certSecretSource.getSecretName(),
                                TLS_CERTS_BASE_VOLUME_MOUNT + certSecretSource.getSecretName()));
                    }
                }
            }
        }

        AuthenticationUtils.configureClientAuthenticationVolumeMounts(authentication, volumeMountList, TLS_CERTS_BASE_VOLUME_MOUNT, PASSWORD_VOLUME_MOUNT, OAUTH_TLS_CERTS_BASE_VOLUME_MOUNT, "oauth-certs");

        volumeMountList.addAll(getExternalConfigurationVolumeMounts());

        return volumeMountList;
    }

    private List<VolumeMount> getExternalConfigurationVolumeMounts()    {
        List<VolumeMount> volumeMountList = new ArrayList<>(0);

        for (ExternalConfigurationVolumeSource volume : externalVolumes)    {
            String name = volume.getName();

            if (name != null)   {
                if (volume.getConfigMap() != null && volume.getSecret() != null) {
                    log.warn("Volume {} with external Kafka Connect configuration has to contain exactly one volume source reference to either ConfigMap or Secret", name);
                } else  if (volume.getConfigMap() != null || volume.getSecret() != null) {
                    VolumeMount volumeMount = new VolumeMountBuilder()
                            .withName(EXTERNAL_CONFIGURATION_VOLUME_NAME_PREFIX + name)
                            .withMountPath(EXTERNAL_CONFIGURATION_VOLUME_MOUNT_BASE_PATH + name)
                            .build();

                    volumeMountList.add(volumeMount);
                }
            }
        }

        return volumeMountList;
    }

    public Deployment generateDeployment(Map<String, String> annotations, boolean isOpenShift, ImagePullPolicy imagePullPolicy, List<LocalObjectReference> imagePullSecrets) {
        DeploymentStrategy updateStrategy = new DeploymentStrategyBuilder()
                .withType("RollingUpdate")
                .withRollingUpdate(new RollingUpdateDeploymentBuilder()
                        .withMaxSurge(new IntOrString(1))
                        .withMaxUnavailable(new IntOrString(0))
                        .build())
                .build();

        return createDeployment(
                updateStrategy,
                Collections.emptyMap(),
                annotations,
                getMergedAffinity(),
                getInitContainers(imagePullPolicy),
                getContainers(imagePullPolicy),
                getVolumes(isOpenShift),
                imagePullSecrets);
    }

    @Override
    protected List<Container> getContainers(ImagePullPolicy imagePullPolicy) {

        List<Container> containers = new ArrayList<>(1);

        Container container = new ContainerBuilder()
                .withName(name)
                .withImage(getImage())
                .withCommand(getCommand())
                .withEnv(getEnvVars())
                .withPorts(getContainerPortList())
                .withLivenessProbe(createHttpProbe(livenessPath, REST_API_PORT_NAME, livenessProbeOptions))
                .withReadinessProbe(createHttpProbe(readinessPath, REST_API_PORT_NAME, readinessProbeOptions))
                .withVolumeMounts(getVolumeMounts())
                .withResources(getResources())
                .withImagePullPolicy(determineImagePullPolicy(imagePullPolicy, getImage()))
                .withSecurityContext(templateContainerSecurityContext)
                .build();

        containers.add(container);

        return containers;
    }

    protected String getCommand() {
        return "/opt/kafka/kafka_connect_run.sh";
    }

    @Override
    protected List<EnvVar> getEnvVars() {
        List<EnvVar> varList = new ArrayList<>();
        varList.add(buildEnvVar(ENV_VAR_KAFKA_CONNECT_CONFIGURATION, configuration.getConfiguration()));
        varList.add(buildEnvVar(ENV_VAR_KAFKA_CONNECT_METRICS_ENABLED, String.valueOf(isMetricsEnabled)));
        varList.add(buildEnvVar(ENV_VAR_KAFKA_CONNECT_BOOTSTRAP_SERVERS, bootstrapServers));
        varList.add(buildEnvVar(ENV_VAR_STRIMZI_KAFKA_GC_LOG_ENABLED, String.valueOf(gcLoggingEnabled)));
        if (javaSystemProperties != null) {
            varList.add(buildEnvVar(ENV_VAR_STRIMZI_JAVA_SYSTEM_PROPERTIES, ModelUtils.getJavaSystemPropertiesToString(javaSystemProperties)));
        }

        heapOptions(varList, 1.0, 0L);
        jvmPerformanceOptions(varList);

        if (tls != null) {
            varList.add(buildEnvVar(ENV_VAR_KAFKA_CONNECT_TLS, "true"));

            List<CertSecretSource> trustedCertificates = tls.getTrustedCertificates();

            if (trustedCertificates != null && trustedCertificates.size() > 0) {
                StringBuilder sb = new StringBuilder();
                boolean separator = false;
                for (CertSecretSource certSecretSource : trustedCertificates) {
                    if (separator) {
                        sb.append(";");
                    }
                    sb.append(certSecretSource.getSecretName() + "/" + certSecretSource.getCertificate());
                    separator = true;
                }
                varList.add(buildEnvVar(ENV_VAR_KAFKA_CONNECT_TRUSTED_CERTS, sb.toString()));
            }
        }

        AuthenticationUtils.configureClientAuthenticationEnvVars(authentication, varList, name -> ENV_VAR_PREFIX + name);

        if (tracing != null) {
            varList.add(buildEnvVar(ENV_VAR_STRIMZI_TRACING, tracing.getType()));
        }

        // Add shared environment variables used for all containers
        varList.addAll(getSharedEnvVars());

        varList.addAll(getExternalConfigurationEnvVars());

        addContainerEnvsToExistingEnvs(varList, templateContainerEnvVars);

        return varList;
    }

    private List<EnvVar> getExternalConfigurationEnvVars()   {
        List<EnvVar> varList = new ArrayList<>();

        for (ExternalConfigurationEnv var : externalEnvs)    {
            String name = var.getName();

            if (name != null && !name.startsWith("KAFKA_") && !name.startsWith("STRIMZI_")) {
                ExternalConfigurationEnvVarSource valueFrom = var.getValueFrom();

                if (valueFrom != null)  {
                    if (valueFrom.getConfigMapKeyRef() != null && valueFrom.getSecretKeyRef() != null) {
                        log.warn("Environment variable {} with external Kafka Connect configuration has to contain exactly one reference to either ConfigMap or Secret", name);
                    } else {
                        if (valueFrom.getConfigMapKeyRef() != null) {
                            EnvVarSource envVarSource = new EnvVarSourceBuilder()
                                    .withConfigMapKeyRef(var.getValueFrom().getConfigMapKeyRef())
                                    .build();

                            varList.add(new EnvVarBuilder().withName(name).withValueFrom(envVarSource).build());
                        } else if (valueFrom.getSecretKeyRef() != null)    {
                            EnvVarSource envVarSource = new EnvVarSourceBuilder()
                                    .withSecretKeyRef(var.getValueFrom().getSecretKeyRef())
                                    .build();

                            varList.add(new EnvVarBuilder().withName(name).withValueFrom(envVarSource).build());
                        }
                    }
                }
            } else {
                log.warn("Name of an environment variable with external Kafka Connect configuration cannot start with `KAFKA_` or `STRIMZI`.");
            }
        }

        return varList;
    }

    @Override
    protected String getDefaultLogConfigFileName() {
        return "kafkaConnectDefaultLoggingProperties";
    }

    /**
     * Set the bootstrap servers to connect to
     * @param bootstrapServers bootstrap servers comma separated list
     */
    protected void setBootstrapServers(String bootstrapServers) {
        this.bootstrapServers = bootstrapServers;
    }

    /**
     * Set the tls configuration with the certificate to trust
     *
     * @param tls trusted certificates list
     */
    protected void setTls(KafkaConnectTls tls) {
        this.tls = tls;
    }

    /**
     * Sets the configured authentication
     *
     * @param authetication Authentication configuration
     */
    protected void setAuthentication(KafkaClientAuthentication authetication) {
        this.authentication = authetication;
    }

    /**
     * Generates the PodDisruptionBudget
     *
     * @return The PodDisruptionBudget.
     */
    public PodDisruptionBudget generatePodDisruptionBudget() {
        return createPodDisruptionBudget();
    }

    @Override
    protected String getServiceAccountName() {
        return KafkaConnectResources.serviceAccountName(cluster);
    }

    /**
     * @param namespaceAndPodSelectorNetworkPolicySupported whether the kube cluster supports namespace selectors
     * @param connectorOperatorEnabled Whether the ConnectorOperator is enabled or not
     * @return The network policy.
     */
    public NetworkPolicy generateNetworkPolicy(boolean namespaceAndPodSelectorNetworkPolicySupported, boolean connectorOperatorEnabled) {
        if (connectorOperatorEnabled) {
            List<NetworkPolicyIngressRule> rules = new ArrayList<>(2);

            // Give CO access to the REST API
            NetworkPolicyIngressRule restApiRule = new NetworkPolicyIngressRuleBuilder()
                    .addNewPort()
                    .withNewPort(REST_API_PORT)
                    .endPort()
                    .build();

            // OCP 3.11 doesn't support network policies with the `from` section containing a namespace.
            // Since the CO can run in a different namespace, we have to leave it wide open on OCP 3.11
            // Therefore these rules are set only when using something else than OCP 3.11 and leaving
            // the `from` section empty on 3.11
            if (namespaceAndPodSelectorNetworkPolicySupported) {
                List<NetworkPolicyPeer> peers = new ArrayList<>(2);

                // Other connect pods in the same cluster need to talk with each other over the REST API
                NetworkPolicyPeer connectPeer = new NetworkPolicyPeerBuilder()
                        .withNewPodSelector()
                        .addToMatchLabels(getSelectorLabels().toMap())
                        .endPodSelector()
                        .build();
                peers.add(connectPeer);

                // CO needs to talk with the Connect pods to manage connectors
                NetworkPolicyPeer clusterOperatorPeer = new NetworkPolicyPeerBuilder()
                        .withNewPodSelector()
                        .addToMatchLabels(Labels.STRIMZI_KIND_LABEL, "cluster-operator")
                        .endPodSelector()
                        .withNewNamespaceSelector()
                        .endNamespaceSelector()
                        .build();
                peers.add(clusterOperatorPeer);

                restApiRule.setFrom(peers);
            }

            rules.add(restApiRule);

            // If metrics are enabled, we have to open them as well. Otherwise they will be blocked.
            if (isMetricsEnabled) {
                NetworkPolicyPort metricsPort = new NetworkPolicyPort();
                metricsPort.setPort(new IntOrString(METRICS_PORT));

                NetworkPolicyIngressRule metricsRule = new NetworkPolicyIngressRuleBuilder()
                        .withPorts(metricsPort)
                        .withFrom()
                        .build();

                rules.add(metricsRule);
            }

            NetworkPolicy networkPolicy = new NetworkPolicyBuilder()
                    .withNewMetadata()
                        .withName(name)
                        .withNamespace(namespace)
                        .withLabels(labels.toMap())
                        .withOwnerReferences(createOwnerReference())
                    .endMetadata()
                    .withNewSpec()
                        .withNewPodSelector()
                            .addToMatchLabels(getSelectorLabels().toMap())
                        .endPodSelector()
                        .withIngress(rules)
                    .endSpec()
                    .build();

            log.trace("Created network policy {}", networkPolicy);
            return networkPolicy;
        } else {
            return null;
        }
    }
<<<<<<< HEAD
=======

    /**
     * Returns the Tracing object with tracing configuration or null if tracing was not enabled.
     *
     * @return  Tracing object with tracing configuration
     */
    public Tracing getTracing() {
        return tracing;
    }
>>>>>>> 902ec063
}<|MERGE_RESOLUTION|>--- conflicted
+++ resolved
@@ -287,11 +287,7 @@
         List<ServicePort> ports = new ArrayList<>(1);
         ports.add(createServicePort(REST_API_PORT_NAME, REST_API_PORT, REST_API_PORT, "TCP"));
 
-<<<<<<< HEAD
-        return createService("ClusterIP", ports, Util.mergeLabelsOrAnnotations(prometheusAnnotations(), templateServiceAnnotations));
-=======
         return createService("ClusterIP", ports, Util.mergeLabelsOrAnnotations(templateServiceAnnotations));
->>>>>>> 902ec063
     }
 
     protected List<ContainerPort> getContainerPortList() {
@@ -677,8 +673,6 @@
             return null;
         }
     }
-<<<<<<< HEAD
-=======
 
     /**
      * Returns the Tracing object with tracing configuration or null if tracing was not enabled.
@@ -688,5 +682,4 @@
     public Tracing getTracing() {
         return tracing;
     }
->>>>>>> 902ec063
 }