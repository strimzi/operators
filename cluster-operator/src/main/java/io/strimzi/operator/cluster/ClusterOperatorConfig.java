/*
 * Copyright Strimzi authors.
 * License: Apache License 2.0 (see the file LICENSE or http://apache.org/licenses/LICENSE-2.0.html).
 */
package io.strimzi.operator.cluster;

import io.fabric8.kubernetes.api.model.LocalObjectReference;
import io.fabric8.kubernetes.api.model.LocalObjectReferenceBuilder;
import io.strimzi.operator.cluster.model.ImagePullPolicy;
import io.strimzi.operator.cluster.model.KafkaVersion;
import io.strimzi.operator.cluster.model.NoImageException;
import io.strimzi.operator.cluster.model.UnsupportedVersionException;
import io.strimzi.operator.common.InvalidConfigurationException;
import io.strimzi.operator.common.Util;
import io.strimzi.operator.common.model.Labels;
import io.strimzi.operator.common.operator.resource.AbstractResourceOperator;
import org.apache.logging.log4j.LogManager;
import org.apache.logging.log4j.Logger;

import java.util.Arrays;
import java.util.Collections;
import java.util.HashSet;
import java.util.List;
import java.util.Locale;
import java.util.Map;
import java.util.Set;
import java.util.stream.Collectors;

import static java.util.Arrays.asList;
import static java.util.Collections.unmodifiableSet;

/**
 * Cluster Operator configuration
 */
public class ClusterOperatorConfig {
    private static final Logger LOGGER = LogManager.getLogger(ClusterOperatorConfig.class.getName());

    public static final String STRIMZI_NAMESPACE = "STRIMZI_NAMESPACE";
    public static final String STRIMZI_FULL_RECONCILIATION_INTERVAL_MS = "STRIMZI_FULL_RECONCILIATION_INTERVAL_MS";
    public static final String STRIMZI_OPERATION_TIMEOUT_MS = "STRIMZI_OPERATION_TIMEOUT_MS";
    public static final String STRIMZI_ZOOKEEPER_ADMIN_SESSION_TIMEOUT_MS = "STRIMZI_ZOOKEEPER_ADMIN_SESSION_TIMEOUT_MS";
    public static final String STRIMZI_CONNECT_BUILD_TIMEOUT_MS = "STRIMZI_CONNECT_BUILD_TIMEOUT_MS";
    public static final String STRIMZI_IMAGE_PULL_POLICY = "STRIMZI_IMAGE_PULL_POLICY";
    public static final String STRIMZI_IMAGE_PULL_SECRETS = "STRIMZI_IMAGE_PULL_SECRETS";
    public static final String STRIMZI_OPERATOR_NAMESPACE = "STRIMZI_OPERATOR_NAMESPACE";
    public static final String STRIMZI_OPERATOR_NAMESPACE_LABELS = "STRIMZI_OPERATOR_NAMESPACE_LABELS";
    public static final String STRIMZI_CUSTOM_RESOURCE_SELECTOR = "STRIMZI_CUSTOM_RESOURCE_SELECTOR";
    public static final String STRIMZI_FEATURE_GATES = "STRIMZI_FEATURE_GATES";
    public static final String STRIMZI_OPERATIONS_THREAD_POOL_SIZE = "STRIMZI_OPERATIONS_THREAD_POOL_SIZE";
    public static final String STRIMZI_DNS_CACHE_TTL = "STRIMZI_DNS_CACHE_TTL";
    public static final String STRIMZI_POD_SET_RECONCILIATION_ONLY = "STRIMZI_POD_SET_RECONCILIATION_ONLY";
    public static final String STRIMZI_POD_SET_CONTROLLER_WORK_QUEUE_SIZE = "STRIMZI_POD_SET_CONTROLLER_WORK_QUEUE_SIZE";

    // Feature Flags
    public static final String STRIMZI_CREATE_CLUSTER_ROLES = "STRIMZI_CREATE_CLUSTER_ROLES";
    public static final String STRIMZI_NETWORK_POLICY_GENERATION = "STRIMZI_NETWORK_POLICY_GENERATION";

    // Env vars for configuring images
    public static final String STRIMZI_KAFKA_IMAGES = "STRIMZI_KAFKA_IMAGES";
    public static final String STRIMZI_KAFKA_CONNECT_IMAGES = "STRIMZI_KAFKA_CONNECT_IMAGES";
    public static final String STRIMZI_KAFKA_MIRROR_MAKER_IMAGES = "STRIMZI_KAFKA_MIRROR_MAKER_IMAGES";
    public static final String STRIMZI_KAFKA_MIRROR_MAKER_2_IMAGES = "STRIMZI_KAFKA_MIRROR_MAKER_2_IMAGES";
    public static final String STRIMZI_DEFAULT_TLS_SIDECAR_ENTITY_OPERATOR_IMAGE = "STRIMZI_DEFAULT_TLS_SIDECAR_ENTITY_OPERATOR_IMAGE";
    public static final String STRIMZI_DEFAULT_TLS_SIDECAR_KAFKA_IMAGE = "STRIMZI_DEFAULT_TLS_SIDECAR_KAFKA_IMAGE"; // Used only to produce warning if defined at startup
    public static final String STRIMZI_DEFAULT_TLS_SIDECAR_CRUISE_CONTROL_IMAGE = "STRIMZI_DEFAULT_TLS_SIDECAR_CRUISE_CONTROL_IMAGE";
    public static final String STRIMZI_DEFAULT_KAFKA_EXPORTER_IMAGE = "STRIMZI_DEFAULT_KAFKA_EXPORTER_IMAGE";
    public static final String STRIMZI_DEFAULT_TOPIC_OPERATOR_IMAGE = "STRIMZI_DEFAULT_TOPIC_OPERATOR_IMAGE";
    public static final String STRIMZI_DEFAULT_USER_OPERATOR_IMAGE = "STRIMZI_DEFAULT_USER_OPERATOR_IMAGE";
    public static final String STRIMZI_DEFAULT_KAFKA_INIT_IMAGE = "STRIMZI_DEFAULT_KAFKA_INIT_IMAGE";
    public static final String STRIMZI_DEFAULT_KAFKA_BRIDGE_IMAGE = "STRIMZI_DEFAULT_KAFKA_BRIDGE_IMAGE";
    public static final String STRIMZI_DEFAULT_CRUISE_CONTROL_IMAGE = "STRIMZI_DEFAULT_CRUISE_CONTROL_IMAGE";
    public static final String STRIMZI_DEFAULT_KANIKO_EXECUTOR_IMAGE = "STRIMZI_DEFAULT_KANIKO_EXECUTOR_IMAGE";
    public static final String STRIMZI_DEFAULT_MAVEN_BUILDER = "STRIMZI_DEFAULT_MAVEN_BUILDER";

    // Env vars configured in the Cluster operator deployment but passed to all operands
    public static final String HTTP_PROXY = "HTTP_PROXY";
    public static final String HTTPS_PROXY = "HTTPS_PROXY";
    public static final String NO_PROXY = "NO_PROXY";
    public static final String FIPS_MODE = "FIPS_MODE";

    // Default values
    public static final long DEFAULT_FULL_RECONCILIATION_INTERVAL_MS = 120_000;
    public static final int DEFAULT_POD_SET_CONTROLLER_WORK_QUEUE_SIZE = 1024;
    public static final long DEFAULT_OPERATION_TIMEOUT_MS = 300_000;
    public static final int DEFAULT_ZOOKEEPER_ADMIN_SESSION_TIMEOUT_MS = 10_000;
    public static final long DEFAULT_CONNECT_BUILD_TIMEOUT_MS = 300_000;
    public static final int DEFAULT_OPERATIONS_THREAD_POOL_SIZE = 10;
    public static final int DEFAULT_DNS_CACHE_TTL = 30;
    public static final boolean DEFAULT_NETWORK_POLICY_GENERATION = true;
    public static final boolean DEFAULT_CREATE_CLUSTER_ROLES = false;
    public static final boolean DEFAULT_POD_SET_RECONCILIATION_ONLY = false;

    private final Set<String> namespaces;
    private final long reconciliationIntervalMs;
    private final long operationTimeoutMs;
    private final int zkAdminSessionTimeoutMs;
    private final long connectBuildTimeoutMs;
    private final boolean createClusterRoles;
    private final boolean networkPolicyGeneration;
    private final KafkaVersion.Lookup versions;
    private final ImagePullPolicy imagePullPolicy;
    private final List<LocalObjectReference> imagePullSecrets;
    private final String operatorNamespace;
    private final Labels operatorNamespaceLabels;
    private final Labels customResourceSelector;
    private final FeatureGates featureGates;
    private final int operationsThreadPoolSize;
    private final int dnsCacheTtlSec;
    private final boolean podSetReconciliationOnly;
    private final int podSetControllerWorkQueueSize;

    /**
     * Constructor
     *  @param namespaces namespace in which the operator will run and create resources
     * @param reconciliationIntervalMs    specify every how many milliseconds the reconciliation runs
     * @param operationTimeoutMs    timeout for internal operations specified in milliseconds
     * @param connectBuildTimeoutMs timeout used to wait for a Kafka Connect builds to finish
     * @param createClusterRoles true to create the ClusterRoles
     * @param networkPolicyGeneration true to generate Network Policies
     * @param versions The configured Kafka versions
     * @param imagePullPolicy Image pull policy configured by the user
     * @param imagePullSecrets Set of secrets for pulling container images from secured repositories
     * @param operatorNamespace Name of the namespace in which the operator is running
     * @param operatorNamespaceLabels Labels of the namespace in which the operator is running (used for network policies)
     * @param customResourceSelector Labels used to filter the custom resources seen by the cluster operator
     * @param featureGates Configuration string with feature gates settings
     * @param operationsThreadPoolSize The size of the thread pool used for various operations
     * @param zkAdminSessionTimeoutMs Session timeout for the Zookeeper Admin client used in ZK scaling operations
     * @param dnsCacheTtlSec Number of seconds to cache a successful DNS name lookup
     * @param podSetReconciliationOnly Indicates whether this Cluster Operator instance should reconcile only the
<<<<<<< HEAD
=======
     *                                 StrimziPodSet resources or not
     * @param podSetControllerWorkQueueSize Indicates the size of the StrimziPodSetController work queue
>>>>>>> cd7150e1
     */
    @SuppressWarnings("checkstyle:ParameterNumber")
    public ClusterOperatorConfig(
            Set<String> namespaces,
            long reconciliationIntervalMs,
            long operationTimeoutMs,
            long connectBuildTimeoutMs,
            boolean createClusterRoles,
            boolean networkPolicyGeneration,
            KafkaVersion.Lookup versions,
            ImagePullPolicy imagePullPolicy,
            List<LocalObjectReference> imagePullSecrets,
            String operatorNamespace,
            Labels operatorNamespaceLabels,
            Labels customResourceSelector,
            String featureGates,
            int operationsThreadPoolSize,
            int zkAdminSessionTimeoutMs,
            int dnsCacheTtlSec,
            boolean podSetReconciliationOnly,
            int podSetControllerWorkQueueSize) {
        this.namespaces = unmodifiableSet(new HashSet<>(namespaces));
        this.reconciliationIntervalMs = reconciliationIntervalMs;
        this.operationTimeoutMs = operationTimeoutMs;
        this.connectBuildTimeoutMs = connectBuildTimeoutMs;
        this.createClusterRoles = createClusterRoles;
        this.networkPolicyGeneration = networkPolicyGeneration;
        this.versions = versions;
        this.imagePullPolicy = imagePullPolicy;
        this.imagePullSecrets = imagePullSecrets;
        this.operatorNamespace = operatorNamespace;
        this.operatorNamespaceLabels = operatorNamespaceLabels;
        this.customResourceSelector = customResourceSelector;
        this.featureGates = new FeatureGates(featureGates);
        this.operationsThreadPoolSize = operationsThreadPoolSize;
        this.zkAdminSessionTimeoutMs = zkAdminSessionTimeoutMs;
        this.dnsCacheTtlSec = dnsCacheTtlSec;
        this.podSetReconciliationOnly = podSetReconciliationOnly;
        this.podSetControllerWorkQueueSize = podSetControllerWorkQueueSize;
    }

    /**
     * Loads configuration parameters from a related map
     *
     * @param map   map from which loading configuration parameters
     * @return  Cluster Operator configuration instance
     */
    public static ClusterOperatorConfig fromMap(Map<String, String> map) {
        warningsForRemovedEndVars(map);
        KafkaVersion.Lookup lookup = parseKafkaVersions(map.get(STRIMZI_KAFKA_IMAGES), map.get(STRIMZI_KAFKA_CONNECT_IMAGES), map.get(STRIMZI_KAFKA_MIRROR_MAKER_IMAGES), map.get(STRIMZI_KAFKA_MIRROR_MAKER_2_IMAGES));
        return fromMap(map, lookup);
    }

    /**
     * Logs warnings for removed / deprecated environment variables
     *
     * @param map   map from which loading configuration parameters
     */
    private static void warningsForRemovedEndVars(Map<String, String> map) {
        if (map.containsKey(STRIMZI_DEFAULT_TLS_SIDECAR_KAFKA_IMAGE))    {
            LOGGER.warn("Kafka TLS sidecar container has been removed and the environment variable {} is not used anymore. " +
                    "You can remove it from the Strimzi Cluster Operator deployment.", STRIMZI_DEFAULT_TLS_SIDECAR_KAFKA_IMAGE);
        }
    }

    /**
     * Loads configuration parameters from a related map and custom KafkaVersion.Lookup instance.
     * This is used for testing.
     *
     * @param map   map from which loading configuration parameters
     * @param lookup KafkaVersion.Lookup instance with the supported Kafka version information
     * @return  Cluster Operator configuration instance
     */
    public static ClusterOperatorConfig fromMap(Map<String, String> map, KafkaVersion.Lookup lookup) {
        Set<String> namespaces = parseNamespaceList(map.get(STRIMZI_NAMESPACE));
        long reconciliationInterval = parseReconciliationInterval(map.get(STRIMZI_FULL_RECONCILIATION_INTERVAL_MS));
        long operationTimeout = parseTimeout(map.get(STRIMZI_OPERATION_TIMEOUT_MS), DEFAULT_OPERATION_TIMEOUT_MS);
        long connectBuildTimeout = parseTimeout(map.get(STRIMZI_CONNECT_BUILD_TIMEOUT_MS), DEFAULT_CONNECT_BUILD_TIMEOUT_MS);
        boolean createClusterRoles = parseBoolean(map.get(STRIMZI_CREATE_CLUSTER_ROLES), DEFAULT_CREATE_CLUSTER_ROLES);
        boolean networkPolicyGeneration = parseBoolean(map.get(STRIMZI_NETWORK_POLICY_GENERATION), DEFAULT_NETWORK_POLICY_GENERATION);
        ImagePullPolicy imagePullPolicy = parseImagePullPolicy(map.get(STRIMZI_IMAGE_PULL_POLICY));
        List<LocalObjectReference> imagePullSecrets = parseImagePullSecrets(map.get(STRIMZI_IMAGE_PULL_SECRETS));
        String operatorNamespace = map.get(STRIMZI_OPERATOR_NAMESPACE);
        Labels operatorNamespaceLabels = parseLabels(map, STRIMZI_OPERATOR_NAMESPACE_LABELS);
        Labels customResourceSelector = parseLabels(map, STRIMZI_CUSTOM_RESOURCE_SELECTOR);
        String featureGates = map.getOrDefault(STRIMZI_FEATURE_GATES, "");
        int operationsThreadPoolSize = parseInt(map.get(STRIMZI_OPERATIONS_THREAD_POOL_SIZE), DEFAULT_OPERATIONS_THREAD_POOL_SIZE);
        int zkAdminSessionTimeout = parseInt(map.get(STRIMZI_ZOOKEEPER_ADMIN_SESSION_TIMEOUT_MS), DEFAULT_ZOOKEEPER_ADMIN_SESSION_TIMEOUT_MS);
        int dnsCacheTtlSec = parseInt(map.get(STRIMZI_DNS_CACHE_TTL), DEFAULT_DNS_CACHE_TTL);
        boolean podSetReconciliationOnly = parseBoolean(map.get(STRIMZI_POD_SET_RECONCILIATION_ONLY), DEFAULT_POD_SET_RECONCILIATION_ONLY);
        int podSetControllerWorkQueueSize = parseInt(map.get(STRIMZI_POD_SET_CONTROLLER_WORK_QUEUE_SIZE), DEFAULT_POD_SET_CONTROLLER_WORK_QUEUE_SIZE);

        return new ClusterOperatorConfig(
                namespaces,
                reconciliationInterval,
                operationTimeout,
                connectBuildTimeout,
                createClusterRoles,
                networkPolicyGeneration,
                lookup,
                imagePullPolicy,
                imagePullSecrets,
                operatorNamespace,
                operatorNamespaceLabels,
                customResourceSelector,
                featureGates,
                operationsThreadPoolSize,
                zkAdminSessionTimeout,
                dnsCacheTtlSec,
                podSetReconciliationOnly,
                podSetControllerWorkQueueSize);
    }

    private static Set<String> parseNamespaceList(String namespacesList)   {
        Set<String> namespaces;
        if (namespacesList == null || namespacesList.isEmpty()) {
            namespaces = Collections.singleton(AbstractResourceOperator.ANY_NAMESPACE);
        } else {
            if (namespacesList.trim().equals(AbstractResourceOperator.ANY_NAMESPACE)) {
                namespaces = Collections.singleton(AbstractResourceOperator.ANY_NAMESPACE);
            } else if (namespacesList.matches("(\\s*[a-z0-9.-]+\\s*,)*\\s*[a-z0-9.-]+\\s*")) {
                namespaces = new HashSet<>(asList(namespacesList.trim().split("\\s*,+\\s*")));
            } else {
                throw new InvalidConfigurationException(STRIMZI_NAMESPACE
                        + " is not a valid list of namespaces nor the 'any namespace' wildcard "
                        + AbstractResourceOperator.ANY_NAMESPACE);
            }
        }

        return namespaces;
    }

    private static long parseReconciliationInterval(String reconciliationIntervalEnvVar) {
        long reconciliationInterval = DEFAULT_FULL_RECONCILIATION_INTERVAL_MS;

        if (reconciliationIntervalEnvVar != null) {
            reconciliationInterval = Long.parseLong(reconciliationIntervalEnvVar);
        }

        return reconciliationInterval;
    }

    private static long parseTimeout(String timeoutEnvVar, long defaultTimeout) {
        long timeout = defaultTimeout;

        if (timeoutEnvVar != null) {
            timeout = Long.parseLong(timeoutEnvVar);
        }

        return timeout;
    }

    private static int parseInt(String envVar, int defaultValue) {
        int value = defaultValue;

        if (envVar != null) {
            value = Integer.parseInt(envVar);
        }

        return value;
    }

    /* test */ static boolean parseBoolean(String envVar, boolean defaultValue) {
        boolean value = defaultValue;

        if (envVar != null) {
            value = Boolean.parseBoolean(envVar);
        }

        return value;
    }

    private static ImagePullPolicy parseImagePullPolicy(String imagePullPolicyEnvVar) {
        ImagePullPolicy imagePullPolicy = null;

        if (imagePullPolicyEnvVar != null) {
            switch (imagePullPolicyEnvVar.trim().toLowerCase(Locale.ENGLISH)) {
                case "always":
                    imagePullPolicy = ImagePullPolicy.ALWAYS;
                    break;
                case "ifnotpresent":
                    imagePullPolicy = ImagePullPolicy.IFNOTPRESENT;
                    break;
                case "never":
                    imagePullPolicy = ImagePullPolicy.NEVER;
                    break;
                default:
                    throw new InvalidConfigurationException(imagePullPolicyEnvVar
                            + " is not a valid " + STRIMZI_IMAGE_PULL_POLICY + " value. " +
                            STRIMZI_IMAGE_PULL_POLICY + " can have one of the following values: Always, IfNotPresent, Never.");
            }
        }

        return imagePullPolicy;
    }

    private static KafkaVersion.Lookup parseKafkaVersions(String kafkaImages, String connectImages, String mirrorMakerImages, String mirrorMaker2Images) {
        KafkaVersion.Lookup lookup = new KafkaVersion.Lookup(
                Util.parseMap(kafkaImages),
                Util.parseMap(connectImages),
                Util.parseMap(mirrorMakerImages),
                Util.parseMap(mirrorMaker2Images));

        String image = "";
        String envVar = "";

        try {
            image = "Kafka";
            envVar = STRIMZI_KAFKA_IMAGES;
            lookup.validateKafkaImages(lookup.supportedVersions());

            image = "Kafka Connect";
            envVar = STRIMZI_KAFKA_CONNECT_IMAGES;
            lookup.validateKafkaConnectImages(lookup.supportedVersions());

            image = "Kafka Mirror Maker";
            envVar = STRIMZI_KAFKA_MIRROR_MAKER_IMAGES;
            lookup.validateKafkaMirrorMakerImages(lookup.supportedVersions());

            image = "Kafka Mirror Maker 2";
            envVar = STRIMZI_KAFKA_MIRROR_MAKER_2_IMAGES;
            lookup.validateKafkaMirrorMaker2Images(lookup.supportedVersionsForFeature("kafkaMirrorMaker2"));
        } catch (NoImageException | UnsupportedVersionException e) {
            throw new InvalidConfigurationException("Failed to parse default container image configuration for " + image + " from environment variable " + envVar, e);
        }
        return lookup;
    }

    private static List<LocalObjectReference> parseImagePullSecrets(String imagePullSecretList) {
        List<LocalObjectReference> imagePullSecrets = null;

        if (imagePullSecretList != null && !imagePullSecretList.isEmpty()) {
            if (imagePullSecretList.matches("(\\s*[a-z0-9.-]+\\s*,)*\\s*[a-z0-9.-]+\\s*")) {
                imagePullSecrets = Arrays.stream(imagePullSecretList.trim().split("\\s*,+\\s*")).map(secret -> new LocalObjectReferenceBuilder().withName(secret).build()).collect(Collectors.toList());
            } else {
                throw new InvalidConfigurationException(STRIMZI_IMAGE_PULL_SECRETS
                        + " is not a valid list of secret names");
            }
        }

        return imagePullSecrets;
    }

    /**
     * Parse labels from String into the Labels format.
     *
     * @param vars              Map with configuration variables
     * @param configurationKey  Key containing the string with labels
     * @return                  Labels object with the Labels or null if no labels are configured
     */
    private static Labels parseLabels(Map<String, String> vars, String configurationKey) {
        String labelsString = vars.get(configurationKey);
        Labels labels = null;

        if (labelsString != null) {
            try {
                labels = Labels.fromString(labelsString);
            } catch (Exception e) {
                throw new InvalidConfigurationException("Failed to parse labels from " + configurationKey, e);
            }
        }

        return labels;
    }

    /**
     * @return  namespaces in which the operator runs and creates resources
     */
    public Set<String> getNamespaces() {
        return namespaces;
    }

    /**
     * @return  how many milliseconds the reconciliation runs
     */
    public long getReconciliationIntervalMs() {
        return reconciliationIntervalMs;
    }

    /**
     * @return  how many milliseconds should we wait for Kubernetes operations
     */
    public long getOperationTimeoutMs() {
        return operationTimeoutMs;
    }

    /**
     * @return  how many milliseconds should we wait for Zookeeper Admin Sessions to timeout
     */
    public int getZkAdminSessionTimeoutMs() {
        return zkAdminSessionTimeoutMs;
    }

    /**
     * @return  How many milliseconds should we wait for Kafka Connect build to complete
     */
    public long getConnectBuildTimeoutMs() {
        return connectBuildTimeoutMs;
    }

    /**
     * @return  Indicates whether Cluster Roles should be created
     */
    public boolean isCreateClusterRoles() {
        return createClusterRoles;
    }

    /**
     * @return  Indicates whether Network policies should be generated
     */
    public boolean isNetworkPolicyGeneration() {
        return networkPolicyGeneration;
    }

    public KafkaVersion.Lookup versions() {
        return versions;
    }

    /**
     * @return  The user-configure image pull policy. Null if it was not configured.
     */
    public ImagePullPolicy getImagePullPolicy() {
        return imagePullPolicy;
    }

    /**
     * @return The list of configured ImagePullSecrets. Null if no secrets were configured.
     */
    public List<LocalObjectReference> getImagePullSecrets() {
        return imagePullSecrets;
    }

    /**
     * @return Returns the name of the namespace where the operator runs or null if not configured
     */
    public String getOperatorNamespace() {
        return operatorNamespace;
    }

    /**
     * @return Returns the labels of the namespace where the operator runs or null if not configured
     */
    public Labels getOperatorNamespaceLabels() {
        return operatorNamespaceLabels;
    }

    /**
     * @return Labels used for filtering custom resources
     */
    public Labels getCustomResourceSelector() {
        return customResourceSelector;
    }

    public FeatureGates featureGates()  {
        return featureGates;
    }

    /**
     * @return Thread Pool size to be used by the operator to do operations like reconciliation
     */
    public int getOperationsThreadPoolSize() {
        return operationsThreadPoolSize;
    }

    /**
     * @return Number of seconds to cache a successful DNS name lookup
     */
    public int getDnsCacheTtlSec() {
        return dnsCacheTtlSec;
    }

    /**
     * @return Indicates whether this Cluster Operator instance should reconcile only the StrimziPodSet resources or not
     */
    public boolean isPodSetReconciliationOnly() {
        return podSetReconciliationOnly;
    }

    /**
     * @return Returns the size of the StrimziPodSetController work queue
     */
    public int getPodSetControllerWorkQueueSize() {
        return podSetControllerWorkQueueSize;
    }

    @Override
    public String toString() {
        return "ClusterOperatorConfig(" +
                "namespaces=" + namespaces +
                ",reconciliationIntervalMs=" + reconciliationIntervalMs +
                ",operationTimeoutMs=" + operationTimeoutMs +
                ",connectBuildTimeoutMs=" + connectBuildTimeoutMs +
                ",createClusterRoles=" + createClusterRoles +
                ",networkPolicyGeneration=" + networkPolicyGeneration +
                ",versions=" + versions +
                ",imagePullPolicy=" + imagePullPolicy +
                ",imagePullSecrets=" + imagePullSecrets +
                ",operatorNamespace=" + operatorNamespace +
                ",operatorNamespaceLabels=" + operatorNamespaceLabels +
                ",customResourceSelector=" + customResourceSelector +
                ",featureGates=" + featureGates +
                ",zkAdminSessionTimeoutMs=" + zkAdminSessionTimeoutMs +
                ",dnsCacheTtlSec=" + dnsCacheTtlSec +
                ",podSetReconciliationOnly=" + podSetReconciliationOnly +
                ",podSetControllerWorkQueueSize=" + podSetControllerWorkQueueSize +
                ")";
    }
}<|MERGE_RESOLUTION|>--- conflicted
+++ resolved
@@ -128,11 +128,8 @@
      * @param zkAdminSessionTimeoutMs Session timeout for the Zookeeper Admin client used in ZK scaling operations
      * @param dnsCacheTtlSec Number of seconds to cache a successful DNS name lookup
      * @param podSetReconciliationOnly Indicates whether this Cluster Operator instance should reconcile only the
-<<<<<<< HEAD
-=======
      *                                 StrimziPodSet resources or not
      * @param podSetControllerWorkQueueSize Indicates the size of the StrimziPodSetController work queue
->>>>>>> cd7150e1
      */
     @SuppressWarnings("checkstyle:ParameterNumber")
     public ClusterOperatorConfig(
