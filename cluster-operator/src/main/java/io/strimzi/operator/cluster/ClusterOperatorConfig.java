--- conflicted
+++ resolved
@@ -271,11 +271,6 @@
         return createClusterRoles;
     }
 
-<<<<<<< HEAD
-    public String getOperatorName() {
-        //TODO implement
-        return null;
-=======
     private static boolean parseNetworkPolicyGeneration(String networkPolicyGenerationEnvVar) {
         boolean networkPolicyGeneration = DEFAULT_NETWORK_POLICY_GENERATION;
 
@@ -284,7 +279,6 @@
         }
 
         return networkPolicyGeneration;
->>>>>>> ee7f2fd3
     }
 
     /**
