--- conflicted
+++ resolved
@@ -285,13 +285,9 @@
                 .compose(state -> state.kafkaReplicaServicesReady())
                 .compose(state -> state.kafkaBootstrapRouteReady())
                 .compose(state -> state.kafkaReplicaRoutesReady())
-<<<<<<< HEAD
                 .compose(state -> state.kafkaGenerateCertificates(this::dateSupplier))
-=======
-                .compose(state -> state.kafkaGenerateCertificates())
                 .compose(state -> state.getCustomTlsListenerThumbprint())
                 .compose(state -> state.getCustomExternalListenerThumbprint())
->>>>>>> b784de2f
                 .compose(state -> state.kafkaAncillaryCm())
                 .compose(state -> state.kafkaBrokersSecret())
                 .compose(state -> state.kafkaJmxSecret())
@@ -386,17 +382,15 @@
 
         /* test */ Set<String> fsResizingRestartRequest = new HashSet<>();
 
-<<<<<<< HEAD
         // Certificate change indicators
         private boolean isZookeeperCertsChanged = false;
         private boolean isKafkaCertsChanged = false;
         private boolean isKafkaExporterCertsChanged = false;
         private boolean isEntityOperatorCertsChanged = false;
-=======
+
         // Custom Listener certificates
         private String tlsListenerCustomCertificateThumbprint;
         private String externalListenerCustomCertificateThumbprint;
->>>>>>> b784de2f
 
         ReconciliationState(Reconciliation reconciliation, Kafka kafkaAssembly) {
             this.reconciliation = reconciliation;
@@ -2651,9 +2645,6 @@
             return caCertGeneration == podCaCertGeneration;
         }
 
-<<<<<<< HEAD
-        private boolean isPodToRestart(StatefulSet sts, Pod pod, boolean isAncillaryCmChange, boolean nodeCertsChange, Ca... cas) {
-=======
         private boolean isCustomCertUpToDate(StatefulSet sts, Pod pod, String annotation) {
             final String stsThumbprint = Annotations.stringAnnotation(sts.getSpec().getTemplate(), annotation, "");
             final String podThumbprint = Annotations.stringAnnotation(pod, annotation, "");
@@ -2664,8 +2655,7 @@
             return podThumbprint.equals(stsThumbprint);
         }
 
-        private boolean isPodToRestart(StatefulSet sts, Pod pod, boolean isAncillaryCmChange, Ca... cas) {
->>>>>>> b784de2f
+        private boolean isPodToRestart(StatefulSet sts, Pod pod, boolean isAncillaryCmChange, boolean nodeCertsChange, Ca... cas) {
             boolean isPodUpToDate = isPodUpToDate(sts, pod);
             boolean isCustomCertTlsListenerUpToDate = isCustomCertUpToDate(sts, pod, KafkaCluster.ANNO_STRIMZI_CUSTOM_CERT_THUMBPRINT_TLS_LISTENER);
             boolean isCustomCertExternalListenerUpToDate = isCustomCertUpToDate(sts, pod, KafkaCluster.ANNO_STRIMZI_CUSTOM_CERT_THUMBPRINT_EXTERNAL_LISTENER);
