--- conflicted
+++ resolved
@@ -182,18 +182,13 @@
      */
     public static final String ANNO_STRIMZI_IO_TO_VERSION = Annotations.STRIMZI_DOMAIN + "to-version";
 
-<<<<<<< HEAD
+    /**
+     * Records the state of the Kafka upgrade process. Unset outside of upgrades.
+     */
+    public static final String ANNO_STRIMZI_BROKER_CONFIGURATION_HASH = Annotations.STRIMZI_DOMAIN + "broker-configuration-hash";
+
     public static final String ANNO_STRIMZI_CUSTOM_CERT_THUMBPRINT_TLS_LISTENER = Annotations.STRIMZI_DOMAIN + "custom-cert-tls-listener-thumbprint";
     public static final String ANNO_STRIMZI_CUSTOM_CERT_THUMBPRINT_EXTERNAL_LISTENER = Annotations.STRIMZI_DOMAIN + "custom-cert-external-listener-thumbprint";
-=======
-    /**
-     * Records the state of the Kafka upgrade process. Unset outside of upgrades.
-     */
-    public static final String ANNO_STRIMZI_BROKER_CONFIGURATION_HASH = Annotations.STRIMZI_DOMAIN + "/broker-configuration-hash";
-
-    public static final String ANNO_STRIMZI_CUSTOM_CERT_THUMBPRINT_TLS_LISTENER = Annotations.STRIMZI_DOMAIN + "/custom-cert-tls-listener-thumbprint";
-    public static final String ANNO_STRIMZI_CUSTOM_CERT_THUMBPRINT_EXTERNAL_LISTENER = Annotations.STRIMZI_DOMAIN + "/custom-cert-external-listener-thumbprint";
->>>>>>> e62ac061
 
     // Env vars for JMX service
     protected static final String ENV_VAR_KAFKA_JMX_ENABLED = "KAFKA_JMX_ENABLED";
