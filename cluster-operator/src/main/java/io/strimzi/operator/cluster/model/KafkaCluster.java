--- conflicted
+++ resolved
@@ -111,12 +111,9 @@
 import java.util.Map;
 import java.util.Set;
 
-<<<<<<< HEAD
 import static io.strimzi.operator.cluster.model.CruiseControl.CRUISE_CONTROL_METRIC_REPORTER;
-=======
 import static java.util.Collections.emptyMap;
 import static java.util.Collections.singletonMap;
->>>>>>> 5a9e3d06
 
 @SuppressWarnings("checkstyle:ClassDataAbstractionCoupling")
 public class KafkaCluster extends AbstractModel {
@@ -168,21 +165,13 @@
 
     private static final String NAME_SUFFIX = "-kafka";
 
-<<<<<<< HEAD
     private static final String KAFKA_METRIC_REPORTERS_CONFIG_FIELD = "metric.reporters";
 
-    private static final String KAFKA_JMX_SECRET_SUFFIX = NAME_SUFFIX + "-jmx";
-    private static final String SECRET_JMX_USERNAME_KEY = "jmx-username";
-    private static final String SECRET_JMX_PASSWORD_KEY = "jmx-password";
-    private static final String ENV_VAR_KAFKA_JMX_USERNAME = "KAFKA_JMX_USERNAME";
-    private static final String ENV_VAR_KAFKA_JMX_PASSWORD = "KAFKA_JMX_PASSWORD";
-=======
     protected static final String KAFKA_JMX_SECRET_SUFFIX = NAME_SUFFIX + "-jmx";
     protected static final String SECRET_JMX_USERNAME_KEY = "jmx-username";
     protected static final String SECRET_JMX_PASSWORD_KEY = "jmx-password";
     protected static final String ENV_VAR_KAFKA_JMX_USERNAME = "KAFKA_JMX_USERNAME";
     protected static final String ENV_VAR_KAFKA_JMX_PASSWORD = "KAFKA_JMX_PASSWORD";
->>>>>>> 5a9e3d06
 
     // Suffixes for secrets with certificates
     private static final String SECRET_BROKERS_SUFFIX = NAME_SUFFIX + "-brokers";
