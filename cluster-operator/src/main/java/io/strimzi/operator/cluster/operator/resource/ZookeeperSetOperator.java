/*
 * Copyright Strimzi authors.
 * License: Apache License 2.0 (see the file LICENSE or http://apache.org/licenses/LICENSE-2.0.html).
 */
package io.strimzi.operator.cluster.operator.resource;

import io.fabric8.kubernetes.api.model.Pod;
import io.fabric8.kubernetes.api.model.Secret;
import io.fabric8.kubernetes.api.model.apps.StatefulSet;
import io.fabric8.kubernetes.client.KubernetesClient;
import io.strimzi.api.kafka.model.KafkaResources;
import io.strimzi.operator.common.model.Labels;
import io.vertx.core.Future;
import io.vertx.core.Promise;
import io.vertx.core.Vertx;
import org.apache.logging.log4j.LogManager;
import org.apache.logging.log4j.Logger;

import java.util.ArrayList;
<<<<<<< HEAD
=======
import java.util.List;
>>>>>>> 902ec063
import java.util.function.Function;


/**
 * Specialization of {@link StatefulSetOperator} for StatefulSets of Zookeeper nodes
 */
public class ZookeeperSetOperator extends StatefulSetOperator {

    private static final Logger log = LogManager.getLogger(ZookeeperSetOperator.class);
    private final ZookeeperLeaderFinder leaderFinder;

    /**
     * Constructor
     *
     * @param vertx  The Vertx instance
     * @param client The Kubernetes client
     * @param leaderFinder The Zookeeper leader finder.
     * @param operationTimeoutMs The timeout.
     */
    public ZookeeperSetOperator(Vertx vertx, KubernetesClient client, ZookeeperLeaderFinder leaderFinder, long operationTimeoutMs) {
        super(vertx, client, operationTimeoutMs);
        this.leaderFinder = leaderFinder;
    }

    @Override
    protected boolean shouldIncrementGeneration(StatefulSetDiff diff) {
        return !diff.isEmpty() && needsRollingUpdate(diff);
    }

    public static boolean needsRollingUpdate(StatefulSetDiff diff) {
        if (diff.changesLabels()) {
            log.debug("Changed labels => needs rolling update");
            return true;
        }
        if (diff.changesSpecTemplate()) {
            log.debug("Changed template spec => needs rolling update");
            return true;
        }
        if (diff.changesVolumeClaimTemplates()) {
            log.debug("Changed volume claim template => needs rolling update");
            return true;
        }
        if (diff.changesVolumeSize()) {
            log.debug("Changed size of the volume claim template => no need for rolling update");
            return false;
        }
        return false;
    }

    @Override
<<<<<<< HEAD
    public Future<Void> maybeRollingUpdate(StatefulSet sts, Function<Pod, String> podRestart, Secret clusterCaSecret, Secret coKeySecret) {
=======
    public Future<Void> maybeRollingUpdate(StatefulSet sts, Function<Pod, List<String>> podRestart, Secret clusterCaSecret, Secret coKeySecret) {
>>>>>>> 902ec063
        String namespace = sts.getMetadata().getNamespace();
        String name = sts.getMetadata().getName();
        final int replicas = sts.getSpec().getReplicas();
        log.debug("Considering rolling update of {}/{}", namespace, name);

        boolean zkRoll = false;
        ArrayList<Pod> pods = new ArrayList<>(replicas);
        String cluster = sts.getMetadata().getLabels().get(Labels.STRIMZI_CLUSTER_LABEL);
        for (int i = 0; i < replicas; i++) {
            Pod pod = podOperations.get(sts.getMetadata().getNamespace(), KafkaResources.zookeeperPodName(cluster, i));
<<<<<<< HEAD
            String zkPodRestart = podRestart.apply(pod);
=======
            List<String> zkPodRestart = podRestart.apply(pod);
>>>>>>> 902ec063
            zkRoll |= zkPodRestart != null && !zkPodRestart.isEmpty();
            pods.add(pod);
        }

        final Future<Void> rollFuture;
        if (zkRoll) {
            // Find the leader
            Promise<Void> promise = Promise.promise();
            rollFuture = promise.future();
            Future<Integer> leaderFuture = leaderFinder.findZookeeperLeader(cluster, namespace, pods, coKeySecret);
            leaderFuture.compose(leader -> {
                log.debug("Zookeeper leader is " + (leader == ZookeeperLeaderFinder.UNKNOWN_LEADER ? "unknown" : "pod " + leader));
                Future<Void> fut = Future.succeededFuture();
                // Then roll each non-leader pod
                for (int i = 0; i < replicas; i++) {
                    String podName = KafkaResources.zookeeperPodName(cluster, i);
                    if (i != leader) {
                        log.debug("Possibly restarting non-leader pod {}", podName);
                        // roll the pod and wait until it is ready
                        // this prevents rolling into faulty state (note: this applies just for ZK pods)
                        fut = fut.compose(ignore -> maybeRestartPod(sts, podName, podRestart));
                    } else {
                        log.debug("Deferring restart of leader {}", podName);
                    }
                }
                if (leader == ZookeeperLeaderFinder.UNKNOWN_LEADER) {
                    return fut;
                } else {
                    // Finally roll the leader pod
                    return fut.compose(ar -> {
                        // the leader is rolled as the last
                        log.debug("Possibly restarting leader pod (previously deferred) {}", leader);
                        return maybeRestartPod(sts, KafkaResources.zookeeperPodName(cluster, leader), podRestart);
                    });
                }
            }).onComplete(rollFuture);
        } else {
            rollFuture = Future.succeededFuture();
        }
        return rollFuture;
    }

}<|MERGE_RESOLUTION|>--- conflicted
+++ resolved
@@ -17,10 +17,7 @@
 import org.apache.logging.log4j.Logger;
 
 import java.util.ArrayList;
-<<<<<<< HEAD
-=======
 import java.util.List;
->>>>>>> 902ec063
 import java.util.function.Function;
 
 
@@ -71,11 +68,7 @@
     }
 
     @Override
-<<<<<<< HEAD
-    public Future<Void> maybeRollingUpdate(StatefulSet sts, Function<Pod, String> podRestart, Secret clusterCaSecret, Secret coKeySecret) {
-=======
     public Future<Void> maybeRollingUpdate(StatefulSet sts, Function<Pod, List<String>> podRestart, Secret clusterCaSecret, Secret coKeySecret) {
->>>>>>> 902ec063
         String namespace = sts.getMetadata().getNamespace();
         String name = sts.getMetadata().getName();
         final int replicas = sts.getSpec().getReplicas();
@@ -86,11 +79,7 @@
         String cluster = sts.getMetadata().getLabels().get(Labels.STRIMZI_CLUSTER_LABEL);
         for (int i = 0; i < replicas; i++) {
             Pod pod = podOperations.get(sts.getMetadata().getNamespace(), KafkaResources.zookeeperPodName(cluster, i));
-<<<<<<< HEAD
-            String zkPodRestart = podRestart.apply(pod);
-=======
             List<String> zkPodRestart = podRestart.apply(pod);
->>>>>>> 902ec063
             zkRoll |= zkPodRestart != null && !zkPodRestart.isEmpty();
             pods.add(pod);
         }
