--- conflicted
+++ resolved
@@ -12,19 +12,20 @@
 import io.strimzi.api.kafka.model.DoneableKafkaMirrorMaker;
 import io.strimzi.api.kafka.model.ExternalLogging;
 import io.strimzi.api.kafka.model.KafkaMirrorMaker;
+import io.strimzi.api.kafka.model.KafkaMirrorMakerBuilder;
 import io.strimzi.api.kafka.model.KafkaMirrorMakerResources;
-import io.strimzi.api.kafka.model.KafkaMirrorMakerSpec;
 import io.strimzi.api.kafka.model.status.KafkaMirrorMakerStatus;
 import io.strimzi.certs.CertManager;
 import io.strimzi.operator.cluster.ClusterOperatorConfig;
 import io.strimzi.operator.PlatformFeaturesAvailability;
 import io.strimzi.operator.cluster.model.KafkaMirrorMakerCluster;
 import io.strimzi.operator.cluster.model.KafkaVersion;
+import io.strimzi.operator.cluster.model.StatusDiff;
 import io.strimzi.operator.cluster.operator.resource.ResourceOperatorSupplier;
 import io.strimzi.operator.common.Annotations;
 import io.strimzi.operator.common.PasswordGenerator;
 import io.strimzi.operator.common.Reconciliation;
-import io.strimzi.operator.common.ReconciliationException;
+import io.strimzi.operator.common.operator.resource.CrdOperator;
 import io.strimzi.operator.common.operator.resource.DeploymentOperator;
 import io.strimzi.operator.common.operator.resource.ReconcileResult;
 import io.strimzi.operator.common.operator.resource.StatusUtils;
@@ -43,7 +44,7 @@
  *     <li>A Kafka Mirror Maker Deployment and related Services</li>
  * </ul>
  */
-public class KafkaMirrorMakerAssemblyOperator extends AbstractAssemblyOperator<KubernetesClient, KafkaMirrorMaker, KafkaMirrorMakerList, DoneableKafkaMirrorMaker, Resource<KafkaMirrorMaker, DoneableKafkaMirrorMaker>, KafkaMirrorMakerSpec, KafkaMirrorMakerStatus> {
+public class KafkaMirrorMakerAssemblyOperator extends AbstractAssemblyOperator<KubernetesClient, KafkaMirrorMaker, KafkaMirrorMakerList, DoneableKafkaMirrorMaker, Resource<KafkaMirrorMaker, DoneableKafkaMirrorMaker>> {
 
     private static final Logger log = LogManager.getLogger(KafkaMirrorMakerAssemblyOperator.class.getName());
 
@@ -68,61 +69,112 @@
     }
 
     @Override
-    protected Future<KafkaMirrorMakerStatus> createOrUpdate(Reconciliation reconciliation, KafkaMirrorMaker assemblyResource) {
+    protected Future<Void> createOrUpdate(Reconciliation reconciliation, KafkaMirrorMaker assemblyResource) {
+        Promise<Void> createOrUpdatePromise = Promise.promise();
+
         String namespace = reconciliation.namespace();
         KafkaMirrorMakerCluster mirror;
         KafkaMirrorMakerStatus kafkaMirrorMakerStatus = new KafkaMirrorMakerStatus();
-
+        if (assemblyResource.getSpec() == null) {
+            log.error("{} spec cannot be null", assemblyResource.getMetadata().getName());
+            return Future.failedFuture("Spec cannot be null");
+        }
         try {
             mirror = KafkaMirrorMakerCluster.fromCrd(assemblyResource, versions);
         } catch (Exception e) {
             StatusUtils.setStatusConditionAndObservedGeneration(assemblyResource, kafkaMirrorMakerStatus, Future.failedFuture(e));
-            return Future.failedFuture(new ReconciliationException(kafkaMirrorMakerStatus, e));
+            updateStatus(assemblyResource, reconciliation, kafkaMirrorMakerStatus);
+            return Future.failedFuture(e);
         }
 
         ConfigMap logAndMetricsConfigMap = mirror.generateMetricsAndLogConfigMap(mirror.getLogging() instanceof ExternalLogging ?
                 configMapOperations.get(namespace, ((ExternalLogging) mirror.getLogging()).getName()) :
                 null);
 
-        Map<String, String> annotations = new HashMap<>(1);
+        Map<String, String> annotations = new HashMap<>();
         annotations.put(Annotations.STRIMZI_LOGGING_ANNOTATION, logAndMetricsConfigMap.getData().get(mirror.ANCILLARY_CM_KEY_LOG_CONFIG));
 
-<<<<<<< HEAD
-        Promise<KafkaMirrorMakerStatus> createOrUpdatePromise = Promise.promise();
-
-        boolean mirrorHasZeroReplicas = mirror.getReplicas() == 0;
-
-=======
->>>>>>> 2e537b00
         log.debug("{}: Updating Kafka Mirror Maker cluster", reconciliation);
         mirrorMakerServiceAccount(namespace, mirror)
                 .compose(i -> deploymentOperations.scaleDown(namespace, mirror.getName(), mirror.getReplicas()))
-                .compose(i -> configMapOperations.reconcile(namespace, mirror.getAncillaryConfigMapName(), logAndMetricsConfigMap))
+                .compose(i -> configMapOperations.reconcile(namespace, mirror.getAncillaryConfigName(), logAndMetricsConfigMap))
                 .compose(i -> podDisruptionBudgetOperator.reconcile(namespace, mirror.getName(), mirror.generatePodDisruptionBudget()))
                 .compose(i -> deploymentOperations.reconcile(namespace, mirror.getName(), mirror.generateDeployment(annotations, pfa.isOpenshift(), imagePullPolicy, imagePullSecrets)))
                 .compose(i -> deploymentOperations.scaleUp(namespace, mirror.getName(), mirror.getReplicas()))
                 .compose(i -> deploymentOperations.waitForObserved(namespace, mirror.getName(), 1_000, operationTimeoutMs))
-                .compose(i -> mirrorHasZeroReplicas ? Future.succeededFuture() : deploymentOperations.readiness(namespace, mirror.getName(), 1_000, operationTimeoutMs))
-                .onComplete(reconciliationResult -> {
+                .compose(i -> deploymentOperations.readiness(namespace, mirror.getName(), 1_000, operationTimeoutMs))
+                .setHandler(reconciliationResult -> {
                         StatusUtils.setStatusConditionAndObservedGeneration(assemblyResource, kafkaMirrorMakerStatus, reconciliationResult);
 
-                        kafkaMirrorMakerStatus.setReplicas(mirror.getReplicas());
-                        kafkaMirrorMakerStatus.setLabelSelector(mirror.getSelectorLabels().toSelectorString());
-
-                        if (reconciliationResult.succeeded())   {
-                            createOrUpdatePromise.complete(kafkaMirrorMakerStatus);
-                        } else {
-                            createOrUpdatePromise.fail(new ReconciliationException(kafkaMirrorMakerStatus, reconciliationResult.cause()));
-                        }
+                        updateStatus(assemblyResource, reconciliation, kafkaMirrorMakerStatus).setHandler(statusResult -> {
+                            // If both features succeeded, createOrUpdate succeeded as well
+                            // If one or both of them failed, we prefer the reconciliation failure as the main error
+                            if (reconciliationResult.succeeded() && statusResult.succeeded()) {
+                                createOrUpdatePromise.complete();
+                            } else if (reconciliationResult.failed()) {
+                                createOrUpdatePromise.fail(reconciliationResult.cause());
+                            } else {
+                                createOrUpdatePromise.fail(statusResult.cause());
+                            }
+                        });
                 }
             );
-
         return createOrUpdatePromise.future();
     }
 
-    @Override
-    protected KafkaMirrorMakerStatus createStatus() {
-        return new KafkaMirrorMakerStatus();
+    /**
+     * Updates the Status field of the Kafka Mirror Maker CR. It diffs the desired status against the current status and calls
+     * the update only when there is any difference in non-timestamp fields.
+     *
+     * @param kafkaMirrorMakerAssembly The CR of Kafka Mirror Maker
+     * @param reconciliation Reconciliation information
+     * @param desiredStatus The KafkaMirrorMakerStatus which should be set
+     *
+     * @return
+     */
+    Future<Void> updateStatus(KafkaMirrorMaker kafkaMirrorMakerAssembly, Reconciliation reconciliation, KafkaMirrorMakerStatus desiredStatus) {
+        Promise<Void> updateStatusPromise = Promise.promise();
+
+        resourceOperator.getAsync(kafkaMirrorMakerAssembly.getMetadata().getNamespace(), kafkaMirrorMakerAssembly.getMetadata().getName()).setHandler(getRes -> {
+            if (getRes.succeeded()) {
+                KafkaMirrorMaker mirrorMaker = getRes.result();
+
+                if (mirrorMaker != null) {
+                    if (StatusUtils.isResourceV1alpha1(mirrorMaker)) {
+                        log.warn("{}: The resource needs to be upgraded from version {} to 'v1beta1' to use the status field", reconciliation, mirrorMaker.getApiVersion());
+                        updateStatusPromise.complete();
+                    } else {
+                        KafkaMirrorMakerStatus currentStatus = mirrorMaker.getStatus();
+
+                        StatusDiff ksDiff = new StatusDiff(currentStatus, desiredStatus);
+
+                        if (!ksDiff.isEmpty()) {
+                            KafkaMirrorMaker resourceWithNewStatus = new KafkaMirrorMakerBuilder(mirrorMaker).withStatus(desiredStatus).build();
+
+                            ((CrdOperator<KubernetesClient, KafkaMirrorMaker, KafkaMirrorMakerList, DoneableKafkaMirrorMaker>) resourceOperator).updateStatusAsync(resourceWithNewStatus).setHandler(updateRes -> {
+                                if (updateRes.succeeded()) {
+                                    log.debug("{}: Completed status update", reconciliation);
+                                    updateStatusPromise.complete();
+                                } else {
+                                    log.error("{}: Failed to update status", reconciliation, updateRes.cause());
+                                    updateStatusPromise.fail(updateRes.cause());
+                                }
+                            });
+                        } else {
+                            log.debug("{}: Status did not change", reconciliation);
+                            updateStatusPromise.complete();
+                        }
+                    }
+                } else {
+                    log.error("{}: Current Kafka Mirror Maker resource not found", reconciliation);
+                    updateStatusPromise.fail("Current Kafka Mirror Maker resource not found");
+                }
+            } else {
+                log.error("{}: Failed to get the current Kafka Mirror Maker resource and its status", reconciliation, getRes.cause());
+                updateStatusPromise.fail(getRes.cause());
+            }
+        });
+        return updateStatusPromise.future();
     }
 
     Future<ReconcileResult<ServiceAccount>> mirrorMakerServiceAccount(String namespace, KafkaMirrorMakerCluster mirror) {
