/*
 * Copyright Strimzi authors.
 * License: Apache License 2.0 (see the file LICENSE or http://apache.org/licenses/LICENSE-2.0.html).
 */
package io.strimzi.operator.cluster.operator.resource;

import java.io.IOException;
import java.net.InetSocketAddress;
import java.net.Socket;
import java.time.Duration;
import java.util.ArrayList;
import java.util.Collection;
import java.util.HashMap;
import java.util.List;
import java.util.Map;
import java.util.concurrent.CompletableFuture;
import java.util.concurrent.ConcurrentHashMap;
import java.util.concurrent.ExecutionException;
import java.util.concurrent.Executors;
import java.util.concurrent.ScheduledExecutorService;
import java.util.concurrent.TimeUnit;
import java.util.concurrent.TimeoutException;
import java.util.function.Function;
import java.util.function.Supplier;

import edu.umd.cs.findbugs.annotations.SuppressFBWarnings;
import io.fabric8.kubernetes.api.model.Pod;
import io.fabric8.kubernetes.api.model.Secret;
import io.fabric8.kubernetes.api.model.apps.StatefulSet;
import io.fabric8.kubernetes.client.KubernetesClientException;
import io.strimzi.operator.cluster.model.KafkaCluster;
<<<<<<< HEAD
import io.strimzi.operator.common.AdminClientProvider;
import io.strimzi.operator.common.BackOff;
import io.strimzi.operator.common.DefaultAdminClientProvider;
=======
import io.strimzi.operator.cluster.model.KafkaVersion;
import io.strimzi.operator.common.AdminClientProvider;
import io.strimzi.operator.common.BackOff;
import io.strimzi.operator.common.DefaultAdminClientProvider;
import io.strimzi.operator.common.Reconciliation;
import io.strimzi.operator.common.Util;
>>>>>>> 902ec063
import io.strimzi.operator.common.model.Labels;
import io.strimzi.operator.common.operator.resource.PodOperator;
import io.vertx.core.CompositeFuture;
import io.vertx.core.Future;
import io.vertx.core.Promise;
import io.vertx.core.Vertx;
import org.apache.kafka.clients.admin.Admin;
<<<<<<< HEAD
=======
import org.apache.kafka.clients.admin.AlterConfigOp;
import org.apache.kafka.clients.admin.AlterConfigsResult;
import org.apache.kafka.clients.admin.Config;
>>>>>>> 902ec063
import org.apache.kafka.clients.admin.DescribeClusterResult;
import org.apache.kafka.common.KafkaException;
import org.apache.kafka.common.KafkaFuture;
import org.apache.kafka.common.Node;
import org.apache.kafka.common.config.ConfigException;
import org.apache.kafka.common.config.ConfigResource;
import org.apache.logging.log4j.LogManager;
import org.apache.logging.log4j.Logger;

<<<<<<< HEAD
import java.io.IOException;
import java.net.InetSocketAddress;
import java.net.Socket;
import java.time.Duration;
import java.util.ArrayList;
import java.util.List;
import java.util.concurrent.CompletableFuture;
import java.util.concurrent.ConcurrentHashMap;
import java.util.concurrent.ExecutionException;
import java.util.concurrent.Executors;
import java.util.concurrent.ScheduledExecutorService;
import java.util.concurrent.TimeUnit;
import java.util.concurrent.TimeoutException;
import java.util.function.Function;
import java.util.function.Supplier;
=======
import static java.util.Collections.singletonList;
>>>>>>> 902ec063

/**
 * <p>Manages the rolling restart of a Kafka cluster.</p>
 *
 * <p>The following algorithm is used:</p>
 *
 * <pre>
 *   0. Start with a list of all the pods
 *   1. While the list is non-empty:
 *     2. Take the next pod from the list.
 *     3. Test whether the pod needs to be restarted.
 *         If not then:
 *           i.  Wait for it to be ready.
 *           ii. Continue from 1.
 *     4. Otherwise, check whether the pod is the controller
 *         If so, and there are still pods to be maybe-restarted then:
 *           i.  Reschedule the restart of this pod by appending it the list
 *           ii. Continue from 1.
 *     5. Otherwise, check whether the pod can be restarted without "impacting availability"
 *         If not then:
 *           i.  Reschedule the restart of this pod by appending it the list
 *           ii. Continue from 1.
 *     6. Otherwise:
 *         i.   Restart the pod
 *         ii.  Wait for it to become ready (in the kube sense)
 *         iii. Continue from 1.
 * </pre>
 *
 * <p>Where "impacting availability" is defined by {@link KafkaAvailability}.</p>
 *
 * <p>Note the following important properties of this algorithm:</p>
 * <ul>
 *     <li>if there is a spontaneous change in controller while the rolling restart is happening, any new
 *     controller is still the last pod to be rolled, thus avoid unnecessary controller elections.</li>
 *     <li>rolling should happen without impacting any topic's min.isr.</li>
 *     <li>even pods which aren't candidates for rolling are checked for readiness which partly avoids
 *     successive reconciliations each restarting a pod which never becomes ready</li>
 * </ul>
 */
@SuppressWarnings("checkstyle:ClassFanOutComplexity")
public class KafkaRoller {

    private static final Logger log = LogManager.getLogger(KafkaRoller.class);

    private final PodOperator podOperations;
    private final long pollingIntervalMs;
    protected final long operationTimeoutMs;
    protected final Vertx vertx;
    private final String cluster;
    private final Secret clusterCaCertSecret;
    private final Secret coKeySecret;
    private final Integer numPods;
    private final Supplier<BackOff> backoffSupplier;
    protected String namespace;
    private final AdminClientProvider adminClientProvider;
    private final String kafkaConfig;
    private final String kafkaLogging;
    private final KafkaVersion kafkaVersion;
    private final Reconciliation reconciliation;

    public KafkaRoller(Vertx vertx, Reconciliation reconciliation, PodOperator podOperations,
            long pollingIntervalMs, long operationTimeoutMs, Supplier<BackOff> backOffSupplier,
            StatefulSet sts, Secret clusterCaCertSecret, Secret coKeySecret,
            String kafkaConfig, String kafkaLogging, KafkaVersion kafkaVersion) {
        this(vertx, reconciliation, podOperations, pollingIntervalMs, operationTimeoutMs, backOffSupplier,
                sts, clusterCaCertSecret, coKeySecret, new DefaultAdminClientProvider(), kafkaConfig, kafkaLogging, kafkaVersion);
    }

    public KafkaRoller(Vertx vertx, Reconciliation reconciliation, PodOperator podOperations,
                       long pollingIntervalMs, long operationTimeoutMs, Supplier<BackOff> backOffSupplier,
                       StatefulSet sts, Secret clusterCaCertSecret, Secret coKeySecret,
                       AdminClientProvider adminClientProvider,
                       String kafkaConfig, String kafkaLogging, KafkaVersion kafkaVersion) {
        this.namespace = sts.getMetadata().getNamespace();
        this.cluster = Labels.cluster(sts);
        this.numPods = sts.getSpec().getReplicas();
        this.backoffSupplier = backOffSupplier;
        this.clusterCaCertSecret = clusterCaCertSecret;
        this.coKeySecret = coKeySecret;
        this.vertx = vertx;
        this.operationTimeoutMs = operationTimeoutMs;
        this.podOperations = podOperations;
        this.pollingIntervalMs = pollingIntervalMs;
        this.adminClientProvider = adminClientProvider;
        this.kafkaConfig = kafkaConfig;
        this.kafkaLogging = kafkaLogging;
        this.kafkaVersion = kafkaVersion;
        this.reconciliation = reconciliation;
    }

    /**
     * Returns a Future which completed with the actual pod corresponding to the abstract representation
     * of the given {@code pod}.
     */
    protected Future<Pod> pod(Integer podId) {
        return podOperations.getAsync(namespace, KafkaCluster.kafkaPodName(cluster, podId));
    }

    private final ScheduledExecutorService singleExecutor = Executors.newSingleThreadScheduledExecutor(
        runnable -> new Thread(runnable, "kafka-roller"));

    private ConcurrentHashMap<Integer, RestartContext> podToContext = new ConcurrentHashMap<>();
<<<<<<< HEAD
    private Function<Pod, String> podNeedsRestart;
=======
    private Function<Pod, List<String>> podNeedsRestart;
>>>>>>> 902ec063

    /**
     * Asynchronously perform a rolling restart of some subset of the pods,
     * completing the returned Future when rolling is complete.
     * Which pods get rolled is determined by {@code podNeedsRestart}.
     * The pods may not be rolled in id order, due to the {@linkplain KafkaRoller rolling algorithm}.
     * @param podNeedsRestart Predicate for determining whether a pod should be rolled.
     * @return A Future completed when rolling is complete.
     */
<<<<<<< HEAD
    Future<Void> rollingRestart(Function<Pod, String> podNeedsRestart) {
=======
    public Future<Void> rollingRestart(Function<Pod, List<String>> podNeedsRestart) {
>>>>>>> 902ec063
        this.podNeedsRestart = podNeedsRestart;
        List<Future> futures = new ArrayList<>(numPods);
        List<Integer> podIds = new ArrayList<>(numPods);
        for (int podId = 0; podId < numPods; podId++) {
            // Order the podIds unready first otherwise repeated reconciliations might each restart a pod
            // only for it not to become ready and thus drive the cluster to a worse state.
            podIds.add(podOperations.isReady(namespace, podName(podId)) ? podIds.size() : 0, podId);
        }
        log.debug("{}: Initial order for rolling restart {}", reconciliation, podIds);
        for (Integer podId: podIds) {
            futures.add(schedule(podId, 0, TimeUnit.MILLISECONDS));
        }
        Promise<Void> result = Promise.promise();
        CompositeFuture.join(futures).onComplete(ar -> {
            singleExecutor.shutdown();
            vertx.runOnContext(ignored -> result.handle(ar.map((Void) null)));
        });
        return result.future();
    }

    protected static class RestartContext {
        final Promise<Void> promise;
        final BackOff backOff;
        private long connectionErrorStart = 0L;

        RestartContext(Supplier<BackOff> backOffSupplier) {
            promise = Promise.promise();
            backOff = backOffSupplier.get();
            backOff.delayMs();
        }

        public void clearConnectionError() {
            connectionErrorStart = 0L;
        }

        long connectionError() {
            return connectionErrorStart;
        }

        void noteConnectionError() {
            if (connectionErrorStart == 0L) {
                connectionErrorStart = System.currentTimeMillis();
            }
        }

        @Override
        public String toString() {
            return "RestartContext{" +
                    "promise=" + promise +
                    ", backOff=" + backOff +
                    '}';
        }
    }

    /**
     * Schedule the rolling of the given pod at or after the given delay,
     * completed the returned Future when the pod is rolled.
     * When called multiple times with the same podId this method will return the same Future instance.
     * Pods will be rolled one-at-a-time so the delay may be overrun.
     * @param podId The pod to roll.
     * @param delay The delay.
     * @param unit The unit of the delay.
     * @return A future which completes when the pod has been rolled.
     */
    private Future<Void> schedule(int podId, long delay, TimeUnit unit) {
        RestartContext ctx = podToContext.computeIfAbsent(podId,
            k -> new RestartContext(backoffSupplier));
        singleExecutor.schedule(() -> {
            log.debug("{}: Considering restart of pod {} after delay of {} {}", reconciliation, podId, delay, unit);
            try {
                restartIfNecessary(podId, ctx);
                ctx.promise.complete();
            } catch (InterruptedException e) {
                // Let the executor deal with interruption.
                Thread.currentThread().interrupt();
            } catch (FatalProblem e) {
                log.info("{}: Could not restart pod {}, giving up after {} attempts/{}ms",
                        reconciliation, podId, ctx.backOff.maxAttempts(), ctx.backOff.totalDelayMs(), e);
                ctx.promise.fail(e);
                singleExecutor.shutdownNow();
                podToContext.forEachValue(Integer.MAX_VALUE, f -> {
                    f.promise.tryFail(e);
                });
            } catch (Exception e) {
                if (ctx.backOff.done()) {
                    log.info("{}: Could not roll pod {}, giving up after {} attempts/{}ms",
                            reconciliation, podId, ctx.backOff.maxAttempts(), ctx.backOff.totalDelayMs(), e);
                    ctx.promise.fail(e instanceof TimeoutException ?
                            new io.strimzi.operator.common.operator.resource.TimeoutException() :
                            e);
                } else {
                    long delay1 = ctx.backOff.delayMs();
<<<<<<< HEAD
                    log.info("Could not roll pod {} due to {}, retrying after at least {}ms",
                            podId, e, delay1);
=======
                    log.info("{}: Could not roll pod {} due to {}, retrying after at least {}ms",
                            reconciliation, podId, e, delay1);
>>>>>>> 902ec063
                    schedule(podId, delay1, TimeUnit.MILLISECONDS);
                }
            }
        }, delay, unit);
        return ctx.promise.future();
    }

    /** Described how the "restart" (which might actually just be a reconfigure) will be performed. */
    static class RestartPlan implements AutoCloseable {
        private final boolean needsRestart;
        private final boolean needsReconfig;
        private final KafkaBrokerConfigurationDiff diff;
        private final KafkaBrokerLoggingConfigurationDiff logDiff;
        private final Admin adminClient;

        public RestartPlan(Admin adminClient, boolean needsRestart, boolean needsReconfig, KafkaBrokerConfigurationDiff diff, KafkaBrokerLoggingConfigurationDiff logDiff) {
            this.adminClient = adminClient;
            this.needsRestart = needsRestart;
            this.needsReconfig = needsReconfig;
            this.diff = diff;
            this.logDiff = logDiff;
        }

        Admin adminClient() {
            return adminClient;
        }

        @Override
        public void close() {
            if (adminClient != null) {
                try {
                    adminClient.close(Duration.ofMinutes(2));
                } catch (Exception e) {
                    log.warn("Ignoring exception when closing admin client", e);
                }
            }
        }
    }

    /**
     * Restart the given pod now if necessary according to {@link #podNeedsRestart}.
     * This method blocks.
     * @param podId The id of the pod to roll.
     * @param restartContext
     * @throws InterruptedException Interrupted while waiting.
     * @throws ForceableProblem Some error. Not thrown when finalAttempt==true.
     * @throws UnforceableProblem Some error, still thrown when finalAttempt==true.
     */
<<<<<<< HEAD
=======
    @SuppressFBWarnings("RCN_REDUNDANT_NULLCHECK_OF_NONNULL_VALUE")
>>>>>>> 902ec063
    private void restartIfNecessary(int podId, RestartContext restartContext)
            throws Exception {
        Pod pod;
        try {
            pod = podOperations.get(namespace, KafkaCluster.kafkaPodName(cluster, podId));
        } catch (KubernetesClientException e) {
            throw new UnforceableProblem("Error getting pod " + podName(podId), e);
        }

<<<<<<< HEAD
        String reasonToRestartPod = podNeedsRestart.apply(pod);
        if (reasonToRestartPod != null && !reasonToRestartPod.isEmpty()) {
            log.info("Pod {} needs to be restarted. Reason: {}", podId, reasonToRestartPod);
            Admin adminClient = null;
            try {
                try {
                    adminClient = adminClient(podId);
                    Integer controller = controller(podId, adminClient, operationTimeoutMs, TimeUnit.MILLISECONDS, restartContext);
                    int stillRunning = podToContext.reduceValuesToInt(100, v -> v.promise.future().isComplete() ? 0 : 1,
                            0, Integer::sum);
                    if (controller == podId && stillRunning > 1) {
                        log.debug("Pod {} is controller and there are other pods to roll", podId);
                        throw new ForceableProblem("Pod " + podName(podId) + " is currently the controller and there are other pods still to roll");
                    } else {
                        if (canRoll(adminClient, podId, 60_000, TimeUnit.MILLISECONDS)) {
                            log.debug("Pod {} can be rolled now", podId);
=======
        try (RestartPlan restartPlan = restartPlan(podId, pod)) {
            if (restartPlan.needsRestart || restartPlan.needsReconfig) {
                if (deferController(podId, restartContext, restartPlan)) {
                    log.debug("{}: Pod {} is controller and there are other pods to roll", reconciliation, podId);
                    throw new ForceableProblem("Pod " + podName(podId) + " is currently the controller and there are other pods still to roll");
                } else {
                    if (canRoll(restartPlan.adminClient(), podId, 60_000, TimeUnit.MILLISECONDS)) {
                        // Check for rollability before trying a dynamic update so that if the dynamic update fails we can go to a full restart
                        if (!maybeDynamicUpdateBrokerConfig(podId, restartPlan)) {
                            log.debug("{}: Pod {} can be rolled now", reconciliation, podId);
>>>>>>> 902ec063
                            restartAndAwaitReadiness(pod, operationTimeoutMs, TimeUnit.MILLISECONDS);
                        } else {
                            // TODO do we need some check here that the broker is still OK?
                            awaitReadiness(pod, operationTimeoutMs, TimeUnit.MILLISECONDS);
                        }
                    } else {
                        log.debug("{}: Pod {} cannot be rolled right now", reconciliation, podId);
                        throw new UnforceableProblem("Pod " + podName(podId) + " is currently not rollable");
                    }
                }
            } else {
                // By testing even pods which don't need needsRestart for readiness we prevent successive reconciliations
                // from taking out a pod each time (due, e.g. to a configuration error).
                // We rely on Kube to try restarting such pods.
                log.debug("{}: Pod {} does not need to be restarted", reconciliation, podId);
                log.debug("{}: Waiting for non-restarted pod {} to become ready", reconciliation, podId);
                await(isReady(namespace, KafkaCluster.kafkaPodName(cluster, podId)), operationTimeoutMs, TimeUnit.MILLISECONDS, e -> new FatalProblem("Error while waiting for non-restarted pod " + podName(podId) + " to become ready", e));
                log.debug("{}: Pod {} is now ready", reconciliation, podId);
            }
        } catch (ForceableProblem e) {
            if (restartContext.backOff.done() || e.forceNow) {
                log.warn("{}: Pod {} will be force-rolled", reconciliation, podName(podId));
                restartAndAwaitReadiness(pod, operationTimeoutMs, TimeUnit.MILLISECONDS);
            } else {
                throw e;
            }
        }
    }

    /**
     * Dynamically update the broker config if the plan says we can.
     * Return false if the broker was successfully updated dynamically.
     */
    private boolean maybeDynamicUpdateBrokerConfig(int podId, RestartPlan restartPlan) throws InterruptedException {
        boolean updatedDynamically;

        if (restartPlan.needsReconfig) {
            try {
                dynamicUpdateBrokerConfig(podId, restartPlan.adminClient(), restartPlan.diff, restartPlan.logDiff);
                updatedDynamically = true;
            } catch (ForceableProblem e) {
<<<<<<< HEAD
                if (restartContext.backOff.done() || e.forceNow) {
                    log.warn("Pod {} will be force-rolled", podName(podId));
                    restartAndAwaitReadiness(pod, operationTimeoutMs, TimeUnit.MILLISECONDS);
                } else {
                    throw e;
                }
            }
        } else {
            // By testing even pods which don't need restart for readiness we prevent successive reconciliations
            // from taking out a pod each time (due, e.g. to a configuration error).
            // We rely on Kube to try restarting such pods.
            log.debug("Pod {} does not need to be restarted", podId);
            log.debug("Waiting for non-restarted pod {} to become ready", podId);
            await(isReady(namespace, KafkaCluster.kafkaPodName(cluster, podId)), operationTimeoutMs, TimeUnit.MILLISECONDS, e -> new FatalProblem("Error while waiting for non-restarted pod " + podName(podId) + " to become ready", e));
            log.debug("Pod {} is now ready", podId);
=======
                log.debug("{}: Pod {} could not be updated dynamically ({}), will restart", reconciliation, podId, e);
                updatedDynamically = false;
            }
        } else {
            updatedDynamically = false;
>>>>>>> 902ec063
        }
        return updatedDynamically;
    }

<<<<<<< HEAD
    private void closeLoggingAnyError(Admin adminClient) {
        if (adminClient != null) {
            try {
                adminClient.close(Duration.ofMinutes(2));
            } catch (Exception e) {
                log.warn("Ignoring exception when closing admin client", e);
=======
    /**
     * Return true if the given {@code podId} is the controller and there are other brokers we might yet have to consider.
     * This ensures that the controller is restarted/reconfigured last.
     */
    private boolean deferController(int podId, RestartContext restartContext, RestartPlan restartPlan) throws Exception {
        Integer controller = controller(podId, restartPlan.adminClient(), operationTimeoutMs, TimeUnit.MILLISECONDS, restartContext);
        int stillRunning = podToContext.reduceValuesToInt(100, v -> v.promise.future().isComplete() ? 0 : 1,
                0, Integer::sum);
        return controller == podId && stillRunning > 1;
    }

    /**
     * Determine whether the pod should be restarted, or the broker reconfigured.
     */
    private RestartPlan restartPlan(int podId, Pod pod) throws ForceableProblem, InterruptedException, FatalProblem {
        List<String> reasonToRestartPod = podNeedsRestart.apply(pod);
        if (pod != null
                && pod.getStatus() != null
                && "Pending".equals(pod.getStatus().getPhase())
                && pod.getStatus().getConditions().stream().filter(ps ->
                "PodScheduled".equals(ps.getType())
                        && "Unschedulable".equals(ps.getReason())
                        && "False".equals(ps.getStatus())).findFirst().isPresent()
                && !reasonToRestartPod.contains("Pod has old generation")) {
            // If the pod is unschedulable then deleting it, or trying to open an Admin client to it will make no difference
            // Treat this as fatal because if it's not possible to schedule one pod then it's likely that proceeding
            // and deleting a different pod in the meantime will likely result in another unschedulable pod.
            throw new FatalProblem("Pod is unschedulable");
        }
        // Unless the annotation is present, check the pod is at least ready.
        boolean needsRestart = reasonToRestartPod != null && !reasonToRestartPod.isEmpty();
        KafkaBrokerConfigurationDiff diff = null;
        KafkaBrokerLoggingConfigurationDiff loggingDiff = null;
        boolean needsReconfig = false;
        Admin adminClient = adminClient(podId, false);
        if (!needsRestart) {
            diff = diff(adminClient, podId);
            loggingDiff = logging(adminClient, podId);
            if (diff.getDiffSize() > 0) {
                if (diff.canBeUpdatedDynamically()) {
                    log.info("{}: Pod {} needs to be reconfigured.", reconciliation, podId);
                    needsReconfig = true;
                } else {
                    log.info("{}: Pod {} needs to be restarted, because reconfiguration cannot be done dynamically", reconciliation, podId);
                    needsRestart = true;
                }
            }
            if (loggingDiff.getDiffSize() > 0) {
                log.info("{}: Pod {} logging needs to be reconfigured.", reconciliation, podId);
                needsReconfig = true;
>>>>>>> 902ec063
            }
        } else {
            log.info("{}: Pod {} needs to be restarted. Reason: {}", reconciliation, podId, reasonToRestartPod);
        }
        return new RestartPlan(adminClient, needsRestart, needsReconfig, diff, loggingDiff);
    }

<<<<<<< HEAD
=======
    /**
     * Returns a config of the given broker.
     * @param ac The admin client
     * @param brokerId The id of the broker.
     * @return a Future which completes with the config of the given broker.
     */
    protected Config brokerConfig(Admin ac, int brokerId) throws ForceableProblem, InterruptedException {
        ConfigResource resource = Util.getBrokersConfig(brokerId);
        return await(Util.kafkaFutureToVertxFuture(vertx, ac.describeConfigs(singletonList(resource)).values().get(resource)),
            30, TimeUnit.SECONDS,
            error -> new ForceableProblem("Error getting broker config", error)
        );
    }

    /**
     * Returns logging of the given broker.
     * @param ac The admin client
     * @param brokerId The id of the broker.
     * @return a Future which completes with the logging of the given broker.
     */
    protected Config brokerLogging(Admin ac, int brokerId) throws ForceableProblem, InterruptedException {
        ConfigResource resource = Util.getBrokersLogging(brokerId);
        return await(Util.kafkaFutureToVertxFuture(vertx, ac.describeConfigs(singletonList(resource)).values().get(resource)),
                30, TimeUnit.SECONDS,
            error -> new ForceableProblem("Error getting broker logging", error)
        );
    }

    protected void dynamicUpdateBrokerConfig(int podId, Admin ac, KafkaBrokerConfigurationDiff configurationDiff, KafkaBrokerLoggingConfigurationDiff logDiff)
            throws ForceableProblem, InterruptedException {
        Map<ConfigResource, Collection<AlterConfigOp>> updatedConfig = new HashMap<>(2);
        updatedConfig.put(Util.getBrokersConfig(podId), configurationDiff.getConfigDiff());
        updatedConfig.put(Util.getBrokersLogging(podId), logDiff.getLoggingDiff());

        log.info("{}: Altering broker {} with {}", reconciliation, podId, updatedConfig);

        AlterConfigsResult alterConfigResult = ac.incrementalAlterConfigs(updatedConfig);
        KafkaFuture<Void> brokerConfigFuture = alterConfigResult.values().get(Util.getBrokersConfig(podId));
        KafkaFuture<Void> brokerLoggingConfigFuture = alterConfigResult.values().get(Util.getBrokersLogging(podId));
        await(Util.kafkaFutureToVertxFuture(vertx, brokerConfigFuture), 30, TimeUnit.SECONDS,
            error -> new ForceableProblem("Error doing dynamic update", error));
        await(Util.kafkaFutureToVertxFuture(vertx, brokerLoggingConfigFuture), 30, TimeUnit.SECONDS,
            error -> new ForceableProblem("Error performing dynamic logging update for pod " + podId, error));

        log.info("{}: Dynamic AlterConfig for broker {} was successful.", reconciliation, podId);
    }

    private KafkaBrokerConfigurationDiff diff(Admin ac, int podId)
            throws ForceableProblem, InterruptedException {
        Config brokerConfig = brokerConfig(ac, podId);
        log.trace("{}: Broker {}: description {}", reconciliation, podId, brokerConfig);
        return new KafkaBrokerConfigurationDiff(brokerConfig, kafkaConfig, kafkaVersion, podId);
    }

    private KafkaBrokerLoggingConfigurationDiff logging(Admin ac, int podId)
            throws ForceableProblem, InterruptedException {
        Config brokerLogging = brokerLogging(ac, podId);
        log.trace("{}: Broker {}: logging description {}", reconciliation, podId, brokerLogging);
        return new KafkaBrokerLoggingConfigurationDiff(brokerLogging, kafkaLogging, podId);
    }

>>>>>>> 902ec063
    /** Exceptions which we're prepared to ignore (thus forcing a restart) in some circumstances. */
    static final class ForceableProblem extends Exception {
        final boolean forceNow;
        ForceableProblem(String msg) {
            this(msg, null);
        }

        ForceableProblem(String msg, Throwable cause) {
            this(msg, cause, false);
        }

        ForceableProblem(String msg, boolean forceNow) {
            this(msg, null, forceNow);
        }

        ForceableProblem(String msg, Throwable cause, boolean forceNow) {
            super(msg, cause);
            this.forceNow = forceNow;
        }
    }

    /** Exceptions which we're prepared to ignore in the final attempt */
    static final class UnforceableProblem extends Exception {
        UnforceableProblem(String msg) {
            this(msg, null);
        }
        UnforceableProblem(String msg, Throwable cause) {
            super(msg, cause);
        }
    }

    /** Immediately aborts rolling */
    static final class FatalProblem extends Exception {
        public FatalProblem(String message) {
            super(message);
        }

        FatalProblem(String msg, Throwable cause) {
            super(msg, cause);
        }
    }

    private boolean canRoll(Admin adminClient, int podId, long timeout, TimeUnit unit)
            throws ForceableProblem, InterruptedException {
        return await(availability(adminClient).canRoll(podId), timeout, unit,
            t -> new ForceableProblem("An error while trying to determine rollability", t));
    }

    /**
     * Synchronously restart the given pod
     * by deleting it and letting it be recreated by K8s, then synchronously wait for it to be ready.
     * @param pod The Pod to restart.
     * @param timeout The timeout.
     * @param unit The timeout unit.
     */
    private void restartAndAwaitReadiness(Pod pod, long timeout, TimeUnit unit)
            throws InterruptedException, UnforceableProblem, FatalProblem {
        String podName = pod.getMetadata().getName();
        log.debug("{}: Rolling pod {}", reconciliation, podName);
        await(restart(pod), timeout, unit, e -> new UnforceableProblem("Error while trying to restart pod " + podName + " to become ready", e));
        awaitReadiness(pod, timeout, unit);
    }

    private void awaitReadiness(Pod pod, long timeout, TimeUnit unit) throws FatalProblem, InterruptedException {
        String podName = pod.getMetadata().getName();
        log.debug("{}: Waiting for restarted pod {} to become ready", reconciliation, podName);
        await(isReady(pod), timeout, unit, e -> new FatalProblem("Error while waiting for restarted pod " + podName + " to become ready", e));
        log.debug("{}: Pod {} is now ready", reconciliation, podName);
    }

    /**
     * Block waiting for up to the given timeout for the given Future to complete, returning its result.
     * @param future The future to wait for.
     * @param timeout The timeout
     * @param unit The timeout unit
     * @param exceptionMapper A function for rethrowing exceptions.
     * @param <T> The result type
     * @param <E> The exception type
     * @return The result of of the future
     * @throws E The exception type returned from {@code exceptionMapper}.
     * @throws TimeoutException If the given future is not completed before the timeout.
     * @throws InterruptedException If the waiting was interrupted.
     */
    private static <T, E extends Exception> T await(Future<T> future, long timeout, TimeUnit unit,
                                            Function<Throwable, E> exceptionMapper)
            throws E, InterruptedException {
        CompletableFuture<T> cf = new CompletableFuture<>();
        future.onComplete(ar -> {
            if (ar.succeeded()) {
                cf.complete(ar.result());
            } else {
                cf.completeExceptionally(ar.cause());
            }
        });
        try {
            return cf.get(timeout, unit);
        } catch (ExecutionException e) {
            throw exceptionMapper.apply(e.getCause());
        } catch (TimeoutException e) {
            throw exceptionMapper.apply(e);
        }
    }

    /**
     * Asynchronously delete the given pod, return a Future which completes when the Pod has been recreated.
     * Note: The pod might not be "ready" when the returned Future completes.
     * @param pod The pod to be restarted
     * @return a Future which completes when the Pod has been recreated
     */
    protected Future<Void> restart(Pod pod) {
        return podOperations.restart("Rolling update of " + namespace + "/" + KafkaCluster.kafkaClusterName(cluster), pod, operationTimeoutMs);
    }

    /**
     * Returns an AdminClient instance bootstrapped from the given pod.
     */
<<<<<<< HEAD
    protected Admin adminClient(Integer podId) throws ForceableProblem {
        try {
            String hostname = KafkaCluster.podDnsName(this.namespace, this.cluster, podName(podId)) + ":" + KafkaCluster.REPLICATION_PORT;
            log.debug("Creating AdminClient for {}", hostname);
            return adminClientProvider.createAdminClient(hostname, this.clusterCaCertSecret, this.coKeySecret, "cluster-operator");
=======
    protected Admin adminClient(Integer podId, boolean ceShouldBeFatal) throws ForceableProblem, FatalProblem {
        try {
            String hostname = KafkaCluster.podDnsName(this.namespace, this.cluster, podName(podId)) + ":" + KafkaCluster.REPLICATION_PORT;
            log.debug("{}: Creating AdminClient for {}", reconciliation, hostname);
            return adminClientProvider.createAdminClient(hostname, this.clusterCaCertSecret, this.coKeySecret, "cluster-operator");
        } catch (KafkaException e) {
            if (ceShouldBeFatal && (e instanceof ConfigException
                    || e.getCause() instanceof ConfigException)) {
                throw new FatalProblem("An error while try to create an admin client for pod " + podName(podId), e);
            } else {
                throw new ForceableProblem("An error while try to create an admin client for pod " + podName(podId), e);
            }
>>>>>>> 902ec063
        } catch (RuntimeException e) {
            throw new ForceableProblem("An error while try to create an admin client for pod " + podName(podId), e);
        }
    }

    protected KafkaAvailability availability(Admin ac) {
        return new KafkaAvailability(ac);
    }

    String podName(Integer podId) {
        return KafkaCluster.kafkaPodName(this.cluster, podId);
    }

    /**
     * Completes the returned future <strong>on the context thread</strong> with the id of the controller of the cluster.
     * This will be -1 if there is not currently a controller.
     * @param ac The AdminClient
     * @return A future which completes the the node id of the controller of the cluster,
     * or -1 if there is not currently a controller.
     */
    int controller(int podId, Admin ac, long timeout, TimeUnit unit, RestartContext restartContext) throws Exception {
        Node controllerNode = null;
        try {
            DescribeClusterResult describeClusterResult = ac.describeCluster();
            KafkaFuture<Node> controller = describeClusterResult.controller();
            controllerNode = controller.get(timeout, unit);
            restartContext.clearConnectionError();
        } catch (ExecutionException e) {
            maybeTcpProbe(podId, e, restartContext);
        } catch (TimeoutException e) {
            maybeTcpProbe(podId, e, restartContext);
        }
        int id = controllerNode == null || Node.noNode().equals(controllerNode) ? -1 : controllerNode.id();
        log.debug("{}: Controller is {}", reconciliation, id);
        return id;
    }

    /**
     * If we've already had trouble connecting to this broker try to probe whether the connection is
     * open on the broker; if it's not then maybe throw a ForceableProblem to immediately force a restart.
     * This is an optimization for brokers which don't seem to be running.
     */
    private void maybeTcpProbe(int podId, Exception executionException, RestartContext restartContext) throws Exception {
        if (restartContext.connectionError() + numPods * 120_000L >= System.currentTimeMillis()) {
            try {
<<<<<<< HEAD
                log.debug("Probing TCP port due to previous problems connecting to pod {}", podId);
=======
                log.debug("{}: Probing TCP port due to previous problems connecting to pod {}", reconciliation, podId);
>>>>>>> 902ec063
                // do a tcp connect and close (with a short connect timeout)
                tcpProbe(podName(podId), KafkaCluster.REPLICATION_PORT);
            } catch (IOException connectionException) {
                throw new ForceableProblem("Unable to connect to " + podName(podId) + ":" + KafkaCluster.REPLICATION_PORT, executionException.getCause(), true);
            }
            throw executionException;
        } else {
            restartContext.noteConnectionError();
            throw new ForceableProblem("Error while trying to determine the cluster controller from pod " + podName(podId), executionException.getCause());
        }
    }
    /**
     * Tries to open and close a TCP connection to the given host and port.
     * @param hostname The host
     * @param port The port
     * @throws IOException if anything went wrong.
     */
    void tcpProbe(String hostname, int port) throws IOException {
        Socket socket = new Socket();
        try {
            socket.connect(new InetSocketAddress(hostname, port), 5_000);
        } finally {
            socket.close();
        }
    }

    @Override
    public String toString() {
        return podToContext.toString();
    }

    protected Future<Void> isReady(Pod pod) {
        return isReady(pod.getMetadata().getNamespace(), pod.getMetadata().getName());
    }

    protected Future<Void> isReady(String namespace, String podName) {
        return podOperations.readiness(namespace, podName, pollingIntervalMs, operationTimeoutMs)
            .recover(error -> {
                log.warn("{}: Error waiting for pod {}/{} to become ready: {}", reconciliation, namespace, podName, error);
                return Future.failedFuture(error);
            });
    }

}<|MERGE_RESOLUTION|>--- conflicted
+++ resolved
@@ -29,18 +29,12 @@
 import io.fabric8.kubernetes.api.model.apps.StatefulSet;
 import io.fabric8.kubernetes.client.KubernetesClientException;
 import io.strimzi.operator.cluster.model.KafkaCluster;
-<<<<<<< HEAD
-import io.strimzi.operator.common.AdminClientProvider;
-import io.strimzi.operator.common.BackOff;
-import io.strimzi.operator.common.DefaultAdminClientProvider;
-=======
 import io.strimzi.operator.cluster.model.KafkaVersion;
 import io.strimzi.operator.common.AdminClientProvider;
 import io.strimzi.operator.common.BackOff;
 import io.strimzi.operator.common.DefaultAdminClientProvider;
 import io.strimzi.operator.common.Reconciliation;
 import io.strimzi.operator.common.Util;
->>>>>>> 902ec063
 import io.strimzi.operator.common.model.Labels;
 import io.strimzi.operator.common.operator.resource.PodOperator;
 import io.vertx.core.CompositeFuture;
@@ -48,12 +42,9 @@
 import io.vertx.core.Promise;
 import io.vertx.core.Vertx;
 import org.apache.kafka.clients.admin.Admin;
-<<<<<<< HEAD
-=======
 import org.apache.kafka.clients.admin.AlterConfigOp;
 import org.apache.kafka.clients.admin.AlterConfigsResult;
 import org.apache.kafka.clients.admin.Config;
->>>>>>> 902ec063
 import org.apache.kafka.clients.admin.DescribeClusterResult;
 import org.apache.kafka.common.KafkaException;
 import org.apache.kafka.common.KafkaFuture;
@@ -63,25 +54,7 @@
 import org.apache.logging.log4j.LogManager;
 import org.apache.logging.log4j.Logger;
 
-<<<<<<< HEAD
-import java.io.IOException;
-import java.net.InetSocketAddress;
-import java.net.Socket;
-import java.time.Duration;
-import java.util.ArrayList;
-import java.util.List;
-import java.util.concurrent.CompletableFuture;
-import java.util.concurrent.ConcurrentHashMap;
-import java.util.concurrent.ExecutionException;
-import java.util.concurrent.Executors;
-import java.util.concurrent.ScheduledExecutorService;
-import java.util.concurrent.TimeUnit;
-import java.util.concurrent.TimeoutException;
-import java.util.function.Function;
-import java.util.function.Supplier;
-=======
 import static java.util.Collections.singletonList;
->>>>>>> 902ec063
 
 /**
  * <p>Manages the rolling restart of a Kafka cluster.</p>
@@ -184,11 +157,7 @@
         runnable -> new Thread(runnable, "kafka-roller"));
 
     private ConcurrentHashMap<Integer, RestartContext> podToContext = new ConcurrentHashMap<>();
-<<<<<<< HEAD
-    private Function<Pod, String> podNeedsRestart;
-=======
     private Function<Pod, List<String>> podNeedsRestart;
->>>>>>> 902ec063
 
     /**
      * Asynchronously perform a rolling restart of some subset of the pods,
@@ -198,11 +167,7 @@
      * @param podNeedsRestart Predicate for determining whether a pod should be rolled.
      * @return A Future completed when rolling is complete.
      */
-<<<<<<< HEAD
-    Future<Void> rollingRestart(Function<Pod, String> podNeedsRestart) {
-=======
     public Future<Void> rollingRestart(Function<Pod, List<String>> podNeedsRestart) {
->>>>>>> 902ec063
         this.podNeedsRestart = podNeedsRestart;
         List<Future> futures = new ArrayList<>(numPods);
         List<Integer> podIds = new ArrayList<>(numPods);
@@ -295,13 +260,8 @@
                             e);
                 } else {
                     long delay1 = ctx.backOff.delayMs();
-<<<<<<< HEAD
-                    log.info("Could not roll pod {} due to {}, retrying after at least {}ms",
-                            podId, e, delay1);
-=======
                     log.info("{}: Could not roll pod {} due to {}, retrying after at least {}ms",
                             reconciliation, podId, e, delay1);
->>>>>>> 902ec063
                     schedule(podId, delay1, TimeUnit.MILLISECONDS);
                 }
             }
@@ -350,10 +310,7 @@
      * @throws ForceableProblem Some error. Not thrown when finalAttempt==true.
      * @throws UnforceableProblem Some error, still thrown when finalAttempt==true.
      */
-<<<<<<< HEAD
-=======
     @SuppressFBWarnings("RCN_REDUNDANT_NULLCHECK_OF_NONNULL_VALUE")
->>>>>>> 902ec063
     private void restartIfNecessary(int podId, RestartContext restartContext)
             throws Exception {
         Pod pod;
@@ -363,24 +320,6 @@
             throw new UnforceableProblem("Error getting pod " + podName(podId), e);
         }
 
-<<<<<<< HEAD
-        String reasonToRestartPod = podNeedsRestart.apply(pod);
-        if (reasonToRestartPod != null && !reasonToRestartPod.isEmpty()) {
-            log.info("Pod {} needs to be restarted. Reason: {}", podId, reasonToRestartPod);
-            Admin adminClient = null;
-            try {
-                try {
-                    adminClient = adminClient(podId);
-                    Integer controller = controller(podId, adminClient, operationTimeoutMs, TimeUnit.MILLISECONDS, restartContext);
-                    int stillRunning = podToContext.reduceValuesToInt(100, v -> v.promise.future().isComplete() ? 0 : 1,
-                            0, Integer::sum);
-                    if (controller == podId && stillRunning > 1) {
-                        log.debug("Pod {} is controller and there are other pods to roll", podId);
-                        throw new ForceableProblem("Pod " + podName(podId) + " is currently the controller and there are other pods still to roll");
-                    } else {
-                        if (canRoll(adminClient, podId, 60_000, TimeUnit.MILLISECONDS)) {
-                            log.debug("Pod {} can be rolled now", podId);
-=======
         try (RestartPlan restartPlan = restartPlan(podId, pod)) {
             if (restartPlan.needsRestart || restartPlan.needsReconfig) {
                 if (deferController(podId, restartContext, restartPlan)) {
@@ -391,7 +330,6 @@
                         // Check for rollability before trying a dynamic update so that if the dynamic update fails we can go to a full restart
                         if (!maybeDynamicUpdateBrokerConfig(podId, restartPlan)) {
                             log.debug("{}: Pod {} can be rolled now", reconciliation, podId);
->>>>>>> 902ec063
                             restartAndAwaitReadiness(pod, operationTimeoutMs, TimeUnit.MILLISECONDS);
                         } else {
                             // TODO do we need some check here that the broker is still OK?
@@ -433,41 +371,15 @@
                 dynamicUpdateBrokerConfig(podId, restartPlan.adminClient(), restartPlan.diff, restartPlan.logDiff);
                 updatedDynamically = true;
             } catch (ForceableProblem e) {
-<<<<<<< HEAD
-                if (restartContext.backOff.done() || e.forceNow) {
-                    log.warn("Pod {} will be force-rolled", podName(podId));
-                    restartAndAwaitReadiness(pod, operationTimeoutMs, TimeUnit.MILLISECONDS);
-                } else {
-                    throw e;
-                }
-            }
-        } else {
-            // By testing even pods which don't need restart for readiness we prevent successive reconciliations
-            // from taking out a pod each time (due, e.g. to a configuration error).
-            // We rely on Kube to try restarting such pods.
-            log.debug("Pod {} does not need to be restarted", podId);
-            log.debug("Waiting for non-restarted pod {} to become ready", podId);
-            await(isReady(namespace, KafkaCluster.kafkaPodName(cluster, podId)), operationTimeoutMs, TimeUnit.MILLISECONDS, e -> new FatalProblem("Error while waiting for non-restarted pod " + podName(podId) + " to become ready", e));
-            log.debug("Pod {} is now ready", podId);
-=======
                 log.debug("{}: Pod {} could not be updated dynamically ({}), will restart", reconciliation, podId, e);
                 updatedDynamically = false;
             }
         } else {
             updatedDynamically = false;
->>>>>>> 902ec063
         }
         return updatedDynamically;
     }
 
-<<<<<<< HEAD
-    private void closeLoggingAnyError(Admin adminClient) {
-        if (adminClient != null) {
-            try {
-                adminClient.close(Duration.ofMinutes(2));
-            } catch (Exception e) {
-                log.warn("Ignoring exception when closing admin client", e);
-=======
     /**
      * Return true if the given {@code podId} is the controller and there are other brokers we might yet have to consider.
      * This ensures that the controller is restarted/reconfigured last.
@@ -518,7 +430,6 @@
             if (loggingDiff.getDiffSize() > 0) {
                 log.info("{}: Pod {} logging needs to be reconfigured.", reconciliation, podId);
                 needsReconfig = true;
->>>>>>> 902ec063
             }
         } else {
             log.info("{}: Pod {} needs to be restarted. Reason: {}", reconciliation, podId, reasonToRestartPod);
@@ -526,8 +437,6 @@
         return new RestartPlan(adminClient, needsRestart, needsReconfig, diff, loggingDiff);
     }
 
-<<<<<<< HEAD
-=======
     /**
      * Returns a config of the given broker.
      * @param ac The admin client
@@ -589,7 +498,6 @@
         return new KafkaBrokerLoggingConfigurationDiff(brokerLogging, kafkaLogging, podId);
     }
 
->>>>>>> 902ec063
     /** Exceptions which we're prepared to ignore (thus forcing a restart) in some circumstances. */
     static final class ForceableProblem extends Exception {
         final boolean forceNow;
@@ -706,13 +614,6 @@
     /**
      * Returns an AdminClient instance bootstrapped from the given pod.
      */
-<<<<<<< HEAD
-    protected Admin adminClient(Integer podId) throws ForceableProblem {
-        try {
-            String hostname = KafkaCluster.podDnsName(this.namespace, this.cluster, podName(podId)) + ":" + KafkaCluster.REPLICATION_PORT;
-            log.debug("Creating AdminClient for {}", hostname);
-            return adminClientProvider.createAdminClient(hostname, this.clusterCaCertSecret, this.coKeySecret, "cluster-operator");
-=======
     protected Admin adminClient(Integer podId, boolean ceShouldBeFatal) throws ForceableProblem, FatalProblem {
         try {
             String hostname = KafkaCluster.podDnsName(this.namespace, this.cluster, podName(podId)) + ":" + KafkaCluster.REPLICATION_PORT;
@@ -725,7 +626,6 @@
             } else {
                 throw new ForceableProblem("An error while try to create an admin client for pod " + podName(podId), e);
             }
->>>>>>> 902ec063
         } catch (RuntimeException e) {
             throw new ForceableProblem("An error while try to create an admin client for pod " + podName(podId), e);
         }
@@ -771,11 +671,7 @@
     private void maybeTcpProbe(int podId, Exception executionException, RestartContext restartContext) throws Exception {
         if (restartContext.connectionError() + numPods * 120_000L >= System.currentTimeMillis()) {
             try {
-<<<<<<< HEAD
-                log.debug("Probing TCP port due to previous problems connecting to pod {}", podId);
-=======
                 log.debug("{}: Probing TCP port due to previous problems connecting to pod {}", reconciliation, podId);
->>>>>>> 902ec063
                 // do a tcp connect and close (with a short connect timeout)
                 tcpProbe(podName(podId), KafkaCluster.REPLICATION_PORT);
             } catch (IOException connectionException) {
