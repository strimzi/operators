--- conflicted
+++ resolved
@@ -461,13 +461,8 @@
                 && pod.getStatus().getConditions().stream().anyMatch(ps ->
                 "PodScheduled".equals(ps.getType())
                         && "Unschedulable".equals(ps.getReason())
-<<<<<<< HEAD
-                        && "False".equals(ps.getStatus())).findFirst().isPresent();
+                        && "False".equals(ps.getStatus()));
         if (podStuck && !reasonToRestartPod.contains(RestartReason.POD_HAS_OLD_GENERATION)) {
-=======
-                        && "False".equals(ps.getStatus()));
-        if (podStuck && !reasonToRestartPod.contains("Pod has old generation")) {
->>>>>>> ee7f2fd3
             // If the pod is unschedulable then deleting it, or trying to open an Admin client to it will make no difference
             // Treat this as fatal because if it's not possible to schedule one pod then it's likely that proceeding
             // and deleting a different pod in the meantime will likely result in another unschedulable pod.
