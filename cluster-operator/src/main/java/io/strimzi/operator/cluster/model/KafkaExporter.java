/*
 * Copyright Strimzi authors.
 * License: Apache License 2.0 (see the file LICENSE or http://apache.org/licenses/LICENSE-2.0.html).
 */
package io.strimzi.operator.cluster.model;

import io.fabric8.kubernetes.api.model.Container;
import io.fabric8.kubernetes.api.model.ContainerBuilder;
import io.fabric8.kubernetes.api.model.ContainerPort;
import io.fabric8.kubernetes.api.model.EnvVar;
import io.fabric8.kubernetes.api.model.HasMetadata;
import io.fabric8.kubernetes.api.model.LocalObjectReference;
import io.fabric8.kubernetes.api.model.Secret;
import io.fabric8.kubernetes.api.model.SecurityContext;
<<<<<<< HEAD
=======
import io.fabric8.kubernetes.api.model.Service;
import io.fabric8.kubernetes.api.model.ServicePort;
import io.fabric8.kubernetes.api.model.Toleration;
>>>>>>> 2e537b00
import io.fabric8.kubernetes.api.model.Volume;
import io.fabric8.kubernetes.api.model.apps.Deployment;
import io.fabric8.kubernetes.api.model.apps.DeploymentStrategy;
import io.fabric8.kubernetes.api.model.apps.DeploymentStrategyBuilder;
import io.strimzi.api.kafka.model.ContainerEnvVar;
import io.strimzi.api.kafka.model.Kafka;
import io.strimzi.api.kafka.model.KafkaClusterSpec;
import io.strimzi.api.kafka.model.KafkaExporterResources;
import io.strimzi.api.kafka.model.KafkaExporterSpec;
import io.strimzi.api.kafka.model.Probe;
import io.strimzi.api.kafka.model.ProbeBuilder;
import io.strimzi.api.kafka.model.template.KafkaExporterTemplate;
import io.strimzi.operator.cluster.ClusterOperatorConfig;

import java.util.ArrayList;
import java.util.Collections;
import java.util.List;

public class KafkaExporter extends AbstractModel {
    protected static final String APPLICATION_NAME = "kafka-exporter";

    // Configuration for mounting certificates
    protected static final String KAFKA_EXPORTER_CERTS_VOLUME_NAME = "kafka-exporter-certs";
    protected static final String KAFKA_EXPORTER_CERTS_VOLUME_MOUNT = "/etc/kafka-exporter/kafka-exporter-certs/";
    protected static final String CLUSTER_CA_CERTS_VOLUME_NAME = "cluster-ca-certs";
    protected static final String CLUSTER_CA_CERTS_VOLUME_MOUNT = "/etc/kafka-exporter/cluster-ca-certs/";

    // Configuration defaults
    private static final int DEFAULT_HEALTHCHECK_DELAY = 15;
    private static final int DEFAULT_HEALTHCHECK_TIMEOUT = 5;
    public static final Probe READINESS_PROBE_OPTIONS = new ProbeBuilder().withTimeoutSeconds(DEFAULT_HEALTHCHECK_TIMEOUT).withInitialDelaySeconds(DEFAULT_HEALTHCHECK_DELAY).build();

    protected static final String ENV_VAR_KAFKA_EXPORTER_LOGGING = "KAFKA_EXPORTER_LOGGING";
    protected static final String ENV_VAR_KAFKA_EXPORTER_KAFKA_VERSION = "KAFKA_EXPORTER_KAFKA_VERSION";
    protected static final String ENV_VAR_KAFKA_EXPORTER_GROUP_REGEX = "KAFKA_EXPORTER_GROUP_REGEX";
    protected static final String ENV_VAR_KAFKA_EXPORTER_TOPIC_REGEX = "KAFKA_EXPORTER_TOPIC_REGEX";
    protected static final String ENV_VAR_KAFKA_EXPORTER_KAFKA_SERVER = "KAFKA_EXPORTER_KAFKA_SERVER";
    protected static final String ENV_VAR_KAFKA_EXPORTER_ENABLE_SARAMA = "KAFKA_EXPORTER_ENABLE_SARAMA";

    protected String groupRegex = ".*";
    protected String topicRegex = ".*";
    protected boolean saramaLoggingEnabled;
    protected String logging;
    protected String version;

    private boolean isDeployed;

    protected List<ContainerEnvVar> templateContainerEnvVars;
    protected SecurityContext templateContainerSecurityContext;

    /**
     * Constructor
     *
<<<<<<< HEAD
     * @param resource Kubernetes resource with metadata containing the namespace and cluster name
=======
     * @param resource Kubernetes/OpenShift resource with metadata containing the namespace and cluster name
>>>>>>> 2e537b00
     */
    protected KafkaExporter(HasMetadata resource) {
        super(resource, APPLICATION_NAME);
        this.name = KafkaExporterResources.deploymentName(cluster);
        this.serviceName = KafkaExporterResources.serviceName(cluster);
        this.replicas = 1;
        this.readinessPath = "/metrics";
        this.readinessProbeOptions = READINESS_PROBE_OPTIONS;
        this.livenessPath = "/metrics";
        this.livenessProbeOptions = READINESS_PROBE_OPTIONS;

        this.saramaLoggingEnabled = false;
        this.mountPath = "/var/lib/kafka";

        // Kafka Exporter is all about metrics - they are always enabled
        this.isMetricsEnabled = true;

    }

    public static KafkaExporter fromCrd(Kafka kafkaAssembly, KafkaVersion.Lookup versions) {
        KafkaExporter kafkaExporter = new KafkaExporter(kafkaAssembly);

        KafkaExporterSpec spec = kafkaAssembly.getSpec().getKafkaExporter();
        if (spec != null) {
            kafkaExporter.isDeployed = true;

            kafkaExporter.setResources(spec.getResources());

            if (spec.getReadinessProbe() != null) {
                kafkaExporter.setReadinessProbe(spec.getReadinessProbe());
            }

            if (spec.getLivenessProbe() != null) {
                kafkaExporter.setLivenessProbe(spec.getLivenessProbe());
            }

            kafkaExporter.setGroupRegex(spec.getGroupRegex());
            kafkaExporter.setTopicRegex(spec.getTopicRegex());

            String image = spec.getImage();
            if (image == null) {
                KafkaClusterSpec kafkaClusterSpec = kafkaAssembly.getSpec().getKafka();
                image = System.getenv().getOrDefault(ClusterOperatorConfig.STRIMZI_DEFAULT_KAFKA_EXPORTER_IMAGE, versions.kafkaImage(kafkaClusterSpec.getImage(), versions.defaultVersion().version()));
            }
            kafkaExporter.setImage(image);

            kafkaExporter.setLogging(spec.getLogging());
            kafkaExporter.setSaramaLoggingEnabled(spec.getEnableSaramaLogging());

            if (spec.getTemplate() != null) {
                KafkaExporterTemplate template = spec.getTemplate();

                if (template.getDeployment() != null && template.getDeployment().getMetadata() != null) {
                    kafkaExporter.templateDeploymentLabels = template.getDeployment().getMetadata().getLabels();
                    kafkaExporter.templateDeploymentAnnotations = template.getDeployment().getMetadata().getAnnotations();
                }

                if (template.getService() != null && template.getService().getMetadata() != null)  {
                    kafkaExporter.templateServiceLabels = template.getService().getMetadata().getLabels();
                    kafkaExporter.templateServiceAnnotations = template.getService().getMetadata().getAnnotations();
                }

                if (template.getContainer() != null && template.getContainer().getEnv() != null) {
                    kafkaExporter.templateContainerEnvVars = template.getContainer().getEnv();
                }

                if (template.getContainer() != null && template.getContainer().getSecurityContext() != null) {
                    kafkaExporter.templateContainerSecurityContext = template.getContainer().getSecurityContext();
                }

                ModelUtils.parsePodTemplate(kafkaExporter, template.getPod());
            }

            kafkaExporter.setVersion(versions.version(kafkaAssembly.getSpec().getKafka().getVersion()).version());
            kafkaExporter.setOwnerReference(kafkaAssembly);
        } else {
            kafkaExporter.isDeployed = false;
        }

        return kafkaExporter;
    }

    protected void setSaramaLoggingEnabled(boolean saramaLoggingEnabled) {
        this.saramaLoggingEnabled = saramaLoggingEnabled;
    }

    protected List<ContainerPort> getContainerPortList() {
        List<ContainerPort> portList = new ArrayList<>(1);
        portList.add(createContainerPort(METRICS_PORT_NAME, METRICS_PORT, "TCP"));
        return portList;
    }

    public Deployment generateDeployment(boolean isOpenShift, ImagePullPolicy imagePullPolicy, List<LocalObjectReference> imagePullSecrets) {
        if (!isDeployed()) {
            return null;
        }

        DeploymentStrategy updateStrategy = new DeploymentStrategyBuilder()
                .withType("RollingUpdate")
                .build();

        return createDeployment(
                updateStrategy,
                Collections.emptyMap(),
                Collections.emptyMap(),
                getMergedAffinity(),
                getInitContainers(imagePullPolicy),
                getContainers(imagePullPolicy),
                getVolumes(isOpenShift),
                imagePullSecrets
        );
    }

    @Override
    protected List<Container> getContainers(ImagePullPolicy imagePullPolicy) {
        List<Container> containers = new ArrayList<>(1);

        Container container = new ContainerBuilder()
                .withName(name)
                .withImage(getImage())
                .withCommand("/opt/kafka-exporter/kafka_exporter_run.sh")
                .withEnv(getEnvVars())
                .withPorts(getContainerPortList())
                .withLivenessProbe(ProbeGenerator.httpProbe(livenessProbeOptions, livenessPath, METRICS_PORT_NAME))
                .withReadinessProbe(ProbeGenerator.httpProbe(readinessProbeOptions, readinessPath, METRICS_PORT_NAME))
                .withResources(getResources())
                .withVolumeMounts(VolumeUtils.createVolumeMount(KAFKA_EXPORTER_CERTS_VOLUME_NAME, KAFKA_EXPORTER_CERTS_VOLUME_MOUNT),
                        VolumeUtils.createVolumeMount(CLUSTER_CA_CERTS_VOLUME_NAME, CLUSTER_CA_CERTS_VOLUME_MOUNT))
                .withImagePullPolicy(determineImagePullPolicy(imagePullPolicy, getImage()))
                .withSecurityContext(templateContainerSecurityContext)
                .build();

        containers.add(container);

        return containers;
    }

    @Override
    protected List<EnvVar> getEnvVars() {
        List<EnvVar> varList = new ArrayList<>();

        varList.add(buildEnvVar(ENV_VAR_KAFKA_EXPORTER_LOGGING, logging));
        varList.add(buildEnvVar(ENV_VAR_KAFKA_EXPORTER_KAFKA_VERSION, version));
        varList.add(buildEnvVar(ENV_VAR_KAFKA_EXPORTER_GROUP_REGEX, groupRegex));
        varList.add(buildEnvVar(ENV_VAR_KAFKA_EXPORTER_TOPIC_REGEX, topicRegex));
        varList.add(buildEnvVar(ENV_VAR_KAFKA_EXPORTER_KAFKA_SERVER, KafkaCluster.serviceName(cluster) + ":" + KafkaCluster.REPLICATION_PORT));
        varList.add(buildEnvVar(ENV_VAR_KAFKA_EXPORTER_ENABLE_SARAMA, String.valueOf(saramaLoggingEnabled)));

        // Add shared environment variables used for all containers
        varList.addAll(getRequiredEnvVars());

        addContainerEnvsToExistingEnvs(varList, templateContainerEnvVars);

        return varList;
    }

    private List<Volume> getVolumes(boolean isOpenShift) {
        List<Volume> volumeList = new ArrayList<>();
        volumeList.add(VolumeUtils.createSecretVolume(KAFKA_EXPORTER_CERTS_VOLUME_NAME, KafkaExporter.secretName(cluster), isOpenShift));
        volumeList.add(VolumeUtils.createSecretVolume(CLUSTER_CA_CERTS_VOLUME_NAME, AbstractModel.clusterCaCertSecretName(cluster), isOpenShift));

        return volumeList;
    }

    /**
     * Generates the name of the Kafka Exporter deployment
     *
     * @param kafkaCluster  Name of the Kafka Custom Resource
     * @return  Name of the Kafka Exporter deployment
     */
    public static String kafkaExporterName(String kafkaCluster) {
        return KafkaExporterResources.deploymentName(kafkaCluster);
    }

    /**
     * Generates the name of the Kafka Exporter secret with certificates for connecting to Kafka brokers
     *
     * @param kafkaCluster  Name of the Kafka Custom Resource
     * @return  Name of the Kafka Exporter secret
     */
    public static String secretName(String kafkaCluster) {
        return KafkaExporterResources.secretName(kafkaCluster);
    }

    /**
     * Get the name of the Kafka Exporter service account given the name of the {@code kafkaCluster}.
     * @param kafkaCluster The cluster name
     * @return The name of the KE service account.
     */
    public static String containerServiceAccountName(String kafkaCluster) {
        return kafkaExporterName(kafkaCluster);
    }

    @Override
    protected String getDefaultLogConfigFileName() {
        return null;
    }

    private void setGroupRegex(String groupRegex) {
        this.groupRegex = groupRegex;
    }

    private void setTopicRegex(String topicRegex) {
        this.topicRegex = topicRegex;
    }

    @Override
    protected String getServiceAccountName() {
        return KafkaExporterResources.serviceAccountName(cluster);
    }

    private void setLogging(String logging) {
        this.logging = logging;
    }

    private void setVersion(String version) {
        this.version = version;
    }

    /**
     * Returns whether the Kafka Exporter is enabled or not
     *
     * @return True if Kafka exporter is enabled. False otherwise.
     */
    private boolean isDeployed() {
        return isDeployed;
    }

    /**
     * Generate the Secret containing the Kafka Exporter certificate signed by the cluster CA certificate used for TLS based
     * internal communication with Kafka and Zookeeper.
     * It also contains the related Kafka Exporter private key.
     *
     * @param clusterCa The cluster CA.
     * @param isMaintenanceTimeWindowsSatisfied Indicates whether we are in the maintenance window or not.
     *                                          This is used for certificate renewals
     * @return The generated Secret.
     */
    public Secret generateSecret(ClusterCa clusterCa, boolean isMaintenanceTimeWindowsSatisfied) {
        if (!isDeployed()) {
            return null;
        }
        Secret secret = clusterCa.kafkaExporterSecret();
        return ModelUtils.buildSecret(clusterCa, secret, namespace, KafkaExporter.secretName(cluster), name,
                "kafka-exporter", labels, createOwnerReference(), isMaintenanceTimeWindowsSatisfied);
    }
}<|MERGE_RESOLUTION|>--- conflicted
+++ resolved
@@ -4,6 +4,7 @@
  */
 package io.strimzi.operator.cluster.model;
 
+import io.fabric8.kubernetes.api.model.Affinity;
 import io.fabric8.kubernetes.api.model.Container;
 import io.fabric8.kubernetes.api.model.ContainerBuilder;
 import io.fabric8.kubernetes.api.model.ContainerPort;
@@ -12,12 +13,9 @@
 import io.fabric8.kubernetes.api.model.LocalObjectReference;
 import io.fabric8.kubernetes.api.model.Secret;
 import io.fabric8.kubernetes.api.model.SecurityContext;
-<<<<<<< HEAD
-=======
 import io.fabric8.kubernetes.api.model.Service;
 import io.fabric8.kubernetes.api.model.ServicePort;
 import io.fabric8.kubernetes.api.model.Toleration;
->>>>>>> 2e537b00
 import io.fabric8.kubernetes.api.model.Volume;
 import io.fabric8.kubernetes.api.model.apps.Deployment;
 import io.fabric8.kubernetes.api.model.apps.DeploymentStrategy;
@@ -71,11 +69,7 @@
     /**
      * Constructor
      *
-<<<<<<< HEAD
-     * @param resource Kubernetes resource with metadata containing the namespace and cluster name
-=======
      * @param resource Kubernetes/OpenShift resource with metadata containing the namespace and cluster name
->>>>>>> 2e537b00
      */
     protected KafkaExporter(HasMetadata resource) {
         super(resource, APPLICATION_NAME);
@@ -149,6 +143,8 @@
                 ModelUtils.parsePodTemplate(kafkaExporter, template.getPod());
             }
 
+            kafkaExporter.setUserAffinity(affinity(spec));
+            kafkaExporter.setTolerations(tolerations(spec));
             kafkaExporter.setVersion(versions.version(kafkaAssembly.getSpec().getKafka().getVersion()).version());
             kafkaExporter.setOwnerReference(kafkaAssembly);
         } else {
@@ -160,6 +156,37 @@
 
     protected void setSaramaLoggingEnabled(boolean saramaLoggingEnabled) {
         this.saramaLoggingEnabled = saramaLoggingEnabled;
+    }
+
+    static List<Toleration> tolerations(KafkaExporterSpec spec) {
+        if (spec.getTemplate() != null
+                && spec.getTemplate().getPod() != null
+                && spec.getTemplate().getPod().getTolerations() != null) {
+            return spec.getTemplate().getPod().getTolerations();
+        } else {
+            return null;
+        }
+    }
+
+    static Affinity affinity(KafkaExporterSpec spec) {
+        if (spec.getTemplate() != null
+                && spec.getTemplate().getPod() != null
+                && spec.getTemplate().getPod().getAffinity() != null) {
+            return spec.getTemplate().getPod().getAffinity();
+        } else {
+            return null;
+        }
+    }
+
+    public Service generateService() {
+        if (!isDeployed()) {
+            return null;
+        }
+
+        List<ServicePort> ports = new ArrayList<>(1);
+
+        ports.add(createServicePort(METRICS_PORT_NAME, METRICS_PORT, METRICS_PORT, "TCP"));
+        return createService("ClusterIP", ports, mergeLabelsOrAnnotations(getPrometheusAnnotations(), templateServiceAnnotations));
     }
 
     protected List<ContainerPort> getContainerPortList() {
@@ -191,7 +218,7 @@
 
     @Override
     protected List<Container> getContainers(ImagePullPolicy imagePullPolicy) {
-        List<Container> containers = new ArrayList<>(1);
+        List<Container> containers = new ArrayList<>();
 
         Container container = new ContainerBuilder()
                 .withName(name)
@@ -199,8 +226,8 @@
                 .withCommand("/opt/kafka-exporter/kafka_exporter_run.sh")
                 .withEnv(getEnvVars())
                 .withPorts(getContainerPortList())
-                .withLivenessProbe(ProbeGenerator.httpProbe(livenessProbeOptions, livenessPath, METRICS_PORT_NAME))
-                .withReadinessProbe(ProbeGenerator.httpProbe(readinessProbeOptions, readinessPath, METRICS_PORT_NAME))
+                .withLivenessProbe(ModelUtils.createHttpProbe(livenessPath, METRICS_PORT_NAME, livenessProbeOptions))
+                .withReadinessProbe(ModelUtils.createHttpProbe(readinessPath, METRICS_PORT_NAME, readinessProbeOptions))
                 .withResources(getResources())
                 .withVolumeMounts(VolumeUtils.createVolumeMount(KAFKA_EXPORTER_CERTS_VOLUME_NAME, KAFKA_EXPORTER_CERTS_VOLUME_MOUNT),
                         VolumeUtils.createVolumeMount(CLUSTER_CA_CERTS_VOLUME_NAME, CLUSTER_CA_CERTS_VOLUME_MOUNT))
@@ -224,9 +251,6 @@
         varList.add(buildEnvVar(ENV_VAR_KAFKA_EXPORTER_KAFKA_SERVER, KafkaCluster.serviceName(cluster) + ":" + KafkaCluster.REPLICATION_PORT));
         varList.add(buildEnvVar(ENV_VAR_KAFKA_EXPORTER_ENABLE_SARAMA, String.valueOf(saramaLoggingEnabled)));
 
-        // Add shared environment variables used for all containers
-        varList.addAll(getRequiredEnvVars());
-
         addContainerEnvsToExistingEnvs(varList, templateContainerEnvVars);
 
         return varList;
