--- conflicted
+++ resolved
@@ -79,11 +79,7 @@
     /**
      * Constructor
      *
-<<<<<<< HEAD
-     * @param resource Kubernetes resource with metadata containing the namespace and cluster name
-=======
      * @param resource Kubernetes/OpenShift resource with metadata containing the namespace and cluster name
->>>>>>> 2e537b00
      */
     protected JmxTrans(HasMetadata resource) {
         super(resource, APPLICATION_NAME);
@@ -215,7 +211,7 @@
      * @throws JsonProcessingException when JmxTrans config can't be created properly
      */
     public ConfigMap generateJmxTransConfigMap(JmxTransSpec spec, int numOfBrokers) throws JsonProcessingException {
-        Map<String, String> data = new HashMap<>(1);
+        Map<String, String> data = new HashMap<>();
         String jmxConfig = generateJMXConfig(spec, numOfBrokers);
         data.put(JMXTRANS_CONFIGMAP_KEY, jmxConfig);
         configMapName = jmxTransConfigName(clusterName);
@@ -223,18 +219,14 @@
     }
 
     public List<Volume> getVolumes() {
-<<<<<<< HEAD
-        List<Volume> volumes = new ArrayList<>(2);
-=======
         List<Volume> volumes = new ArrayList<>();
->>>>>>> 2e537b00
         volumes.add(VolumeUtils.createConfigMapVolume(JMXTRANS_VOLUME_NAME, configMapName));
         volumes.add(VolumeUtils.createConfigMapVolume(logAndMetricsConfigVolumeName, KafkaCluster.metricAndLogConfigsName(clusterName)));
         return volumes;
     }
 
     private List<VolumeMount> getVolumeMounts() {
-        List<VolumeMount> volumeMountList = new ArrayList<>(2);
+        List<VolumeMount> volumeMountList = new ArrayList<>();
 
         volumeMountList.add(VolumeUtils.createVolumeMount(logAndMetricsConfigVolumeName, logAndMetricsConfigMountPath));
         volumeMountList.add(VolumeUtils.createVolumeMount(JMXTRANS_VOLUME_NAME, JMX_FILE_PATH));
@@ -243,7 +235,7 @@
 
     @Override
     protected List<Container> getContainers(ImagePullPolicy imagePullPolicy) {
-        List<Container> containers = new ArrayList<>(1);
+        List<Container> containers = new ArrayList<>();
         Container container = new ContainerBuilder()
                 .withName(name)
                 .withImage(getImage())
@@ -270,12 +262,6 @@
         }
         varList.add(buildEnvVar(ENV_VAR_JMXTRANS_LOGGING_LEVEL, loggingLevel));
 
-<<<<<<< HEAD
-        // Add shared environment variables used for all containers
-        varList.addAll(getRequiredEnvVars());
-
-=======
->>>>>>> 2e537b00
         addContainerEnvsToExistingEnvs(varList, templateContainerEnvVars);
 
         return varList;
@@ -326,7 +312,7 @@
         String internalBootstrapServiceName = KafkaCluster.headlessServiceName(clusterName);
         String metricsPortValue = String.valueOf(KafkaCluster.JMX_PORT);
         kafkaJmxMetricsReadinessProbe = kafkaJmxMetricsReadinessProbe == null ? DEFAULT_JMX_TRANS_PROBE : kafkaJmxMetricsReadinessProbe;
-        return ProbeGenerator.execProbe(kafkaJmxMetricsReadinessProbe, Arrays.asList("/opt/jmx/jmxtrans_readiness_check.sh", internalBootstrapServiceName, metricsPortValue));
+        return ModelUtils.createExecProbe(Arrays.asList("/opt/jmx/jmxtrans_readiness_check.sh", internalBootstrapServiceName, metricsPortValue), kafkaJmxMetricsReadinessProbe);
     }
 
     private JmxTransServer convertSpecToServers(JmxTransSpec spec, String brokerServiceName) {
