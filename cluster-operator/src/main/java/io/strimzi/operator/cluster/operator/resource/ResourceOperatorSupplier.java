/*
 * Copyright Strimzi authors.
 * License: Apache License 2.0 (see the file LICENSE or http://apache.org/licenses/LICENSE-2.0.html).
 */
package io.strimzi.operator.cluster.operator.resource;

import io.fabric8.kubernetes.client.KubernetesClient;
import io.strimzi.api.kafka.Crds;
import io.strimzi.api.kafka.KafkaBridgeList;
import io.strimzi.api.kafka.KafkaConnectList;
import io.strimzi.api.kafka.KafkaConnectS2IList;
import io.strimzi.api.kafka.KafkaConnectorList;
import io.strimzi.api.kafka.KafkaMirrorMakerList;
import io.strimzi.api.kafka.KafkaMirrorMaker2List;
import io.strimzi.api.kafka.KafkaRebalanceList;
import io.strimzi.api.kafka.model.DoneableKafka;
import io.strimzi.api.kafka.KafkaList;
import io.strimzi.api.kafka.model.DoneableKafkaBridge;
import io.strimzi.api.kafka.model.DoneableKafkaConnect;
import io.strimzi.api.kafka.model.DoneableKafkaConnectS2I;
import io.strimzi.api.kafka.model.DoneableKafkaConnector;
import io.strimzi.api.kafka.model.DoneableKafkaMirrorMaker;
import io.strimzi.api.kafka.model.DoneableKafkaMirrorMaker2;
import io.strimzi.api.kafka.model.DoneableKafkaRebalance;
import io.strimzi.api.kafka.model.KafkaBridge;
import io.strimzi.api.kafka.model.Kafka;
import io.strimzi.api.kafka.model.KafkaConnect;
import io.strimzi.api.kafka.model.KafkaConnectS2I;
import io.strimzi.api.kafka.model.KafkaConnector;
import io.strimzi.api.kafka.model.KafkaMirrorMaker;
import io.strimzi.api.kafka.model.KafkaMirrorMaker2;
import io.strimzi.api.kafka.model.KafkaRebalance;
import io.strimzi.operator.PlatformFeaturesAvailability;
import io.strimzi.operator.common.AdminClientProvider;
import io.strimzi.operator.common.BackOff;
import io.strimzi.operator.common.DefaultAdminClientProvider;
import io.strimzi.operator.common.MetricsProvider;
import io.strimzi.operator.common.MicrometerMetricsProvider;
import io.strimzi.operator.common.operator.resource.BuildConfigOperator;
import io.strimzi.operator.common.operator.resource.ClusterRoleBindingOperator;
import io.strimzi.operator.common.operator.resource.ConfigMapOperator;
import io.strimzi.operator.common.operator.resource.CrdOperator;
import io.strimzi.operator.common.operator.resource.DeploymentConfigOperator;
import io.strimzi.operator.common.operator.resource.DeploymentOperator;
import io.strimzi.operator.common.operator.resource.ImageStreamOperator;
import io.strimzi.operator.common.operator.resource.IngressOperator;
import io.strimzi.operator.common.operator.resource.NetworkPolicyOperator;
import io.strimzi.operator.common.operator.resource.NodeOperator;
import io.strimzi.operator.common.operator.resource.PodDisruptionBudgetOperator;
import io.strimzi.operator.common.operator.resource.PodOperator;
import io.strimzi.operator.common.operator.resource.PvcOperator;
import io.strimzi.operator.common.operator.resource.RoleBindingOperator;
import io.strimzi.operator.common.operator.resource.RouteOperator;
import io.strimzi.operator.common.operator.resource.SecretOperator;
import io.strimzi.operator.common.operator.resource.ServiceAccountOperator;
import io.strimzi.operator.common.operator.resource.ServiceOperator;

import io.fabric8.openshift.client.OpenShiftClient;
import io.strimzi.operator.common.operator.resource.StorageClassOperator;
import io.vertx.core.Vertx;

@SuppressWarnings("checkstyle:ClassDataAbstractionCoupling")
public class ResourceOperatorSupplier {
    public final SecretOperator secretOperations;
    public final ServiceOperator serviceOperations;
    public final RouteOperator routeOperations;
    public final ZookeeperSetOperator zkSetOperations;
    public final KafkaSetOperator kafkaSetOperations;
    public final ConfigMapOperator configMapOperations;
    public final PvcOperator pvcOperations;
    public final DeploymentOperator deploymentOperations;
    public final ServiceAccountOperator serviceAccountOperations;
    public final RoleBindingOperator roleBindingOperations;
    public final ClusterRoleBindingOperator clusterRoleBindingOperator;
    public final CrdOperator<KubernetesClient, Kafka, KafkaList, DoneableKafka> kafkaOperator;
    public final CrdOperator<KubernetesClient, KafkaConnect, KafkaConnectList, DoneableKafkaConnect> connectOperator;
    public final CrdOperator<OpenShiftClient, KafkaConnectS2I, KafkaConnectS2IList, DoneableKafkaConnectS2I> connectS2IOperator;
    public final CrdOperator<KubernetesClient, KafkaMirrorMaker, KafkaMirrorMakerList, DoneableKafkaMirrorMaker> mirrorMakerOperator;
    public final CrdOperator<KubernetesClient, KafkaBridge, KafkaBridgeList, DoneableKafkaBridge> kafkaBridgeOperator;
    public final CrdOperator<KubernetesClient, KafkaConnector, KafkaConnectorList, DoneableKafkaConnector> kafkaConnectorOperator;
    public final CrdOperator<KubernetesClient, KafkaMirrorMaker2, KafkaMirrorMaker2List, DoneableKafkaMirrorMaker2> mirrorMaker2Operator;
    public final CrdOperator<KubernetesClient, KafkaRebalance, KafkaRebalanceList, DoneableKafkaRebalance> kafkaRebalanceOperator;
    public final NetworkPolicyOperator networkPolicyOperator;
    public final PodDisruptionBudgetOperator podDisruptionBudgetOperator;
    public final PodOperator podOperations;
    public final IngressOperator ingressOperations;
    public final ImageStreamOperator imagesStreamOperations;
    public final BuildConfigOperator buildConfigOperations;
    public final DeploymentConfigOperator deploymentConfigOperations;
    public final StorageClassOperator storageClassOperations;
    public final NodeOperator nodeOperator;
    public final ZookeeperScalerProvider zkScalerProvider;
    public final MetricsProvider metricsProvider;
<<<<<<< HEAD
    public AdminClientProvider adminClientProvider;
=======
>>>>>>> 2e537b00

    public ResourceOperatorSupplier(Vertx vertx, KubernetesClient client, PlatformFeaturesAvailability pfa, long operationTimeoutMs) {
        this(vertx, client,
            new ZookeeperLeaderFinder(vertx, new SecretOperator(vertx, client),
            // Retry up to 3 times (4 attempts), with overall max delay of 35000ms
                () -> new BackOff(5_000, 2, 4)),
                    new DefaultAdminClientProvider(),
                    new DefaultZookeeperScalerProvider(),
                    new MicrometerMetricsProvider(),
                    pfa, operationTimeoutMs);
    }

    public ResourceOperatorSupplier(Vertx vertx, KubernetesClient client, ZookeeperLeaderFinder zlf,
                                    AdminClientProvider adminClientProvider, ZookeeperScalerProvider zkScalerProvider,
                                    MetricsProvider metricsProvider, PlatformFeaturesAvailability pfa, long operationTimeoutMs) {
        this(new ServiceOperator(vertx, client),
                pfa.hasRoutes() ? new RouteOperator(vertx, client.adapt(OpenShiftClient.class)) : null,
                new ZookeeperSetOperator(vertx, client, zlf, operationTimeoutMs),
                new KafkaSetOperator(vertx, client, operationTimeoutMs, adminClientProvider),
                new ConfigMapOperator(vertx, client),
                new SecretOperator(vertx, client),
                new PvcOperator(vertx, client),
                new DeploymentOperator(vertx, client),
                new ServiceAccountOperator(vertx, client),
                new RoleBindingOperator(vertx, client),
                new ClusterRoleBindingOperator(vertx, client, operationTimeoutMs),
                new NetworkPolicyOperator(vertx, client),
                new PodDisruptionBudgetOperator(vertx, client),
                new PodOperator(vertx, client),
                new IngressOperator(vertx, client),
                pfa.hasImages() ? new ImageStreamOperator(vertx, client.adapt(OpenShiftClient.class)) : null,
                pfa.hasBuilds() ? new BuildConfigOperator(vertx, client.adapt(OpenShiftClient.class)) : null,
                pfa.hasApps() ? new DeploymentConfigOperator(vertx, client.adapt(OpenShiftClient.class)) : null,
                new CrdOperator<>(vertx, client, Kafka.class, KafkaList.class, DoneableKafka.class, Crds.kafka()),
                new CrdOperator<>(vertx, client, KafkaConnect.class, KafkaConnectList.class, DoneableKafkaConnect.class, Crds.kafkaConnect()),
                pfa.hasBuilds() && pfa.hasApps() && pfa.hasImages() ? new CrdOperator<>(vertx, client.adapt(OpenShiftClient.class), KafkaConnectS2I.class, KafkaConnectS2IList.class, DoneableKafkaConnectS2I.class, Crds.kafkaConnectS2I()) : null,
                new CrdOperator<>(vertx, client, KafkaMirrorMaker.class, KafkaMirrorMakerList.class, DoneableKafkaMirrorMaker.class, Crds.kafkaMirrorMaker()),
                new CrdOperator<>(vertx, client, KafkaBridge.class, KafkaBridgeList.class, DoneableKafkaBridge.class, Crds.kafkaBridge()),
                new CrdOperator<>(vertx, client, KafkaConnector.class, KafkaConnectorList.class, DoneableKafkaConnector.class, Crds.kafkaConnector()),
                new CrdOperator<>(vertx, client, KafkaMirrorMaker2.class, KafkaMirrorMaker2List.class, DoneableKafkaMirrorMaker2.class, Crds.kafkaMirrorMaker2()),
<<<<<<< HEAD
                new CrdOperator<>(vertx, client, KafkaRebalance.class, KafkaRebalanceList.class, DoneableKafkaRebalance.class, Crds.kafkaRebalance()),
                new StorageClassOperator(vertx, client, operationTimeoutMs),
                new NodeOperator(vertx, client, operationTimeoutMs),
                zkScalerProvider,
                metricsProvider,
                adminClientProvider);
=======
                new StorageClassOperator(vertx, client, operationTimeoutMs),
                new NodeOperator(vertx, client, operationTimeoutMs),
                zkScalerProvider,
                metricsProvider);
>>>>>>> 2e537b00
    }

    public ResourceOperatorSupplier(ServiceOperator serviceOperations,
                                    RouteOperator routeOperations,
                                    ZookeeperSetOperator zkSetOperations,
                                    KafkaSetOperator kafkaSetOperations,
                                    ConfigMapOperator configMapOperations,
                                    SecretOperator secretOperations,
                                    PvcOperator pvcOperations,
                                    DeploymentOperator deploymentOperations,
                                    ServiceAccountOperator serviceAccountOperations,
                                    RoleBindingOperator roleBindingOperations,
                                    ClusterRoleBindingOperator clusterRoleBindingOperator,
                                    NetworkPolicyOperator networkPolicyOperator,
                                    PodDisruptionBudgetOperator podDisruptionBudgetOperator,
                                    PodOperator podOperations,
                                    IngressOperator ingressOperations,
                                    ImageStreamOperator imagesStreamOperations,
                                    BuildConfigOperator buildConfigOperations,
                                    DeploymentConfigOperator deploymentConfigOperations,
                                    CrdOperator<KubernetesClient, Kafka, KafkaList, DoneableKafka> kafkaOperator,
                                    CrdOperator<KubernetesClient, KafkaConnect, KafkaConnectList, DoneableKafkaConnect> connectOperator,
                                    CrdOperator<OpenShiftClient, KafkaConnectS2I, KafkaConnectS2IList, DoneableKafkaConnectS2I> connectS2IOperator,
                                    CrdOperator<KubernetesClient, KafkaMirrorMaker, KafkaMirrorMakerList, DoneableKafkaMirrorMaker> mirrorMakerOperator,
                                    CrdOperator<KubernetesClient, KafkaBridge, KafkaBridgeList, DoneableKafkaBridge> kafkaBridgeOperator,
                                    CrdOperator<KubernetesClient, KafkaConnector, KafkaConnectorList, DoneableKafkaConnector> kafkaConnectorOperator,
                                    CrdOperator<KubernetesClient, KafkaMirrorMaker2, KafkaMirrorMaker2List, DoneableKafkaMirrorMaker2> mirrorMaker2Operator,
                                    CrdOperator<KubernetesClient, KafkaRebalance, KafkaRebalanceList, DoneableKafkaRebalance> kafkaRebalanceOperator,
                                    StorageClassOperator storageClassOperator,
                                    NodeOperator nodeOperator,
                                    ZookeeperScalerProvider zkScalerProvider,
<<<<<<< HEAD
                                    MetricsProvider metricsProvider,
                                    AdminClientProvider adminClientProvider) {
=======
                                    MetricsProvider metricsProvider) {
>>>>>>> 2e537b00
        this.serviceOperations = serviceOperations;
        this.routeOperations = routeOperations;
        this.zkSetOperations = zkSetOperations;
        this.kafkaSetOperations = kafkaSetOperations;
        this.configMapOperations = configMapOperations;
        this.secretOperations = secretOperations;
        this.pvcOperations = pvcOperations;
        this.deploymentOperations = deploymentOperations;
        this.serviceAccountOperations = serviceAccountOperations;
        this.roleBindingOperations = roleBindingOperations;
        this.clusterRoleBindingOperator = clusterRoleBindingOperator;
        this.networkPolicyOperator = networkPolicyOperator;
        this.podDisruptionBudgetOperator = podDisruptionBudgetOperator;
        this.kafkaOperator = kafkaOperator;
        this.podOperations = podOperations;
        this.ingressOperations = ingressOperations;
        this.imagesStreamOperations = imagesStreamOperations;
        this.buildConfigOperations = buildConfigOperations;
        this.deploymentConfigOperations = deploymentConfigOperations;
        this.connectOperator = connectOperator;
        this.connectS2IOperator = connectS2IOperator;
        this.mirrorMakerOperator = mirrorMakerOperator;
        this.kafkaBridgeOperator = kafkaBridgeOperator;
        this.storageClassOperations = storageClassOperator;
        this.kafkaConnectorOperator = kafkaConnectorOperator;
        this.mirrorMaker2Operator = mirrorMaker2Operator;
        this.kafkaRebalanceOperator = kafkaRebalanceOperator;
        this.nodeOperator = nodeOperator;
        this.zkScalerProvider = zkScalerProvider;
        this.metricsProvider = metricsProvider;
<<<<<<< HEAD
        this.adminClientProvider = adminClientProvider;
=======
>>>>>>> 2e537b00
    }
}<|MERGE_RESOLUTION|>--- conflicted
+++ resolved
@@ -12,7 +12,6 @@
 import io.strimzi.api.kafka.KafkaConnectorList;
 import io.strimzi.api.kafka.KafkaMirrorMakerList;
 import io.strimzi.api.kafka.KafkaMirrorMaker2List;
-import io.strimzi.api.kafka.KafkaRebalanceList;
 import io.strimzi.api.kafka.model.DoneableKafka;
 import io.strimzi.api.kafka.KafkaList;
 import io.strimzi.api.kafka.model.DoneableKafkaBridge;
@@ -21,7 +20,6 @@
 import io.strimzi.api.kafka.model.DoneableKafkaConnector;
 import io.strimzi.api.kafka.model.DoneableKafkaMirrorMaker;
 import io.strimzi.api.kafka.model.DoneableKafkaMirrorMaker2;
-import io.strimzi.api.kafka.model.DoneableKafkaRebalance;
 import io.strimzi.api.kafka.model.KafkaBridge;
 import io.strimzi.api.kafka.model.Kafka;
 import io.strimzi.api.kafka.model.KafkaConnect;
@@ -29,7 +27,6 @@
 import io.strimzi.api.kafka.model.KafkaConnector;
 import io.strimzi.api.kafka.model.KafkaMirrorMaker;
 import io.strimzi.api.kafka.model.KafkaMirrorMaker2;
-import io.strimzi.api.kafka.model.KafkaRebalance;
 import io.strimzi.operator.PlatformFeaturesAvailability;
 import io.strimzi.operator.common.AdminClientProvider;
 import io.strimzi.operator.common.BackOff;
@@ -79,7 +76,6 @@
     public final CrdOperator<KubernetesClient, KafkaBridge, KafkaBridgeList, DoneableKafkaBridge> kafkaBridgeOperator;
     public final CrdOperator<KubernetesClient, KafkaConnector, KafkaConnectorList, DoneableKafkaConnector> kafkaConnectorOperator;
     public final CrdOperator<KubernetesClient, KafkaMirrorMaker2, KafkaMirrorMaker2List, DoneableKafkaMirrorMaker2> mirrorMaker2Operator;
-    public final CrdOperator<KubernetesClient, KafkaRebalance, KafkaRebalanceList, DoneableKafkaRebalance> kafkaRebalanceOperator;
     public final NetworkPolicyOperator networkPolicyOperator;
     public final PodDisruptionBudgetOperator podDisruptionBudgetOperator;
     public final PodOperator podOperations;
@@ -91,10 +87,6 @@
     public final NodeOperator nodeOperator;
     public final ZookeeperScalerProvider zkScalerProvider;
     public final MetricsProvider metricsProvider;
-<<<<<<< HEAD
-    public AdminClientProvider adminClientProvider;
-=======
->>>>>>> 2e537b00
 
     public ResourceOperatorSupplier(Vertx vertx, KubernetesClient client, PlatformFeaturesAvailability pfa, long operationTimeoutMs) {
         this(vertx, client,
@@ -135,19 +127,10 @@
                 new CrdOperator<>(vertx, client, KafkaBridge.class, KafkaBridgeList.class, DoneableKafkaBridge.class, Crds.kafkaBridge()),
                 new CrdOperator<>(vertx, client, KafkaConnector.class, KafkaConnectorList.class, DoneableKafkaConnector.class, Crds.kafkaConnector()),
                 new CrdOperator<>(vertx, client, KafkaMirrorMaker2.class, KafkaMirrorMaker2List.class, DoneableKafkaMirrorMaker2.class, Crds.kafkaMirrorMaker2()),
-<<<<<<< HEAD
-                new CrdOperator<>(vertx, client, KafkaRebalance.class, KafkaRebalanceList.class, DoneableKafkaRebalance.class, Crds.kafkaRebalance()),
-                new StorageClassOperator(vertx, client, operationTimeoutMs),
-                new NodeOperator(vertx, client, operationTimeoutMs),
-                zkScalerProvider,
-                metricsProvider,
-                adminClientProvider);
-=======
                 new StorageClassOperator(vertx, client, operationTimeoutMs),
                 new NodeOperator(vertx, client, operationTimeoutMs),
                 zkScalerProvider,
                 metricsProvider);
->>>>>>> 2e537b00
     }
 
     public ResourceOperatorSupplier(ServiceOperator serviceOperations,
@@ -175,16 +158,10 @@
                                     CrdOperator<KubernetesClient, KafkaBridge, KafkaBridgeList, DoneableKafkaBridge> kafkaBridgeOperator,
                                     CrdOperator<KubernetesClient, KafkaConnector, KafkaConnectorList, DoneableKafkaConnector> kafkaConnectorOperator,
                                     CrdOperator<KubernetesClient, KafkaMirrorMaker2, KafkaMirrorMaker2List, DoneableKafkaMirrorMaker2> mirrorMaker2Operator,
-                                    CrdOperator<KubernetesClient, KafkaRebalance, KafkaRebalanceList, DoneableKafkaRebalance> kafkaRebalanceOperator,
                                     StorageClassOperator storageClassOperator,
                                     NodeOperator nodeOperator,
                                     ZookeeperScalerProvider zkScalerProvider,
-<<<<<<< HEAD
-                                    MetricsProvider metricsProvider,
-                                    AdminClientProvider adminClientProvider) {
-=======
                                     MetricsProvider metricsProvider) {
->>>>>>> 2e537b00
         this.serviceOperations = serviceOperations;
         this.routeOperations = routeOperations;
         this.zkSetOperations = zkSetOperations;
@@ -211,13 +188,8 @@
         this.storageClassOperations = storageClassOperator;
         this.kafkaConnectorOperator = kafkaConnectorOperator;
         this.mirrorMaker2Operator = mirrorMaker2Operator;
-        this.kafkaRebalanceOperator = kafkaRebalanceOperator;
         this.nodeOperator = nodeOperator;
         this.zkScalerProvider = zkScalerProvider;
         this.metricsProvider = metricsProvider;
-<<<<<<< HEAD
-        this.adminClientProvider = adminClientProvider;
-=======
->>>>>>> 2e537b00
     }
 }