--- conflicted
+++ resolved
@@ -5,11 +5,8 @@
 package io.strimzi.operator.cluster.operator.assembly;
 
 import com.fasterxml.jackson.databind.ObjectMapper;
-<<<<<<< HEAD
 import io.strimzi.api.kafka.model.connect.ConnectorPlugin;
-=======
 import io.strimzi.operator.common.BackOff;
->>>>>>> 498a3c08
 import io.vertx.core.Future;
 import io.vertx.core.Handler;
 import io.vertx.core.Promise;
@@ -51,17 +48,17 @@
         this(response.request().method().toString(), response.request().path(), response.statusCode(), response.statusMessage(), message);
     }
 
-<<<<<<< HEAD
     ConnectRestException(String method, String path, int statusCode, String statusMessage, String message, Throwable cause) {
         super(method + " " + path + " returned " + statusCode + " (" + statusMessage + "): " + message, cause);
+        this.statusCode = statusCode;
     }
 
     public ConnectRestException(HttpClientResponse response, String message, Throwable cause) {
         this(response.request().method().toString(), response.request().path(), response.statusCode(), response.statusMessage(), message, cause);
-=======
+    }
+  
     public int getStatusCode() {
         return statusCode;
->>>>>>> 498a3c08
     }
 }
 
