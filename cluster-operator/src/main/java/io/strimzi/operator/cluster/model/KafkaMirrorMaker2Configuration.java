/*
 * Copyright Strimzi authors.
 * License: Apache License 2.0 (see the file LICENSE or http://apache.org/licenses/LICENSE-2.0.html).
 */

package io.strimzi.operator.cluster.model;

import io.strimzi.api.kafka.model.KafkaMirrorMaker2ClusterSpec;

import java.util.HashMap;
import java.util.List;
import java.util.Map;

/**
 * Class for handling Kafka MirrorMaker 2.0 connect configuration passed by the user
 */
public class KafkaMirrorMaker2Configuration extends AbstractConfiguration {
    private static final List<String> FORBIDDEN_PREFIXES;
    private static final List<String> FORBIDDEN_PREFIX_EXCEPTIONS;
    private static final Map<String, String> DEFAULTS;

    static {
        FORBIDDEN_PREFIXES = AbstractConfiguration.splitPrefixesToList(KafkaMirrorMaker2ClusterSpec.FORBIDDEN_PREFIXES);
        FORBIDDEN_PREFIX_EXCEPTIONS = AbstractConfiguration.splitPrefixesToList(KafkaMirrorMaker2ClusterSpec.FORBIDDEN_PREFIX_EXCEPTIONS);

<<<<<<< HEAD
        DEFAULTS = new HashMap<>(8);
=======
        DEFAULTS = new HashMap<>(9);
>>>>>>> 902ec063
        DEFAULTS.put("group.id", "mirrormaker2-cluster");
        DEFAULTS.put("offset.storage.topic", "mirrormaker2-cluster-offsets");
        DEFAULTS.put("config.storage.topic", "mirrormaker2-cluster-configs");
        DEFAULTS.put("status.storage.topic", "mirrormaker2-cluster-status");
        DEFAULTS.put("key.converter", "org.apache.kafka.connect.converters.ByteArrayConverter");
        DEFAULTS.put("value.converter", "org.apache.kafka.connect.converters.ByteArrayConverter");
        DEFAULTS.put("header.converter", "org.apache.kafka.connect.converters.ByteArrayConverter");
        DEFAULTS.put("config.providers", "file");
        DEFAULTS.put("config.providers.file.class", "org.apache.kafka.common.config.provider.FileConfigProvider");
    }

    /**
     * Constructor used to instantiate this class from JsonObject. Should be used to
     * create configuration from ConfigMap / CRD.
     *
     * @param jsonOptions Json object with configuration options as key ad value
     *                    pairs.
     */
    public KafkaMirrorMaker2Configuration(Iterable<Map.Entry<String, Object>> jsonOptions) {
        super(jsonOptions, FORBIDDEN_PREFIXES, FORBIDDEN_PREFIX_EXCEPTIONS, DEFAULTS);
    }
}<|MERGE_RESOLUTION|>--- conflicted
+++ resolved
@@ -23,11 +23,7 @@
         FORBIDDEN_PREFIXES = AbstractConfiguration.splitPrefixesToList(KafkaMirrorMaker2ClusterSpec.FORBIDDEN_PREFIXES);
         FORBIDDEN_PREFIX_EXCEPTIONS = AbstractConfiguration.splitPrefixesToList(KafkaMirrorMaker2ClusterSpec.FORBIDDEN_PREFIX_EXCEPTIONS);
 
-<<<<<<< HEAD
-        DEFAULTS = new HashMap<>(8);
-=======
         DEFAULTS = new HashMap<>(9);
->>>>>>> 902ec063
         DEFAULTS.put("group.id", "mirrormaker2-cluster");
         DEFAULTS.put("offset.storage.topic", "mirrormaker2-cluster-offsets");
         DEFAULTS.put("config.storage.topic", "mirrormaker2-cluster-configs");
