/*
 * Copyright Strimzi authors.
 * License: Apache License 2.0 (see the file LICENSE or http://apache.org/licenses/LICENSE-2.0.html).
 */
package io.strimzi.operator.cluster.operator.assembly;

import io.fabric8.kubernetes.api.model.ConfigMap;
import io.fabric8.kubernetes.api.model.ServiceAccount;
import io.fabric8.kubernetes.client.KubernetesClient;
import io.fabric8.kubernetes.client.dsl.Resource;
import io.fabric8.openshift.client.OpenShiftClient;
import io.strimzi.api.kafka.KafkaConnectList;
import io.strimzi.api.kafka.KafkaConnectS2IList;
import io.strimzi.api.kafka.model.DoneableKafkaConnect;
import io.strimzi.api.kafka.model.DoneableKafkaConnectS2I;
import io.strimzi.api.kafka.model.ExternalLogging;
import io.strimzi.api.kafka.model.KafkaConnect;
import io.strimzi.api.kafka.model.KafkaConnectS2I;
import io.strimzi.api.kafka.model.KafkaConnectS2IBuilder;
import io.strimzi.api.kafka.model.KafkaConnectS2IResources;
import io.strimzi.api.kafka.model.KafkaConnectS2ISpec;
import io.strimzi.api.kafka.model.status.KafkaConnectS2IStatus;
import io.strimzi.operator.PlatformFeaturesAvailability;
import io.strimzi.operator.cluster.ClusterOperatorConfig;
import io.strimzi.operator.cluster.model.AbstractModel;
import io.strimzi.operator.cluster.model.KafkaConnectCluster;
import io.strimzi.operator.cluster.model.KafkaConnectS2ICluster;
import io.strimzi.operator.cluster.model.KafkaVersion;
import io.strimzi.operator.cluster.model.StatusDiff;
import io.strimzi.operator.cluster.operator.resource.ResourceOperatorSupplier;
import io.strimzi.operator.common.Annotations;
import io.strimzi.operator.common.Reconciliation;
import io.strimzi.operator.common.ReconciliationException;
import io.strimzi.operator.common.Util;
import io.strimzi.operator.common.operator.resource.BuildConfigOperator;
import io.strimzi.operator.common.operator.resource.CrdOperator;
import io.strimzi.operator.common.operator.resource.DeploymentConfigOperator;
import io.strimzi.operator.common.operator.resource.ImageStreamOperator;
import io.strimzi.operator.common.operator.resource.NetworkPolicyOperator;
import io.strimzi.operator.common.operator.resource.ReconcileResult;
import io.strimzi.operator.common.operator.resource.StatusUtils;
import io.vertx.core.Future;
import io.vertx.core.Promise;
import io.vertx.core.Vertx;
import org.apache.logging.log4j.LogManager;
import org.apache.logging.log4j.Logger;

import java.util.HashMap;
import java.util.Map;
import java.util.function.Function;

/**
 * <p>Assembly operator for a "Kafka Connect S2I" assembly, which manages:</p>
 * <ul>
 *     <li>A Kafka Connect Deployment and related Services</li>
 *     <li>An ImageBuildStream</li>
 *     <li>A BuildConfig</li>
 * </ul>
 */
public class KafkaConnectS2IAssemblyOperator extends AbstractConnectOperator<OpenShiftClient, KafkaConnectS2I, KafkaConnectS2IList, DoneableKafkaConnectS2I, Resource<KafkaConnectS2I, DoneableKafkaConnectS2I>, KafkaConnectS2ISpec, KafkaConnectS2IStatus> {
    private static final Logger log = LogManager.getLogger(KafkaConnectS2IAssemblyOperator.class.getName());
    
    private final DeploymentConfigOperator deploymentConfigOperations;
    private final ImageStreamOperator imagesStreamOperations;
    private final BuildConfigOperator buildConfigOperations;
    private final NetworkPolicyOperator networkPolicyOperator;
    private final KafkaVersion.Lookup versions;
    private final CrdOperator<KubernetesClient, KafkaConnect, KafkaConnectList, DoneableKafkaConnect> connectOperations;

    /**
     * @param vertx The Vertx instance
     * @param pfa Platform features availability properties
     * @param supplier Supplies the operators for different resources
     * @param config ClusterOperator configuration. Used to get the user-configured image pull policy and the secrets.
     */
    @SuppressWarnings("checkstyle:parameternumber")
    public KafkaConnectS2IAssemblyOperator(Vertx vertx, PlatformFeaturesAvailability pfa,

                                           ResourceOperatorSupplier supplier,
                                           ClusterOperatorConfig config) {
        this(vertx, pfa, supplier, config, connect -> new KafkaConnectApiImpl(vertx));
    }

    public KafkaConnectS2IAssemblyOperator(Vertx vertx, PlatformFeaturesAvailability pfa,
                                           ResourceOperatorSupplier supplier,
                                           ClusterOperatorConfig config,
                                           Function<Vertx, KafkaConnectApi> connectClientProvider) {
        super(vertx, pfa, KafkaConnectS2I.RESOURCE_KIND, supplier.connectS2IOperator, supplier, config, connectClientProvider, KafkaConnectCluster.REST_API_PORT);
        this.deploymentConfigOperations = supplier.deploymentConfigOperations;
        this.imagesStreamOperations = supplier.imagesStreamOperations;
        this.buildConfigOperations = supplier.buildConfigOperations;
        this.networkPolicyOperator = supplier.networkPolicyOperator;
        this.connectOperations = supplier.connectOperator;
        this.versions = config.versions();

    }

    @Override
<<<<<<< HEAD
    public Future<KafkaConnectS2IStatus> createOrUpdate(Reconciliation reconciliation, KafkaConnectS2I kafkaConnectS2I) {
=======
    public Future<Void> createOrUpdate(Reconciliation reconciliation, KafkaConnectS2I kafkaConnectS2I) {
        Promise<Void> createOrUpdatePromise = Promise.promise();
        String namespace = reconciliation.namespace();
>>>>>>> 2e537b00
        KafkaConnectS2ICluster connect;
        KafkaConnectS2IStatus kafkaConnectS2Istatus = new KafkaConnectS2IStatus();

        try {
            connect = KafkaConnectS2ICluster.fromCrd(kafkaConnectS2I, versions);
        } catch (Exception e) {
            StatusUtils.setStatusConditionAndObservedGeneration(kafkaConnectS2I, kafkaConnectS2Istatus, Future.failedFuture(e));
            return Future.failedFuture(new ReconciliationException(kafkaConnectS2Istatus, e));
        }

        Promise<KafkaConnectS2IStatus> createOrUpdatePromise = Promise.promise();
        String namespace = reconciliation.namespace();

        connect.generateBuildConfig();
        ConfigMap logAndMetricsConfigMap = connect.generateMetricsAndLogConfigMap(connect.getLogging() instanceof ExternalLogging ?
                configMapOperations.get(namespace, ((ExternalLogging) connect.getLogging()).getName()) :
                null);

        Map<String, String> annotations = new HashMap<>(1);
        annotations.put(Annotations.ANNO_STRIMZI_LOGGING_DYNAMICALLY_UNCHANGEABLE_HASH,
                Util.stringHash(Util.getLoggingDynamicallyUnmodifiableEntries(logAndMetricsConfigMap.getData().get(AbstractModel.ANCILLARY_CM_KEY_LOG_CONFIG))));

        String desiredLogging = logAndMetricsConfigMap.getData().get(AbstractModel.ANCILLARY_CM_KEY_LOG_CONFIG);

        boolean connectHasZeroReplicas = connect.getReplicas() == 0;

        log.debug("{}: Updating Kafka Connect S2I cluster", reconciliation);

        connectOperations.getAsync(kafkaConnectS2I.getMetadata().getNamespace(), kafkaConnectS2I.getMetadata().getName())
                .compose(otherConnect -> {
                    if (otherConnect != null
                            // There is a KafkaConnect with the same name which is older than  or equally old as this KafkaConnectS2I
                            && kafkaConnectS2I.getMetadata().getCreationTimestamp().compareTo(otherConnect.getMetadata().getCreationTimestamp()) >= 0)    {
                        return Future.failedFuture("Both KafkaConnect and KafkaConnectS2I exist with the same name. " +
                                "KafkaConnect is older and will be used while this custom resource will be ignored.");
                    } else {
                        return Future.succeededFuture();
                    }
                })
                .compose(i -> {
                    if (pfa.hasImages() && pfa.hasApps() && pfa.hasBuilds()) {
                        return Future.succeededFuture();
                    } else {
                        return Future.failedFuture("The OpenShift build, image or apps APIs are not available in this Kubernetes cluster. " +
                                "Kafka Connect S2I deployment cannot be enabled.");
                    }
                })
                .compose(i -> connectServiceAccount(namespace, connect))
                .compose(i -> networkPolicyOperator.reconcile(namespace, connect.getName(), connect.generateNetworkPolicy(pfa.isNamespaceAndPodSelectorNetworkPolicySupported(), isUseResources(kafkaConnectS2I))))
                .compose(i -> deploymentConfigOperations.scaleDown(namespace, connect.getName(), connect.getReplicas()))
                .compose(scale -> serviceOperations.reconcile(namespace, connect.getServiceName(), connect.generateService()))
                .compose(i -> configMapOperations.reconcile(namespace, connect.getAncillaryConfigMapName(), logAndMetricsConfigMap))
                .compose(i -> deploymentConfigOperations.reconcile(namespace, connect.getName(), connect.generateDeploymentConfig(annotations, pfa.isOpenshift(), imagePullPolicy, imagePullSecrets)))
                .compose(i -> imagesStreamOperations.reconcile(namespace, KafkaConnectS2IResources.sourceImageStreamName(connect.getCluster()), connect.generateSourceImageStream()))
                .compose(i -> imagesStreamOperations.reconcile(namespace, KafkaConnectS2IResources.targetImageStreamName(connect.getCluster()), connect.generateTargetImageStream()))
                .compose(i -> podDisruptionBudgetOperator.reconcile(namespace, connect.getName(), connect.generatePodDisruptionBudget()))
                .compose(i -> buildConfigOperations.reconcile(namespace, KafkaConnectS2IResources.buildConfigName(connect.getCluster()), connect.generateBuildConfig()))
                .compose(i -> deploymentConfigOperations.scaleUp(namespace, connect.getName(), connect.getReplicas()))
                .compose(i -> deploymentConfigOperations.waitForObserved(namespace, connect.getName(), 1_000, operationTimeoutMs))
                .compose(i -> connectHasZeroReplicas ? Future.succeededFuture() : deploymentConfigOperations.readiness(namespace, connect.getName(), 1_000, operationTimeoutMs))
                .compose(i -> reconcileConnectors(reconciliation, kafkaConnectS2I, kafkaConnectS2Istatus, connectHasZeroReplicas, desiredLogging))
                .onComplete(reconciliationResult -> {
                    StatusUtils.setStatusConditionAndObservedGeneration(kafkaConnectS2I, kafkaConnectS2Istatus, reconciliationResult);

                    if (!connectHasZeroReplicas) {
                        kafkaConnectS2Istatus.setUrl(KafkaConnectS2IResources.url(connect.getCluster(), namespace, KafkaConnectS2ICluster.REST_API_PORT));
                        kafkaConnectS2Istatus.setBuildConfigName(KafkaConnectS2IResources.buildConfigName(connect.getCluster()));
                    }

                    kafkaConnectS2Istatus.setReplicas(connect.getReplicas());
                    kafkaConnectS2Istatus.setLabelSelector(connect.getSelectorLabels().toSelectorString());

                    if (reconciliationResult.succeeded())   {
                        createOrUpdatePromise.complete(kafkaConnectS2Istatus);
                    } else {
                        createOrUpdatePromise.fail(new ReconciliationException(kafkaConnectS2Istatus, reconciliationResult.cause()));
                    }
                });
        return createOrUpdatePromise.future();
    }

    @Override
    protected KafkaConnectS2IStatus createStatus() {
        return new KafkaConnectS2IStatus();
    }

    /**
     * Updates the Status field of the Kafka ConnectS2I CR. It diffs the desired status against the current status and calls
     * the update only when there is any difference in non-timestamp fields.
     *
     * @param kafkaConnectS2Iassembly The CR of Kafka ConnectS2I
     * @param reconciliation Reconciliation information
     * @param desiredStatus The KafkaConnectS2Istatus which should be set
     *
     * @return
     */
    Future<Void> updateStatus(KafkaConnectS2I kafkaConnectS2Iassembly, Reconciliation reconciliation, KafkaConnectS2IStatus desiredStatus) {
        Promise<Void> updateStatusPromise = Promise.promise();

        resourceOperator.getAsync(kafkaConnectS2Iassembly.getMetadata().getNamespace(), kafkaConnectS2Iassembly.getMetadata().getName()).onComplete(getRes -> {
            if (getRes.succeeded()) {
                KafkaConnectS2I connect = getRes.result();

                if (connect != null) {
                    if (StatusUtils.isResourceV1alpha1(connect)) {
                        log.warn("{}: The resource needs to be upgraded from version {} to 'v1beta1' to use the status field", reconciliation, connect.getApiVersion());
                        updateStatusPromise.complete();
                    } else {
                        KafkaConnectS2IStatus currentStatus = connect.getStatus();

                        StatusDiff ksDiff = new StatusDiff(currentStatus, desiredStatus);

                        if (!ksDiff.isEmpty()) {
                            KafkaConnectS2I resourceWithNewStatus = new KafkaConnectS2IBuilder(connect).withStatus(desiredStatus).build();

                            ((CrdOperator<OpenShiftClient, KafkaConnectS2I, KafkaConnectS2IList, DoneableKafkaConnectS2I>) resourceOperator).updateStatusAsync(resourceWithNewStatus).onComplete(updateRes -> {
                                if (updateRes.succeeded()) {
                                    log.debug("{}: Completed status update", reconciliation);
                                    updateStatusPromise.complete();
                                } else {
                                    log.error("{}: Failed to update status", reconciliation, updateRes.cause());
                                    updateStatusPromise.fail(updateRes.cause());
                                }
                            });
                        } else {
                            log.debug("{}: Status did not change", reconciliation);
                            updateStatusPromise.complete();
                        }
                    }
                } else {
                    log.error("{}: Current Kafka ConnectS2I resource not found", reconciliation);
                    updateStatusPromise.fail("Current Kafka ConnectS2I resource not found");
                }
            } else {
                log.error("{}: Failed to get the current Kafka ConnectS2I resource and its status", reconciliation, getRes.cause());
                updateStatusPromise.fail(getRes.cause());
            }
        });

        return updateStatusPromise.future();
    }

    Future<ReconcileResult<ServiceAccount>> connectServiceAccount(String namespace, KafkaConnectCluster connect) {
        return serviceAccountOperations.reconcile(namespace,
                KafkaConnectS2IResources.serviceAccountName(connect.getCluster()),
                connect.generateServiceAccount());
    }
}<|MERGE_RESOLUTION|>--- conflicted
+++ resolved
@@ -18,11 +18,10 @@
 import io.strimzi.api.kafka.model.KafkaConnectS2I;
 import io.strimzi.api.kafka.model.KafkaConnectS2IBuilder;
 import io.strimzi.api.kafka.model.KafkaConnectS2IResources;
-import io.strimzi.api.kafka.model.KafkaConnectS2ISpec;
 import io.strimzi.api.kafka.model.status.KafkaConnectS2IStatus;
 import io.strimzi.operator.PlatformFeaturesAvailability;
 import io.strimzi.operator.cluster.ClusterOperatorConfig;
-import io.strimzi.operator.cluster.model.AbstractModel;
+import io.strimzi.operator.cluster.model.InvalidResourceException;
 import io.strimzi.operator.cluster.model.KafkaConnectCluster;
 import io.strimzi.operator.cluster.model.KafkaConnectS2ICluster;
 import io.strimzi.operator.cluster.model.KafkaVersion;
@@ -30,8 +29,6 @@
 import io.strimzi.operator.cluster.operator.resource.ResourceOperatorSupplier;
 import io.strimzi.operator.common.Annotations;
 import io.strimzi.operator.common.Reconciliation;
-import io.strimzi.operator.common.ReconciliationException;
-import io.strimzi.operator.common.Util;
 import io.strimzi.operator.common.operator.resource.BuildConfigOperator;
 import io.strimzi.operator.common.operator.resource.CrdOperator;
 import io.strimzi.operator.common.operator.resource.DeploymentConfigOperator;
@@ -46,7 +43,6 @@
 import org.apache.logging.log4j.Logger;
 
 import java.util.HashMap;
-import java.util.Map;
 import java.util.function.Function;
 
 /**
@@ -57,7 +53,8 @@
  *     <li>A BuildConfig</li>
  * </ul>
  */
-public class KafkaConnectS2IAssemblyOperator extends AbstractConnectOperator<OpenShiftClient, KafkaConnectS2I, KafkaConnectS2IList, DoneableKafkaConnectS2I, Resource<KafkaConnectS2I, DoneableKafkaConnectS2I>, KafkaConnectS2ISpec, KafkaConnectS2IStatus> {
+public class KafkaConnectS2IAssemblyOperator extends AbstractConnectOperator<OpenShiftClient, KafkaConnectS2I, KafkaConnectS2IList, DoneableKafkaConnectS2I, Resource<KafkaConnectS2I, DoneableKafkaConnectS2I>, KafkaConnectS2IStatus> {
+
     private static final Logger log = LogManager.getLogger(KafkaConnectS2IAssemblyOperator.class.getName());
     
     private final DeploymentConfigOperator deploymentConfigOperations;
@@ -96,38 +93,31 @@
     }
 
     @Override
-<<<<<<< HEAD
-    public Future<KafkaConnectS2IStatus> createOrUpdate(Reconciliation reconciliation, KafkaConnectS2I kafkaConnectS2I) {
-=======
     public Future<Void> createOrUpdate(Reconciliation reconciliation, KafkaConnectS2I kafkaConnectS2I) {
         Promise<Void> createOrUpdatePromise = Promise.promise();
         String namespace = reconciliation.namespace();
->>>>>>> 2e537b00
         KafkaConnectS2ICluster connect;
         KafkaConnectS2IStatus kafkaConnectS2Istatus = new KafkaConnectS2IStatus();
 
         try {
+            if (kafkaConnectS2I.getSpec() == null) {
+                log.error("{}: Resource lacks spec property", reconciliation, kafkaConnectS2I.getMetadata().getName());
+                throw new InvalidResourceException("spec property is required");
+            }
+
             connect = KafkaConnectS2ICluster.fromCrd(kafkaConnectS2I, versions);
         } catch (Exception e) {
             StatusUtils.setStatusConditionAndObservedGeneration(kafkaConnectS2I, kafkaConnectS2Istatus, Future.failedFuture(e));
-            return Future.failedFuture(new ReconciliationException(kafkaConnectS2Istatus, e));
+            return updateStatus(kafkaConnectS2I, reconciliation, kafkaConnectS2Istatus);
         }
-
-        Promise<KafkaConnectS2IStatus> createOrUpdatePromise = Promise.promise();
-        String namespace = reconciliation.namespace();
 
         connect.generateBuildConfig();
         ConfigMap logAndMetricsConfigMap = connect.generateMetricsAndLogConfigMap(connect.getLogging() instanceof ExternalLogging ?
                 configMapOperations.get(namespace, ((ExternalLogging) connect.getLogging()).getName()) :
                 null);
 
-        Map<String, String> annotations = new HashMap<>(1);
-        annotations.put(Annotations.ANNO_STRIMZI_LOGGING_DYNAMICALLY_UNCHANGEABLE_HASH,
-                Util.stringHash(Util.getLoggingDynamicallyUnmodifiableEntries(logAndMetricsConfigMap.getData().get(AbstractModel.ANCILLARY_CM_KEY_LOG_CONFIG))));
-
-        String desiredLogging = logAndMetricsConfigMap.getData().get(AbstractModel.ANCILLARY_CM_KEY_LOG_CONFIG);
-
-        boolean connectHasZeroReplicas = connect.getReplicas() == 0;
+        HashMap<String, String> annotations = new HashMap<>();
+        annotations.put(Annotations.STRIMZI_LOGGING_ANNOTATION, logAndMetricsConfigMap.getData().get(connect.ANCILLARY_CM_KEY_LOG_CONFIG));
 
         log.debug("{}: Updating Kafka Connect S2I cluster", reconciliation);
 
@@ -154,7 +144,7 @@
                 .compose(i -> networkPolicyOperator.reconcile(namespace, connect.getName(), connect.generateNetworkPolicy(pfa.isNamespaceAndPodSelectorNetworkPolicySupported(), isUseResources(kafkaConnectS2I))))
                 .compose(i -> deploymentConfigOperations.scaleDown(namespace, connect.getName(), connect.getReplicas()))
                 .compose(scale -> serviceOperations.reconcile(namespace, connect.getServiceName(), connect.generateService()))
-                .compose(i -> configMapOperations.reconcile(namespace, connect.getAncillaryConfigMapName(), logAndMetricsConfigMap))
+                .compose(i -> configMapOperations.reconcile(namespace, connect.getAncillaryConfigName(), logAndMetricsConfigMap))
                 .compose(i -> deploymentConfigOperations.reconcile(namespace, connect.getName(), connect.generateDeploymentConfig(annotations, pfa.isOpenshift(), imagePullPolicy, imagePullSecrets)))
                 .compose(i -> imagesStreamOperations.reconcile(namespace, KafkaConnectS2IResources.sourceImageStreamName(connect.getCluster()), connect.generateSourceImageStream()))
                 .compose(i -> imagesStreamOperations.reconcile(namespace, KafkaConnectS2IResources.targetImageStreamName(connect.getCluster()), connect.generateTargetImageStream()))
@@ -162,31 +152,26 @@
                 .compose(i -> buildConfigOperations.reconcile(namespace, KafkaConnectS2IResources.buildConfigName(connect.getCluster()), connect.generateBuildConfig()))
                 .compose(i -> deploymentConfigOperations.scaleUp(namespace, connect.getName(), connect.getReplicas()))
                 .compose(i -> deploymentConfigOperations.waitForObserved(namespace, connect.getName(), 1_000, operationTimeoutMs))
-                .compose(i -> connectHasZeroReplicas ? Future.succeededFuture() : deploymentConfigOperations.readiness(namespace, connect.getName(), 1_000, operationTimeoutMs))
-                .compose(i -> reconcileConnectors(reconciliation, kafkaConnectS2I, kafkaConnectS2Istatus, connectHasZeroReplicas, desiredLogging))
-                .onComplete(reconciliationResult -> {
+                .compose(i -> deploymentConfigOperations.readiness(namespace, connect.getName(), 1_000, operationTimeoutMs))
+                .compose(i -> reconcileConnectors(reconciliation, kafkaConnectS2I, kafkaConnectS2Istatus))
+                .setHandler(reconciliationResult -> {
                     StatusUtils.setStatusConditionAndObservedGeneration(kafkaConnectS2I, kafkaConnectS2Istatus, reconciliationResult);
-
-                    if (!connectHasZeroReplicas) {
-                        kafkaConnectS2Istatus.setUrl(KafkaConnectS2IResources.url(connect.getCluster(), namespace, KafkaConnectS2ICluster.REST_API_PORT));
-                        kafkaConnectS2Istatus.setBuildConfigName(KafkaConnectS2IResources.buildConfigName(connect.getCluster()));
-                    }
-
-                    kafkaConnectS2Istatus.setReplicas(connect.getReplicas());
-                    kafkaConnectS2Istatus.setLabelSelector(connect.getSelectorLabels().toSelectorString());
-
-                    if (reconciliationResult.succeeded())   {
-                        createOrUpdatePromise.complete(kafkaConnectS2Istatus);
-                    } else {
-                        createOrUpdatePromise.fail(new ReconciliationException(kafkaConnectS2Istatus, reconciliationResult.cause()));
-                    }
+                    kafkaConnectS2Istatus.setUrl(KafkaConnectS2IResources.url(connect.getCluster(), namespace, KafkaConnectS2ICluster.REST_API_PORT));
+                    kafkaConnectS2Istatus.setBuildConfigName(KafkaConnectS2IResources.buildConfigName(connect.getCluster()));
+
+                    updateStatus(kafkaConnectS2I, reconciliation, kafkaConnectS2Istatus).setHandler(statusResult -> {
+                        // If both features succeeded, createOrUpdate succeeded as well
+                        // If one or both of them failed, we prefer the reconciliation failure as the main error
+                        if (reconciliationResult.succeeded() && statusResult.succeeded()) {
+                            createOrUpdatePromise.complete();
+                        } else if (reconciliationResult.failed()) {
+                            createOrUpdatePromise.fail(reconciliationResult.cause());
+                        } else {
+                            createOrUpdatePromise.fail(statusResult.cause());
+                        }
+                    });
                 });
         return createOrUpdatePromise.future();
-    }
-
-    @Override
-    protected KafkaConnectS2IStatus createStatus() {
-        return new KafkaConnectS2IStatus();
     }
 
     /**
@@ -202,7 +187,7 @@
     Future<Void> updateStatus(KafkaConnectS2I kafkaConnectS2Iassembly, Reconciliation reconciliation, KafkaConnectS2IStatus desiredStatus) {
         Promise<Void> updateStatusPromise = Promise.promise();
 
-        resourceOperator.getAsync(kafkaConnectS2Iassembly.getMetadata().getNamespace(), kafkaConnectS2Iassembly.getMetadata().getName()).onComplete(getRes -> {
+        resourceOperator.getAsync(kafkaConnectS2Iassembly.getMetadata().getNamespace(), kafkaConnectS2Iassembly.getMetadata().getName()).setHandler(getRes -> {
             if (getRes.succeeded()) {
                 KafkaConnectS2I connect = getRes.result();
 
@@ -218,7 +203,7 @@
                         if (!ksDiff.isEmpty()) {
                             KafkaConnectS2I resourceWithNewStatus = new KafkaConnectS2IBuilder(connect).withStatus(desiredStatus).build();
 
-                            ((CrdOperator<OpenShiftClient, KafkaConnectS2I, KafkaConnectS2IList, DoneableKafkaConnectS2I>) resourceOperator).updateStatusAsync(resourceWithNewStatus).onComplete(updateRes -> {
+                            ((CrdOperator<OpenShiftClient, KafkaConnectS2I, KafkaConnectS2IList, DoneableKafkaConnectS2I>) resourceOperator).updateStatusAsync(resourceWithNewStatus).setHandler(updateRes -> {
                                 if (updateRes.succeeded()) {
                                     log.debug("{}: Completed status update", reconciliation);
                                     updateStatusPromise.complete();
