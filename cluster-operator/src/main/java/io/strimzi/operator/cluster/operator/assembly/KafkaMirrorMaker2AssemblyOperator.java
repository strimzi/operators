/*
 * Copyright Strimzi authors.
 * License: Apache License 2.0 (see the file LICENSE or http://apache.org/licenses/LICENSE-2.0.html).
 */
package io.strimzi.operator.cluster.operator.assembly;

import java.io.Serializable;
import java.util.Comparator;
import java.util.HashMap;
import java.util.List;
import java.util.Map;
import java.util.function.Function;
import java.util.stream.Collectors;
import java.util.stream.Stream;

import io.strimzi.api.kafka.model.KafkaMirrorMaker2Spec;
import io.strimzi.operator.cluster.model.AbstractModel;
import io.strimzi.operator.common.Annotations;
import io.strimzi.operator.common.ReconciliationException;
import io.strimzi.operator.common.Util;
import io.strimzi.operator.common.operator.resource.NetworkPolicyOperator;

import org.apache.kafka.clients.admin.AdminClientConfig;
import org.apache.kafka.common.config.SaslConfigs;
import org.apache.kafka.common.config.SslConfigs;
import org.apache.logging.log4j.LogManager;
import org.apache.logging.log4j.Logger;

import io.fabric8.kubernetes.api.model.ConfigMap;
import io.fabric8.kubernetes.api.model.ServiceAccount;
import io.fabric8.kubernetes.client.KubernetesClient;
import io.fabric8.kubernetes.client.dsl.Resource;
import io.strimzi.api.kafka.KafkaMirrorMaker2List;
import io.strimzi.api.kafka.model.DoneableKafkaMirrorMaker2;
import io.strimzi.api.kafka.model.ExternalLogging;
import io.strimzi.api.kafka.model.KafkaConnectorSpec;
import io.strimzi.api.kafka.model.KafkaConnectorSpecBuilder;
import io.strimzi.api.kafka.model.KafkaMirrorMaker2;
import io.strimzi.api.kafka.model.KafkaMirrorMaker2Builder;
import io.strimzi.api.kafka.model.KafkaMirrorMaker2ClusterSpec;
import io.strimzi.api.kafka.model.KafkaMirrorMaker2ConnectorSpec;
import io.strimzi.api.kafka.model.KafkaMirrorMaker2MirrorSpec;
import io.strimzi.api.kafka.model.KafkaMirrorMaker2Resources;
import io.strimzi.api.kafka.model.authentication.KafkaClientAuthenticationOAuth;
import io.strimzi.api.kafka.model.authentication.KafkaClientAuthenticationPlain;
import io.strimzi.api.kafka.model.authentication.KafkaClientAuthenticationScramSha512;
import io.strimzi.api.kafka.model.authentication.KafkaClientAuthenticationTls;
import io.strimzi.api.kafka.model.status.KafkaMirrorMaker2Status;
import io.strimzi.operator.PlatformFeaturesAvailability;
import io.strimzi.operator.cluster.ClusterOperatorConfig;
import io.strimzi.operator.cluster.model.AuthenticationUtils;
import io.strimzi.operator.cluster.model.InvalidResourceException;
import io.strimzi.operator.cluster.model.KafkaConnectCluster;
import io.strimzi.operator.cluster.model.KafkaMirrorMaker2Cluster;
import io.strimzi.operator.cluster.model.KafkaVersion;
import io.strimzi.operator.cluster.model.ModelUtils;
import io.strimzi.operator.cluster.operator.resource.ResourceOperatorSupplier;
import io.strimzi.operator.common.Reconciliation;
import io.strimzi.operator.common.operator.resource.DeploymentOperator;
import io.strimzi.operator.common.operator.resource.ReconcileResult;
import io.strimzi.operator.common.operator.resource.StatusUtils;
import io.vertx.core.CompositeFuture;
import io.vertx.core.Future;
import io.vertx.core.Promise;
import io.vertx.core.Vertx;

/**
 * <p>Assembly operator for a "Kafka MirrorMaker 2.0" assembly, which manages:</p>
 * <ul>
 *     <li>A Kafka Connect Deployment and related Services</li>
 *     <li>A set of MirrorMaker 2.0 connectors</li>
 * </ul>
 */
public class KafkaMirrorMaker2AssemblyOperator extends AbstractConnectOperator<KubernetesClient, KafkaMirrorMaker2, KafkaMirrorMaker2List, DoneableKafkaMirrorMaker2, Resource<KafkaMirrorMaker2, DoneableKafkaMirrorMaker2>, KafkaMirrorMaker2Spec, KafkaMirrorMaker2Status> {
    private static final Logger log = LogManager.getLogger(KafkaMirrorMaker2AssemblyOperator.class.getName());
    private final DeploymentOperator deploymentOperations;
    private final NetworkPolicyOperator networkPolicyOperator;
    private final KafkaVersion.Lookup versions;

    public static final String MIRRORMAKER2_CONNECTOR_PACKAGE = "org.apache.kafka.connect.mirror";
    public static final String MIRRORMAKER2_SOURCE_CONNECTOR_SUFFIX = ".MirrorSourceConnector";
    public static final String MIRRORMAKER2_CHECKPOINT_CONNECTOR_SUFFIX = ".MirrorCheckpointConnector";
    public static final String MIRRORMAKER2_HEARTBEAT_CONNECTOR_SUFFIX = ".MirrorHeartbeatConnector";
    private static final Map<String, Function<KafkaMirrorMaker2MirrorSpec, KafkaMirrorMaker2ConnectorSpec>> MIRRORMAKER2_CONNECTORS = new HashMap<>(3);

    static {
        MIRRORMAKER2_CONNECTORS.put(MIRRORMAKER2_SOURCE_CONNECTOR_SUFFIX, KafkaMirrorMaker2MirrorSpec::getSourceConnector);
        MIRRORMAKER2_CONNECTORS.put(MIRRORMAKER2_CHECKPOINT_CONNECTOR_SUFFIX, KafkaMirrorMaker2MirrorSpec::getCheckpointConnector);
        MIRRORMAKER2_CONNECTORS.put(MIRRORMAKER2_HEARTBEAT_CONNECTOR_SUFFIX, KafkaMirrorMaker2MirrorSpec::getHeartbeatConnector);
    }

    public static final String TARGET_CLUSTER_PREFIX = "target.cluster.";
    public static final String SOURCE_CLUSTER_PREFIX = "source.cluster.";
    
    private static final String STORE_LOCATION_ROOT = "/tmp/kafka/clusters/";
    private static final String TRUSTSTORE_SUFFIX = ".truststore.p12";
    private static final String KEYSTORE_SUFFIX = ".keystore.p12";
    private static final String CONNECTORS_CONFIG_FILE = "/tmp/strimzi-mirrormaker2-connector.properties";

    /**
     * @param vertx The Vertx instance
     * @param pfa Platform features availability properties
     * @param supplier Supplies the operators for different resources
     * @param config ClusterOperator configuration. Used to get the user-configured image pull policy and the secrets.
     */
    public KafkaMirrorMaker2AssemblyOperator(Vertx vertx, PlatformFeaturesAvailability pfa,
                                        ResourceOperatorSupplier supplier,
                                        ClusterOperatorConfig config) {
        this(vertx, pfa, supplier, config, connect -> new KafkaConnectApiImpl(vertx));
    }

    public KafkaMirrorMaker2AssemblyOperator(Vertx vertx, PlatformFeaturesAvailability pfa,
                                        ResourceOperatorSupplier supplier,
                                        ClusterOperatorConfig config,
                                        Function<Vertx, KafkaConnectApi> connectClientProvider) {
        super(vertx, pfa, KafkaMirrorMaker2.RESOURCE_KIND, supplier.mirrorMaker2Operator, supplier, config, connectClientProvider, KafkaConnectCluster.REST_API_PORT);
        this.deploymentOperations = supplier.deploymentOperations;
        this.networkPolicyOperator = supplier.networkPolicyOperator;
        this.versions = config.versions();
    }

    @Override
<<<<<<< HEAD
    protected Future<KafkaMirrorMaker2Status> createOrUpdate(Reconciliation reconciliation, KafkaMirrorMaker2 kafkaMirrorMaker2) {
=======
    protected Future<Void> createOrUpdate(Reconciliation reconciliation, KafkaMirrorMaker2 kafkaMirrorMaker2) {
        Promise<Void> createOrUpdatePromise = Promise.promise();
        String namespace = reconciliation.namespace();
>>>>>>> 2e537b00
        KafkaMirrorMaker2Cluster mirrorMaker2Cluster;
        KafkaMirrorMaker2Status kafkaMirrorMaker2Status = new KafkaMirrorMaker2Status();
        try {
            mirrorMaker2Cluster = KafkaMirrorMaker2Cluster.fromCrd(kafkaMirrorMaker2, versions);
        } catch (Exception e) {
            StatusUtils.setStatusConditionAndObservedGeneration(kafkaMirrorMaker2, kafkaMirrorMaker2Status, Future.failedFuture(e));
            return Future.failedFuture(new ReconciliationException(kafkaMirrorMaker2Status, e));
        }

        Promise<KafkaMirrorMaker2Status> createOrUpdatePromise = Promise.promise();
        String namespace = reconciliation.namespace();

        ConfigMap logAndMetricsConfigMap = mirrorMaker2Cluster.generateMetricsAndLogConfigMap(mirrorMaker2Cluster.getLogging() instanceof ExternalLogging ?
                configMapOperations.get(namespace, ((ExternalLogging) mirrorMaker2Cluster.getLogging()).getName()) :
                null);

        Map<String, String> annotations = new HashMap<>(1);
        annotations.put(Annotations.ANNO_STRIMZI_LOGGING_DYNAMICALLY_UNCHANGEABLE_HASH,
                Util.stringHash(Util.getLoggingDynamicallyUnmodifiableEntries(logAndMetricsConfigMap.getData().get(AbstractModel.ANCILLARY_CM_KEY_LOG_CONFIG))));
        String desiredLogging = logAndMetricsConfigMap.getData().get(AbstractModel.ANCILLARY_CM_KEY_LOG_CONFIG);

        boolean mirrorMaker2HasZeroReplicas = mirrorMaker2Cluster.getReplicas() == 0;

        log.debug("{}: Updating Kafka MirrorMaker 2.0 cluster", reconciliation);
        mirrorMaker2ServiceAccount(namespace, mirrorMaker2Cluster)
                .compose(i -> networkPolicyOperator.reconcile(namespace, mirrorMaker2Cluster.getName(), mirrorMaker2Cluster.generateNetworkPolicy(pfa.isNamespaceAndPodSelectorNetworkPolicySupported(), true)))
                .compose(i -> deploymentOperations.scaleDown(namespace, mirrorMaker2Cluster.getName(), mirrorMaker2Cluster.getReplicas()))
                .compose(scale -> serviceOperations.reconcile(namespace, mirrorMaker2Cluster.getServiceName(), mirrorMaker2Cluster.generateService()))
                .compose(i -> configMapOperations.reconcile(namespace, mirrorMaker2Cluster.getAncillaryConfigMapName(), logAndMetricsConfigMap))
                .compose(i -> podDisruptionBudgetOperator.reconcile(namespace, mirrorMaker2Cluster.getName(), mirrorMaker2Cluster.generatePodDisruptionBudget()))
                .compose(i -> deploymentOperations.reconcile(namespace, mirrorMaker2Cluster.getName(), mirrorMaker2Cluster.generateDeployment(annotations, pfa.isOpenshift(), imagePullPolicy, imagePullSecrets)))
                .compose(i -> deploymentOperations.scaleUp(namespace, mirrorMaker2Cluster.getName(), mirrorMaker2Cluster.getReplicas()))
                .compose(i -> deploymentOperations.waitForObserved(namespace, mirrorMaker2Cluster.getName(), 1_000, operationTimeoutMs))
                .compose(i -> mirrorMaker2HasZeroReplicas ? Future.succeededFuture() : deploymentOperations.readiness(namespace, mirrorMaker2Cluster.getName(), 1_000, operationTimeoutMs))
                .compose(i -> mirrorMaker2HasZeroReplicas ? Future.succeededFuture() : reconcileConnectors(reconciliation, kafkaMirrorMaker2, mirrorMaker2Cluster, kafkaMirrorMaker2Status, desiredLogging))
                .map((Void) null)
                .onComplete(reconciliationResult -> {
                    StatusUtils.setStatusConditionAndObservedGeneration(kafkaMirrorMaker2, kafkaMirrorMaker2Status, reconciliationResult);

                    if (!mirrorMaker2HasZeroReplicas) {
                        kafkaMirrorMaker2Status.setUrl(KafkaMirrorMaker2Resources.url(mirrorMaker2Cluster.getCluster(), namespace, KafkaMirrorMaker2Cluster.REST_API_PORT));
                    }

                    kafkaMirrorMaker2Status.setReplicas(mirrorMaker2Cluster.getReplicas());
                    kafkaMirrorMaker2Status.setLabelSelector(mirrorMaker2Cluster.getSelectorLabels().toSelectorString());

                    if (reconciliationResult.succeeded())   {
                        createOrUpdatePromise.complete(kafkaMirrorMaker2Status);
                    } else {
                        createOrUpdatePromise.fail(new ReconciliationException(kafkaMirrorMaker2Status, reconciliationResult.cause()));
                    }
                });
        return createOrUpdatePromise.future();
    }

    @Override
    protected KafkaMirrorMaker2Status createStatus() {
        return new KafkaMirrorMaker2Status();
    }

    private Future<ReconcileResult<ServiceAccount>> mirrorMaker2ServiceAccount(String namespace, KafkaMirrorMaker2Cluster mirrorMaker2Cluster) {
        return serviceAccountOperations.reconcile(namespace,
                KafkaMirrorMaker2Resources.serviceAccountName(mirrorMaker2Cluster.getCluster()),
                mirrorMaker2Cluster.generateServiceAccount());
    }

    /**
     * Reconcile all the MirrorMaker 2.0 connectors selected by the given MirrorMaker 2.0 instance.
     * @param reconciliation The reconciliation
     * @param kafkaMirrorMaker2 The MirrorMaker 2.0
     * @return A future, failed if any of the connectors could not be reconciled.
     */
    protected Future<Void> reconcileConnectors(Reconciliation reconciliation, KafkaMirrorMaker2 kafkaMirrorMaker2, KafkaMirrorMaker2Cluster mirrorMaker2Cluster, KafkaMirrorMaker2Status mirrorMaker2Status, String desiredLogging) {
        String mirrorMaker2Name = kafkaMirrorMaker2.getMetadata().getName();
        if (kafkaMirrorMaker2.getSpec() == null) {
            return maybeUpdateMirrorMaker2Status(reconciliation, kafkaMirrorMaker2,
                    new InvalidResourceException("spec property is required"));
        }
        List<KafkaMirrorMaker2MirrorSpec> mirrors = ModelUtils.asListOrEmptyList(kafkaMirrorMaker2.getSpec().getMirrors());
        String host = KafkaMirrorMaker2Resources.qualifiedServiceName(mirrorMaker2Name, reconciliation.namespace());
        KafkaConnectApi apiClient = getKafkaConnectApi();
        return apiClient.list(host, KafkaConnectCluster.REST_API_PORT).compose(deleteMirrorMaker2ConnectorNames -> {

            for (Map.Entry<String, Function<KafkaMirrorMaker2MirrorSpec, KafkaMirrorMaker2ConnectorSpec>> connectorEntry : MIRRORMAKER2_CONNECTORS.entrySet()) {
                deleteMirrorMaker2ConnectorNames.removeAll(mirrors.stream()
                        .filter(mirror -> connectorEntry.getValue().apply(mirror) != null) // filter out non-existent connectors
                        .map(mirror -> mirror.getSourceCluster() + "->" + mirror.getTargetCluster() + connectorEntry.getKey())
                        .collect(Collectors.toSet()));
            }
            log.debug("{}: delete MirrorMaker 2.0 connectors: {}", reconciliation, deleteMirrorMaker2ConnectorNames);
            Stream<Future<Void>> deletionFutures = deleteMirrorMaker2ConnectorNames.stream()
                    .map(connectorName -> apiClient.delete(host, KafkaConnectCluster.REST_API_PORT, connectorName));
            Stream<Future<Void>> createUpdateFutures = mirrors.stream()
                    .map(mirror -> reconcileMirrorMaker2Connectors(reconciliation, host, apiClient, kafkaMirrorMaker2, mirror, mirrorMaker2Cluster, mirrorMaker2Status, desiredLogging));
            return CompositeFuture.join(Stream.concat(deletionFutures, createUpdateFutures).collect(Collectors.toList())).map((Void) null);
        });
    }

    private Future<Void> reconcileMirrorMaker2Connectors(Reconciliation reconciliation, String host, KafkaConnectApi apiClient, KafkaMirrorMaker2 mirrorMaker2, KafkaMirrorMaker2MirrorSpec mirror, KafkaMirrorMaker2Cluster mirrorMaker2Cluster, KafkaMirrorMaker2Status mirrorMaker2Status, String desiredLogging) {
        String targetClusterAlias = mirror.getTargetCluster();
        String sourceClusterAlias = mirror.getSourceCluster();
        if (targetClusterAlias == null) {
            return maybeUpdateMirrorMaker2Status(reconciliation, mirrorMaker2,
                    new InvalidResourceException("targetCluster property is required"));
        } else if (sourceClusterAlias == null) {
            return maybeUpdateMirrorMaker2Status(reconciliation, mirrorMaker2,
                    new InvalidResourceException("sourceCluster property is required"));
        }
        List<KafkaMirrorMaker2ClusterSpec> clusters = ModelUtils.asListOrEmptyList(mirrorMaker2.getSpec().getClusters());
        Map<String, KafkaMirrorMaker2ClusterSpec> clusterMap = clusters.stream()
            .filter(cluster -> targetClusterAlias.equals(cluster.getAlias()) || sourceClusterAlias.equals(cluster.getAlias()))
            .collect(Collectors.toMap(KafkaMirrorMaker2ClusterSpec::getAlias, Function.identity()));

        if (!clusterMap.containsKey(targetClusterAlias)) {
            return maybeUpdateMirrorMaker2Status(reconciliation, mirrorMaker2,
                    new InvalidResourceException("targetCluster with alias " + mirror.getTargetCluster() + " cannot be found in the list of clusters at spec.clusters"));
        } else if (!clusterMap.containsKey(sourceClusterAlias)) {
            return maybeUpdateMirrorMaker2Status(reconciliation, mirrorMaker2,
                    new InvalidResourceException("sourceCluster with alias " + mirror.getSourceCluster() + " cannot be found in the list of clusters at spec.clusters"));
        }
        
        return CompositeFuture.join(MIRRORMAKER2_CONNECTORS.entrySet().stream()
                    .filter(entry -> entry.getValue().apply(mirror) != null) // filter out non-existent connectors
                    .map(entry -> {
                        String connectorName = sourceClusterAlias + "->" + targetClusterAlias + entry.getKey();
                        String className = MIRRORMAKER2_CONNECTOR_PACKAGE + entry.getKey();
                        
                        KafkaMirrorMaker2ConnectorSpec mm2ConnectorSpec = entry.getValue().apply(mirror);
                        KafkaConnectorSpec connectorSpec = new KafkaConnectorSpecBuilder()
                                .withClassName(className)
                                .withConfig(mm2ConnectorSpec.getConfig())
                                .withPause(mm2ConnectorSpec.getPause())
                                .withTasksMax(mm2ConnectorSpec.getTasksMax())
                                .build();                      

                        prepareMirrorMaker2ConnectorConfig(mirror, clusterMap.get(sourceClusterAlias), clusterMap.get(targetClusterAlias), connectorSpec, mirrorMaker2Cluster);
                        log.debug("{}: creating/updating connector {} config: {}", reconciliation, connectorName, asJson(connectorSpec).toString());
                        return reconcileMirrorMaker2Connector(reconciliation, mirrorMaker2, apiClient, host, connectorName, connectorSpec, mirrorMaker2Status);
                    })                            
                    .collect(Collectors.toList()))
                    .map((Void) null).compose(i -> apiClient.updateConnectLoggers(host, KafkaConnectCluster.REST_API_PORT, desiredLogging));
    }

    private static void prepareMirrorMaker2ConnectorConfig(KafkaMirrorMaker2MirrorSpec mirror, KafkaMirrorMaker2ClusterSpec sourceCluster, KafkaMirrorMaker2ClusterSpec targetCluster, KafkaConnectorSpec connectorSpec, KafkaMirrorMaker2Cluster mirrorMaker2Cluster) {
        Map<String, Object> config = connectorSpec.getConfig();
        addClusterToMirrorMaker2ConnectorConfig(config, targetCluster, TARGET_CLUSTER_PREFIX);
        addClusterToMirrorMaker2ConnectorConfig(config, sourceCluster, SOURCE_CLUSTER_PREFIX);

        if (mirror.getTopicsPattern() != null) {
            config.put("topics", mirror.getTopicsPattern());
        }
        if (mirror.getTopicsBlacklistPattern() != null) {
            config.put("topics.blacklist", mirror.getTopicsBlacklistPattern());
        }
        if (mirror.getGroupsPattern() != null) {
            config.put("groups", mirror.getGroupsPattern());
        }
        if (mirror.getGroupsBlacklistPattern() != null) {
            config.put("groups.blacklist", mirror.getGroupsBlacklistPattern());
        }

        if (mirrorMaker2Cluster.getTracing() != null)   {
            config.put("consumer.interceptor.classes", "io.opentracing.contrib.kafka.TracingConsumerInterceptor");
            config.put("producer.interceptor.classes", "io.opentracing.contrib.kafka.TracingProducerInterceptor");
        }

        config.putAll(mirror.getAdditionalProperties());
    }

    private static void addClusterToMirrorMaker2ConnectorConfig(Map<String, Object> config, KafkaMirrorMaker2ClusterSpec cluster, String configPrefix) {
        config.put(configPrefix + "alias", cluster.getAlias());
        config.put(configPrefix + AdminClientConfig.BOOTSTRAP_SERVERS_CONFIG, cluster.getBootstrapServers());

        String securityProtocol = addTLSConfigToMirrorMaker2ConnectorConfig(config, cluster, configPrefix);

        if (cluster.getAuthentication() != null) {
            Map<String, String> authProperties = AuthenticationUtils.getClientAuthenticationProperties(cluster.getAuthentication());
            if (authProperties.containsKey(AuthenticationUtils.SASL_MECHANISM)) {
                if (cluster.getTls() != null) {
                    securityProtocol = "SASL_SSL";
                } else {
                    securityProtocol = "SASL_PLAINTEXT";
                }
            }

            if (cluster.getAuthentication() instanceof KafkaClientAuthenticationTls) {
                config.put(configPrefix + SslConfigs.SSL_KEYSTORE_TYPE_CONFIG, "PKCS12");
                config.put(configPrefix + SslConfigs.SSL_KEYSTORE_LOCATION_CONFIG, STORE_LOCATION_ROOT + cluster.getAlias() + KEYSTORE_SUFFIX);
                config.put(configPrefix + SslConfigs.SSL_KEYSTORE_PASSWORD_CONFIG, "${file:" + CONNECTORS_CONFIG_FILE + ":" + SslConfigs.SSL_KEYSTORE_PASSWORD_CONFIG + "}");
            }

            String jaasConfig = null;
            String saslMechanism = null;
            String clientAuthType = authProperties.get(AuthenticationUtils.SASL_MECHANISM);
            if (KafkaClientAuthenticationPlain.TYPE_PLAIN.equals(clientAuthType)) {
                saslMechanism = "PLAIN";
                jaasConfig = "org.apache.kafka.common.security.plain.PlainLoginModule required username=\"" + authProperties.get(AuthenticationUtils.SASL_USERNAME) + "\" password=\"${file:" + CONNECTORS_CONFIG_FILE + ":" + cluster.getAlias() + ".sasl.password}\";";                    
            } else if (KafkaClientAuthenticationScramSha512.TYPE_SCRAM_SHA_512.equals(clientAuthType)) {
                saslMechanism = "SCRAM-SHA-512";
                jaasConfig = "org.apache.kafka.common.security.scram.ScramLoginModule required username=\"" + authProperties.get(AuthenticationUtils.SASL_USERNAME) + "\" password=\"${file:" + CONNECTORS_CONFIG_FILE + ":" + cluster.getAlias() + ".sasl.password}\";";
            } else if (KafkaClientAuthenticationOAuth.TYPE_OAUTH.equals(clientAuthType)) {
                KafkaClientAuthenticationOAuth oauth  = (KafkaClientAuthenticationOAuth) cluster.getAuthentication();

                StringBuilder oauthJaasConfig = new StringBuilder();
                oauthJaasConfig.append("org.apache.kafka.common.security.oauthbearer.OAuthBearerLoginModule required ");

                if (authProperties.containsKey("OAUTH_CONFIG")) {
                    oauthJaasConfig.append(authProperties.get("OAUTH_CONFIG"));
                }

                if (oauth.getClientSecret() != null) {
                    oauthJaasConfig.append(" oauth.client.secret=\"${file:" + CONNECTORS_CONFIG_FILE + ":" + cluster.getAlias() + ".oauth.client.secret}\"");
                }

                if (oauth.getAccessToken() != null) {
                    oauthJaasConfig.append(" oauth.access.token=\"${file:" + CONNECTORS_CONFIG_FILE + ":" + cluster.getAlias() + ".oauth.access.token}\"");
                }

                if (oauth.getRefreshToken() != null) {
                    oauthJaasConfig.append(" oauth.refresh.token=\"${file:" + CONNECTORS_CONFIG_FILE + ":" + cluster.getAlias() + ".oauth.refresh.token}\"");
                }

                if (oauth.getTlsTrustedCertificates() != null && !oauth.getTlsTrustedCertificates().isEmpty()) {
                    oauthJaasConfig.append(" oauth.ssl.truststore.location=\"/tmp/kafka/clusters/" + cluster.getAlias() + "-oauth.truststore.p12\" oauth.ssl.truststore.password=\"${file:" + CONNECTORS_CONFIG_FILE + ":oauth.ssl.truststore.password}\" oauth.ssl.truststore.type=\"PKCS12\"");
                }

                oauthJaasConfig.append(";");

                saslMechanism = "OAUTHBEARER";
                jaasConfig = oauthJaasConfig.toString();
                config.put(configPrefix + SaslConfigs.SASL_LOGIN_CALLBACK_HANDLER_CLASS, "io.strimzi.kafka.oauth.client.JaasClientOauthLoginCallbackHandler");
            }

            if (saslMechanism != null) {
                config.put(configPrefix + SaslConfigs.SASL_MECHANISM, saslMechanism);
            }
            if (jaasConfig != null) {
                config.put(configPrefix + SaslConfigs.SASL_JAAS_CONFIG, jaasConfig);
            }
        }

        if (securityProtocol != null) {
            config.put(configPrefix + AdminClientConfig.SECURITY_PROTOCOL_CONFIG, securityProtocol);
        }

        config.putAll(cluster.getConfig().entrySet().stream()
                .collect(Collectors.toMap(entry -> configPrefix + entry.getKey(), Map.Entry::getValue)));
        config.putAll(cluster.getAdditionalProperties());
    }

    private static String addTLSConfigToMirrorMaker2ConnectorConfig(Map<String, Object> config, KafkaMirrorMaker2ClusterSpec cluster, String configPrefix) {
        String securityProtocol = null;
        if (cluster.getTls() != null) {
            securityProtocol = "SSL";
            if (cluster.getTls().getTrustedCertificates() != null && !cluster.getTls().getTrustedCertificates().isEmpty()) {
                config.put(configPrefix + SslConfigs.SSL_TRUSTSTORE_TYPE_CONFIG, "PKCS12");
                config.put(configPrefix + SslConfigs.SSL_TRUSTSTORE_LOCATION_CONFIG, STORE_LOCATION_ROOT + cluster.getAlias() + TRUSTSTORE_SUFFIX);
                config.put(configPrefix + SslConfigs.SSL_TRUSTSTORE_PASSWORD_CONFIG, "${file:" + CONNECTORS_CONFIG_FILE + ":" + SslConfigs.SSL_TRUSTSTORE_PASSWORD_CONFIG + "}");
            }
        }
        return securityProtocol;
    }

    private Future<Map<String, Object>> reconcileMirrorMaker2Connector(Reconciliation reconciliation, KafkaMirrorMaker2 mirrorMaker2, KafkaConnectApi apiClient, String host, String connectorName, KafkaConnectorSpec connectorSpec, KafkaMirrorMaker2Status mirrorMaker2Status) {
        return maybeCreateOrUpdateConnector(reconciliation, host, apiClient, connectorName, connectorSpec)
                .onComplete(result -> {
                    if (result.succeeded()) {
                        mirrorMaker2Status.getConnectors().add(result.result());
                        mirrorMaker2Status.getConnectors().sort(new ConnectorsComparatorByName());
                    } else {
                        maybeUpdateMirrorMaker2Status(reconciliation, mirrorMaker2, result.cause());
                    }
                });
    }

    private Future<Void> maybeUpdateMirrorMaker2Status(Reconciliation reconciliation, KafkaMirrorMaker2 mirrorMaker2, Throwable error) {
        KafkaMirrorMaker2Status status = new KafkaMirrorMaker2Status();
        if (error != null) {
            log.warn("{}: Error reconciling MirrorMaker 2.0 {}", reconciliation, mirrorMaker2.getMetadata().getName(), error);
        }
        StatusUtils.setStatusConditionAndObservedGeneration(mirrorMaker2, status, error != null ? Future.failedFuture(error) : Future.succeededFuture());
        return maybeUpdateStatusCommon(resourceOperator, mirrorMaker2, reconciliation, status,
            (mirror1, status2) -> {
                return new KafkaMirrorMaker2Builder(mirror1).withStatus(status2).build();
            });
    }

    /**
     * This comparator compares two maps where connectors' configurations are stored.
     * The comparison is done by using only one property - 'name'
     */
    static class ConnectorsComparatorByName implements Comparator<Map<String, Object>>, Serializable {
        private static final long serialVersionUID = 1L;

        @Override
        public int compare(Map<String, Object> m1, Map<String, Object> m2) {
            String name1 = m1.get("name") == null ? "" : m1.get("name").toString();
            String name2 = m2.get("name") == null ? "" : m2.get("name").toString();
            return name1.compareTo(name2);
        }
    }

}<|MERGE_RESOLUTION|>--- conflicted
+++ resolved
@@ -4,8 +4,6 @@
  */
 package io.strimzi.operator.cluster.operator.assembly;
 
-import java.io.Serializable;
-import java.util.Comparator;
 import java.util.HashMap;
 import java.util.List;
 import java.util.Map;
@@ -13,11 +11,7 @@
 import java.util.stream.Collectors;
 import java.util.stream.Stream;
 
-import io.strimzi.api.kafka.model.KafkaMirrorMaker2Spec;
-import io.strimzi.operator.cluster.model.AbstractModel;
 import io.strimzi.operator.common.Annotations;
-import io.strimzi.operator.common.ReconciliationException;
-import io.strimzi.operator.common.Util;
 import io.strimzi.operator.common.operator.resource.NetworkPolicyOperator;
 
 import org.apache.kafka.clients.admin.AdminClientConfig;
@@ -71,7 +65,7 @@
  *     <li>A set of MirrorMaker 2.0 connectors</li>
  * </ul>
  */
-public class KafkaMirrorMaker2AssemblyOperator extends AbstractConnectOperator<KubernetesClient, KafkaMirrorMaker2, KafkaMirrorMaker2List, DoneableKafkaMirrorMaker2, Resource<KafkaMirrorMaker2, DoneableKafkaMirrorMaker2>, KafkaMirrorMaker2Spec, KafkaMirrorMaker2Status> {
+public class KafkaMirrorMaker2AssemblyOperator extends AbstractConnectOperator<KubernetesClient, KafkaMirrorMaker2, KafkaMirrorMaker2List, DoneableKafkaMirrorMaker2, Resource<KafkaMirrorMaker2, DoneableKafkaMirrorMaker2>, KafkaMirrorMaker2Status> {
     private static final Logger log = LogManager.getLogger(KafkaMirrorMaker2AssemblyOperator.class.getName());
     private final DeploymentOperator deploymentOperations;
     private final NetworkPolicyOperator networkPolicyOperator;
@@ -81,7 +75,7 @@
     public static final String MIRRORMAKER2_SOURCE_CONNECTOR_SUFFIX = ".MirrorSourceConnector";
     public static final String MIRRORMAKER2_CHECKPOINT_CONNECTOR_SUFFIX = ".MirrorCheckpointConnector";
     public static final String MIRRORMAKER2_HEARTBEAT_CONNECTOR_SUFFIX = ".MirrorHeartbeatConnector";
-    private static final Map<String, Function<KafkaMirrorMaker2MirrorSpec, KafkaMirrorMaker2ConnectorSpec>> MIRRORMAKER2_CONNECTORS = new HashMap<>(3);
+    private static final Map<String, Function<KafkaMirrorMaker2MirrorSpec, KafkaMirrorMaker2ConnectorSpec>> MIRRORMAKER2_CONNECTORS = new HashMap<>();
 
     static {
         MIRRORMAKER2_CONNECTORS.put(MIRRORMAKER2_SOURCE_CONNECTOR_SUFFIX, KafkaMirrorMaker2MirrorSpec::getSourceConnector);
@@ -120,71 +114,64 @@
     }
 
     @Override
-<<<<<<< HEAD
-    protected Future<KafkaMirrorMaker2Status> createOrUpdate(Reconciliation reconciliation, KafkaMirrorMaker2 kafkaMirrorMaker2) {
-=======
     protected Future<Void> createOrUpdate(Reconciliation reconciliation, KafkaMirrorMaker2 kafkaMirrorMaker2) {
         Promise<Void> createOrUpdatePromise = Promise.promise();
         String namespace = reconciliation.namespace();
->>>>>>> 2e537b00
         KafkaMirrorMaker2Cluster mirrorMaker2Cluster;
         KafkaMirrorMaker2Status kafkaMirrorMaker2Status = new KafkaMirrorMaker2Status();
         try {
+            if (kafkaMirrorMaker2.getSpec() == null) {
+                log.error("{}: Resource lacks spec property", reconciliation, kafkaMirrorMaker2.getMetadata().getName());
+                throw new InvalidResourceException("spec property is required");
+            }
             mirrorMaker2Cluster = KafkaMirrorMaker2Cluster.fromCrd(kafkaMirrorMaker2, versions);
         } catch (Exception e) {
             StatusUtils.setStatusConditionAndObservedGeneration(kafkaMirrorMaker2, kafkaMirrorMaker2Status, Future.failedFuture(e));
-            return Future.failedFuture(new ReconciliationException(kafkaMirrorMaker2Status, e));
-        }
-
-        Promise<KafkaMirrorMaker2Status> createOrUpdatePromise = Promise.promise();
-        String namespace = reconciliation.namespace();
+            this.maybeUpdateStatusCommon(resourceOperator, kafkaMirrorMaker2, reconciliation, kafkaMirrorMaker2Status,
+                (mirrormaker2, status) -> {
+                    return new KafkaMirrorMaker2Builder(mirrormaker2).withStatus(status).build();
+                });
+            return Future.failedFuture(e);
+        }
 
         ConfigMap logAndMetricsConfigMap = mirrorMaker2Cluster.generateMetricsAndLogConfigMap(mirrorMaker2Cluster.getLogging() instanceof ExternalLogging ?
                 configMapOperations.get(namespace, ((ExternalLogging) mirrorMaker2Cluster.getLogging()).getName()) :
                 null);
 
-        Map<String, String> annotations = new HashMap<>(1);
-        annotations.put(Annotations.ANNO_STRIMZI_LOGGING_DYNAMICALLY_UNCHANGEABLE_HASH,
-                Util.stringHash(Util.getLoggingDynamicallyUnmodifiableEntries(logAndMetricsConfigMap.getData().get(AbstractModel.ANCILLARY_CM_KEY_LOG_CONFIG))));
-        String desiredLogging = logAndMetricsConfigMap.getData().get(AbstractModel.ANCILLARY_CM_KEY_LOG_CONFIG);
-
-        boolean mirrorMaker2HasZeroReplicas = mirrorMaker2Cluster.getReplicas() == 0;
+        Map<String, String> annotations = new HashMap<>();
+        annotations.put(Annotations.STRIMZI_LOGGING_ANNOTATION, logAndMetricsConfigMap.getData().get(mirrorMaker2Cluster.ANCILLARY_CM_KEY_LOG_CONFIG));
 
         log.debug("{}: Updating Kafka MirrorMaker 2.0 cluster", reconciliation);
         mirrorMaker2ServiceAccount(namespace, mirrorMaker2Cluster)
                 .compose(i -> networkPolicyOperator.reconcile(namespace, mirrorMaker2Cluster.getName(), mirrorMaker2Cluster.generateNetworkPolicy(pfa.isNamespaceAndPodSelectorNetworkPolicySupported(), true)))
                 .compose(i -> deploymentOperations.scaleDown(namespace, mirrorMaker2Cluster.getName(), mirrorMaker2Cluster.getReplicas()))
                 .compose(scale -> serviceOperations.reconcile(namespace, mirrorMaker2Cluster.getServiceName(), mirrorMaker2Cluster.generateService()))
-                .compose(i -> configMapOperations.reconcile(namespace, mirrorMaker2Cluster.getAncillaryConfigMapName(), logAndMetricsConfigMap))
+                .compose(i -> configMapOperations.reconcile(namespace, mirrorMaker2Cluster.getAncillaryConfigName(), logAndMetricsConfigMap))
                 .compose(i -> podDisruptionBudgetOperator.reconcile(namespace, mirrorMaker2Cluster.getName(), mirrorMaker2Cluster.generatePodDisruptionBudget()))
                 .compose(i -> deploymentOperations.reconcile(namespace, mirrorMaker2Cluster.getName(), mirrorMaker2Cluster.generateDeployment(annotations, pfa.isOpenshift(), imagePullPolicy, imagePullSecrets)))
                 .compose(i -> deploymentOperations.scaleUp(namespace, mirrorMaker2Cluster.getName(), mirrorMaker2Cluster.getReplicas()))
                 .compose(i -> deploymentOperations.waitForObserved(namespace, mirrorMaker2Cluster.getName(), 1_000, operationTimeoutMs))
-                .compose(i -> mirrorMaker2HasZeroReplicas ? Future.succeededFuture() : deploymentOperations.readiness(namespace, mirrorMaker2Cluster.getName(), 1_000, operationTimeoutMs))
-                .compose(i -> mirrorMaker2HasZeroReplicas ? Future.succeededFuture() : reconcileConnectors(reconciliation, kafkaMirrorMaker2, mirrorMaker2Cluster, kafkaMirrorMaker2Status, desiredLogging))
+                .compose(i -> deploymentOperations.readiness(namespace, mirrorMaker2Cluster.getName(), 1_000, operationTimeoutMs))
+                .compose(i -> reconcileConnectors(reconciliation, kafkaMirrorMaker2, mirrorMaker2Cluster, kafkaMirrorMaker2Status))
                 .map((Void) null)
-                .onComplete(reconciliationResult -> {
+                .setHandler(reconciliationResult -> {
                     StatusUtils.setStatusConditionAndObservedGeneration(kafkaMirrorMaker2, kafkaMirrorMaker2Status, reconciliationResult);
-
-                    if (!mirrorMaker2HasZeroReplicas) {
-                        kafkaMirrorMaker2Status.setUrl(KafkaMirrorMaker2Resources.url(mirrorMaker2Cluster.getCluster(), namespace, KafkaMirrorMaker2Cluster.REST_API_PORT));
-                    }
-
-                    kafkaMirrorMaker2Status.setReplicas(mirrorMaker2Cluster.getReplicas());
-                    kafkaMirrorMaker2Status.setLabelSelector(mirrorMaker2Cluster.getSelectorLabels().toSelectorString());
-
-                    if (reconciliationResult.succeeded())   {
-                        createOrUpdatePromise.complete(kafkaMirrorMaker2Status);
-                    } else {
-                        createOrUpdatePromise.fail(new ReconciliationException(kafkaMirrorMaker2Status, reconciliationResult.cause()));
-                    }
+                    kafkaMirrorMaker2Status.setUrl(KafkaMirrorMaker2Resources.url(mirrorMaker2Cluster.getCluster(), namespace, KafkaMirrorMaker2Cluster.REST_API_PORT));
+
+                    this.maybeUpdateStatusCommon(resourceOperator, kafkaMirrorMaker2, reconciliation, kafkaMirrorMaker2Status,
+                        (mirrormaker2, status) -> new KafkaMirrorMaker2Builder(mirrormaker2).withStatus(status).build()).setHandler(statusResult -> {
+                            // If both features succeeded, createOrUpdate succeeded as well
+                            // If one or both of them failed, we prefer the reconciliation failure as the main error
+                            if (reconciliationResult.succeeded() && statusResult.succeeded()) {
+                                createOrUpdatePromise.complete();
+                            } else if (reconciliationResult.failed()) {
+                                createOrUpdatePromise.fail(reconciliationResult.cause());
+                            } else {
+                                createOrUpdatePromise.fail(statusResult.cause());
+                            }
+                        });
                 });
         return createOrUpdatePromise.future();
-    }
-
-    @Override
-    protected KafkaMirrorMaker2Status createStatus() {
-        return new KafkaMirrorMaker2Status();
     }
 
     private Future<ReconcileResult<ServiceAccount>> mirrorMaker2ServiceAccount(String namespace, KafkaMirrorMaker2Cluster mirrorMaker2Cluster) {
@@ -199,7 +186,7 @@
      * @param kafkaMirrorMaker2 The MirrorMaker 2.0
      * @return A future, failed if any of the connectors could not be reconciled.
      */
-    protected Future<Void> reconcileConnectors(Reconciliation reconciliation, KafkaMirrorMaker2 kafkaMirrorMaker2, KafkaMirrorMaker2Cluster mirrorMaker2Cluster, KafkaMirrorMaker2Status mirrorMaker2Status, String desiredLogging) {
+    protected Future<Void> reconcileConnectors(Reconciliation reconciliation, KafkaMirrorMaker2 kafkaMirrorMaker2, KafkaMirrorMaker2Cluster mirrorMaker2Cluster, KafkaMirrorMaker2Status mirrorMaker2Status) {
         String mirrorMaker2Name = kafkaMirrorMaker2.getMetadata().getName();
         if (kafkaMirrorMaker2.getSpec() == null) {
             return maybeUpdateMirrorMaker2Status(reconciliation, kafkaMirrorMaker2,
@@ -216,16 +203,16 @@
                         .map(mirror -> mirror.getSourceCluster() + "->" + mirror.getTargetCluster() + connectorEntry.getKey())
                         .collect(Collectors.toSet()));
             }
-            log.debug("{}: delete MirrorMaker 2.0 connectors: {}", reconciliation, deleteMirrorMaker2ConnectorNames);
+            log.debug("{}: {}} cluster: delete MirrorMaker 2.0 connectors: {}", reconciliation, kind(), deleteMirrorMaker2ConnectorNames);
             Stream<Future<Void>> deletionFutures = deleteMirrorMaker2ConnectorNames.stream()
                     .map(connectorName -> apiClient.delete(host, KafkaConnectCluster.REST_API_PORT, connectorName));
             Stream<Future<Void>> createUpdateFutures = mirrors.stream()
-                    .map(mirror -> reconcileMirrorMaker2Connectors(reconciliation, host, apiClient, kafkaMirrorMaker2, mirror, mirrorMaker2Cluster, mirrorMaker2Status, desiredLogging));
+                    .map(mirror -> reconcileMirrorMaker2Connectors(reconciliation, host, apiClient, kafkaMirrorMaker2, mirror, mirrorMaker2Cluster, mirrorMaker2Status));
             return CompositeFuture.join(Stream.concat(deletionFutures, createUpdateFutures).collect(Collectors.toList())).map((Void) null);
         });
     }
 
-    private Future<Void> reconcileMirrorMaker2Connectors(Reconciliation reconciliation, String host, KafkaConnectApi apiClient, KafkaMirrorMaker2 mirrorMaker2, KafkaMirrorMaker2MirrorSpec mirror, KafkaMirrorMaker2Cluster mirrorMaker2Cluster, KafkaMirrorMaker2Status mirrorMaker2Status, String desiredLogging) {
+    private Future<Void> reconcileMirrorMaker2Connectors(Reconciliation reconciliation, String host, KafkaConnectApi apiClient, KafkaMirrorMaker2 mirrorMaker2, KafkaMirrorMaker2MirrorSpec mirror, KafkaMirrorMaker2Cluster mirrorMaker2Cluster, KafkaMirrorMaker2Status mirrorMaker2Status) {
         String targetClusterAlias = mirror.getTargetCluster();
         String sourceClusterAlias = mirror.getSourceCluster();
         if (targetClusterAlias == null) {
@@ -263,12 +250,12 @@
                                 .build();                      
 
                         prepareMirrorMaker2ConnectorConfig(mirror, clusterMap.get(sourceClusterAlias), clusterMap.get(targetClusterAlias), connectorSpec, mirrorMaker2Cluster);
-                        log.debug("{}: creating/updating connector {} config: {}", reconciliation, connectorName, asJson(connectorSpec).toString());
+                        log.debug("{}: {}} cluster: creating/updating connector {} config: {}", reconciliation, kind(), connectorName, asJson(connectorSpec).toString());
                         return reconcileMirrorMaker2Connector(reconciliation, mirrorMaker2, apiClient, host, connectorName, connectorSpec, mirrorMaker2Status);
                     })                            
                     .collect(Collectors.toList()))
-                    .map((Void) null).compose(i -> apiClient.updateConnectLoggers(host, KafkaConnectCluster.REST_API_PORT, desiredLogging));
-    }
+                    .map((Void) null);
+    }    
 
     private static void prepareMirrorMaker2ConnectorConfig(KafkaMirrorMaker2MirrorSpec mirror, KafkaMirrorMaker2ClusterSpec sourceCluster, KafkaMirrorMaker2ClusterSpec targetCluster, KafkaConnectorSpec connectorSpec, KafkaMirrorMaker2Cluster mirrorMaker2Cluster) {
         Map<String, Object> config = connectorSpec.getConfig();
@@ -287,12 +274,6 @@
         if (mirror.getGroupsBlacklistPattern() != null) {
             config.put("groups.blacklist", mirror.getGroupsBlacklistPattern());
         }
-
-        if (mirrorMaker2Cluster.getTracing() != null)   {
-            config.put("consumer.interceptor.classes", "io.opentracing.contrib.kafka.TracingConsumerInterceptor");
-            config.put("producer.interceptor.classes", "io.opentracing.contrib.kafka.TracingProducerInterceptor");
-        }
-
         config.putAll(mirror.getAdditionalProperties());
     }
 
@@ -392,10 +373,9 @@
 
     private Future<Map<String, Object>> reconcileMirrorMaker2Connector(Reconciliation reconciliation, KafkaMirrorMaker2 mirrorMaker2, KafkaConnectApi apiClient, String host, String connectorName, KafkaConnectorSpec connectorSpec, KafkaMirrorMaker2Status mirrorMaker2Status) {
         return maybeCreateOrUpdateConnector(reconciliation, host, apiClient, connectorName, connectorSpec)
-                .onComplete(result -> {
+                .setHandler(result -> {
                     if (result.succeeded()) {
                         mirrorMaker2Status.getConnectors().add(result.result());
-                        mirrorMaker2Status.getConnectors().sort(new ConnectorsComparatorByName());
                     } else {
                         maybeUpdateMirrorMaker2Status(reconciliation, mirrorMaker2, result.cause());
                     }
@@ -414,19 +394,4 @@
             });
     }
 
-    /**
-     * This comparator compares two maps where connectors' configurations are stored.
-     * The comparison is done by using only one property - 'name'
-     */
-    static class ConnectorsComparatorByName implements Comparator<Map<String, Object>>, Serializable {
-        private static final long serialVersionUID = 1L;
-
-        @Override
-        public int compare(Map<String, Object> m1, Map<String, Object> m2) {
-            String name1 = m1.get("name") == null ? "" : m1.get("name").toString();
-            String name2 = m2.get("name") == null ? "" : m2.get("name").toString();
-            return name1.compareTo(name2);
-        }
-    }
-
 }