--- conflicted
+++ resolved
@@ -790,20 +790,11 @@
         return kafka;
     }
 
-<<<<<<< HEAD
-
     private List<Secret> getInitialCertificates(String clusterName) {
         String kafkaNamespace = "test";
         return ResourceUtils.createKafkaClusterInitialSecrets(kafkaNamespace, clusterName);
     }
-    // TODO unused
-//    private List<Secret> getClusterCertificates(String kafkaName, int kafkaReplicas, int zkReplicas) {
-//        String kafkaNamespace = "test";
-//        return ResourceUtils.createKafkaClusterSecretsWithReplicas(kafkaNamespace, kafkaName, kafkaReplicas, zkReplicas);
-//    }
-
-=======
->>>>>>> 12f3b74f
+
     private static <T> Set<T> captured(ArgumentCaptor<T> captor) {
         return new HashSet<>(captor.getAllValues());
     }
