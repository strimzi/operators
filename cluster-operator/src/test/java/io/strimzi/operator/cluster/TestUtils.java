--- conflicted
+++ resolved
@@ -66,7 +66,6 @@
     public static void maybeAddHttpProxyEnvVars(List<EnvVar> envVars) {
         if (System.getenv(ClusterOperatorConfig.HTTP_PROXY) != null) {
             envVars.add(new EnvVarBuilder()
-<<<<<<< HEAD
                 .withName(ClusterOperatorConfig.HTTP_PROXY)
                 .withValue(System.getenv(ClusterOperatorConfig.NO_PROXY))
                 .build());
@@ -82,7 +81,6 @@
                 .withName(ClusterOperatorConfig.NO_PROXY)
                 .withValue(System.getenv(ClusterOperatorConfig.NO_PROXY))
                 .build());
-=======
                     .withName(ClusterOperatorConfig.HTTP_PROXY)
                     .withValue(System.getenv(ClusterOperatorConfig.NO_PROXY))
                     .build());
@@ -98,7 +96,6 @@
                     .withName(ClusterOperatorConfig.NO_PROXY)
                     .withValue(System.getenv(ClusterOperatorConfig.NO_PROXY))
                     .build());
->>>>>>> 94dd4a7b
         }
     }
 }