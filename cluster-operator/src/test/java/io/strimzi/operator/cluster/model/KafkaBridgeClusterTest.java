/*
 * Copyright Strimzi authors.
 * License: Apache License 2.0 (see the file LICENSE or http://apache.org/licenses/LICENSE-2.0.html).
 */
package io.strimzi.operator.cluster.model;

import io.fabric8.kubernetes.api.model.Affinity;
import io.fabric8.kubernetes.api.model.AffinityBuilder;
import io.fabric8.kubernetes.api.model.Container;
import io.fabric8.kubernetes.api.model.EnvVar;
import io.fabric8.kubernetes.api.model.EnvVarBuilder;
import io.fabric8.kubernetes.api.model.HasMetadata;
import io.fabric8.kubernetes.api.model.IntOrString;
import io.fabric8.kubernetes.api.model.LocalObjectReference;
import io.fabric8.kubernetes.api.model.NodeSelectorTermBuilder;
import io.fabric8.kubernetes.api.model.OwnerReference;
import io.fabric8.kubernetes.api.model.PodSecurityContextBuilder;
import io.fabric8.kubernetes.api.model.Quantity;
import io.fabric8.kubernetes.api.model.ResourceRequirementsBuilder;
import io.fabric8.kubernetes.api.model.Service;
import io.fabric8.kubernetes.api.model.Toleration;
import io.fabric8.kubernetes.api.model.TolerationBuilder;
import io.fabric8.kubernetes.api.model.apps.Deployment;
import io.fabric8.kubernetes.api.model.policy.PodDisruptionBudget;
import io.strimzi.api.kafka.model.CertSecretSource;
import io.strimzi.api.kafka.model.CertSecretSourceBuilder;
import io.strimzi.api.kafka.model.ContainerEnvVar;
import io.strimzi.api.kafka.model.KafkaBridge;
import io.strimzi.api.kafka.model.KafkaBridgeBuilder;
import io.strimzi.api.kafka.model.KafkaBridgeHttpConfig;
import io.strimzi.api.kafka.model.KafkaBridgeResources;
import io.strimzi.api.kafka.model.authentication.KafkaClientAuthenticationOAuthBuilder;
import io.strimzi.api.kafka.model.authentication.KafkaClientAuthenticationTlsBuilder;
import io.strimzi.api.kafka.model.template.ContainerTemplate;
import io.strimzi.api.kafka.model.tracing.JaegerTracing;
import io.strimzi.kafka.oauth.client.ClientConfig;
import io.strimzi.kafka.oauth.server.ServerConfig;
import io.strimzi.operator.cluster.KafkaVersionTestUtils;
import io.strimzi.operator.cluster.ResourceUtils;
import io.strimzi.operator.common.model.Labels;
import io.strimzi.test.TestUtils;
import org.junit.jupiter.api.Test;

import java.util.ArrayList;
import java.util.Collections;
import java.util.HashMap;
import java.util.List;
import java.util.Map;

import static java.util.Collections.emptyMap;
import static java.util.Collections.singletonList;
import static org.hamcrest.CoreMatchers.is;
import static org.hamcrest.CoreMatchers.notNullValue;
import static org.hamcrest.CoreMatchers.nullValue;
import static org.hamcrest.MatcherAssert.assertThat;
import static org.junit.jupiter.api.Assertions.assertThrows;

public class KafkaBridgeClusterTest {
    private static final KafkaVersion.Lookup VERSIONS = KafkaVersionTestUtils.getKafkaVersionLookup();
    private final String namespace = "test";
    private final String cluster = "foo";
    private final int replicas = 1;
    private final String image = "my-image:latest";
    private final int healthDelay = 15;
    private final int healthTimeout = 5;
    private final String bootstrapServers = "foo-kafka:9092";
    private final String kafkaHeapOpts = "-Xms" + AbstractModel.DEFAULT_JVM_XMS;
    private final String defaultProducerConfiguration = "";
    private final String defaultConsumerConfiguration = "";

    private final KafkaBridge resource = new KafkaBridgeBuilder(ResourceUtils.createEmptyKafkaBridge(namespace, cluster))
            .withNewSpec()
                .withEnableMetrics(true)
                .withImage(image)
                .withReplicas(replicas)
                .withBootstrapServers(bootstrapServers)
                .withNewHttp(8080)
            .endSpec()
            .build();
    private final KafkaBridgeCluster kbc = KafkaBridgeCluster.fromCrd(resource, VERSIONS);

    private Map<String, String> expectedLabels(String name)    {
        return TestUtils.map(Labels.STRIMZI_CLUSTER_LABEL, this.cluster,
                "my-user-label", "cromulent",
                Labels.STRIMZI_NAME_LABEL, name,
                Labels.STRIMZI_KIND_LABEL, KafkaBridge.RESOURCE_KIND,
                Labels.KUBERNETES_NAME_LABEL, KafkaBridgeCluster.APPLICATION_NAME,
                Labels.KUBERNETES_INSTANCE_LABEL, this.cluster,
                Labels.KUBERNETES_PART_OF_LABEL, Labels.APPLICATION_NAME + "-" + this.cluster,
                Labels.KUBERNETES_MANAGED_BY_LABEL, AbstractModel.STRIMZI_CLUSTER_OPERATOR_NAME);
    }

    private Map<String, String> expectedServiceLabels(String name)    {
        Map<String, String> serviceLabels = expectedLabels(name);
        serviceLabels.put(Labels.STRIMZI_DISCOVERY_LABEL, "true");

        return serviceLabels;
    }

    private Map<String, String> expectedSelectorLabels()    {
        return Labels.fromMap(expectedLabels(KafkaBridgeResources.deploymentName(cluster))).strimziSelectorLabels().toMap();
    }

    protected List<EnvVar> getExpectedEnvVars() {

        List<EnvVar> expected = new ArrayList<>();
        expected.add(new EnvVarBuilder().withName(KafkaBridgeCluster.ENV_VAR_KAFKA_BRIDGE_METRICS_ENABLED).withValue(String.valueOf(true)).build());
        expected.add(new EnvVarBuilder().withName(KafkaBridgeCluster.ENV_VAR_STRIMZI_GC_LOG_ENABLED).withValue(String.valueOf(AbstractModel.DEFAULT_JVM_GC_LOGGING_ENABLED)).build());
        expected.add(new EnvVarBuilder().withName(KafkaBridgeCluster.ENV_VAR_KAFKA_BRIDGE_BOOTSTRAP_SERVERS).withValue(bootstrapServers).build());
        expected.add(new EnvVarBuilder().withName(KafkaBridgeCluster.ENV_VAR_KAFKA_BRIDGE_CONSUMER_CONFIG).withValue(defaultConsumerConfiguration).build());
        expected.add(new EnvVarBuilder().withName(KafkaBridgeCluster.ENV_VAR_KAFKA_BRIDGE_PRODUCER_CONFIG).withValue(defaultProducerConfiguration).build());
        expected.add(new EnvVarBuilder().withName(KafkaBridgeCluster.ENV_VAR_KAFKA_BRIDGE_ID).withValue(cluster).build());
        expected.add(new EnvVarBuilder().withName(KafkaBridgeCluster.ENV_VAR_KAFKA_BRIDGE_HTTP_ENABLED).withValue(String.valueOf(true)).build());
        expected.add(new EnvVarBuilder().withName(KafkaBridgeCluster.ENV_VAR_KAFKA_BRIDGE_HTTP_HOST).withValue(KafkaBridgeHttpConfig.HTTP_DEFAULT_HOST).build());
        expected.add(new EnvVarBuilder().withName(KafkaBridgeCluster.ENV_VAR_KAFKA_BRIDGE_HTTP_PORT).withValue(String.valueOf(KafkaBridgeHttpConfig.HTTP_DEFAULT_PORT)).build());
        expected.add(new EnvVarBuilder().withName(KafkaBridgeCluster.ENV_VAR_KAFKA_BRIDGE_CORS_ENABLED).withValue(String.valueOf(false)).build());
        expected.add(new EnvVarBuilder().withName(KafkaBridgeCluster.ENV_VAR_KAFKA_BRIDGE_AMQP_ENABLED).withValue(String.valueOf(false)).build());
        return expected;
    }

    @Test
    public void testDefaultValues() {
        KafkaBridgeCluster kbc = KafkaBridgeCluster.fromCrd(ResourceUtils.createEmptyKafkaBridge(namespace, cluster), VERSIONS);

        assertThat(kbc.image, is("strimzi/kafka-bridge:latest"));
        assertThat(kbc.replicas, is(KafkaBridgeCluster.DEFAULT_REPLICAS));
        assertThat(kbc.readinessProbeOptions.getInitialDelaySeconds(), is(KafkaBridgeCluster.DEFAULT_HEALTHCHECK_DELAY));
        assertThat(kbc.readinessProbeOptions.getTimeoutSeconds(), is(KafkaBridgeCluster.DEFAULT_HEALTHCHECK_TIMEOUT));
        assertThat(kbc.livenessProbeOptions.getInitialDelaySeconds(), is(KafkaBridgeCluster.DEFAULT_HEALTHCHECK_DELAY));
        assertThat(kbc.livenessProbeOptions.getTimeoutSeconds(), is(KafkaBridgeCluster.DEFAULT_HEALTHCHECK_TIMEOUT));
    }

    @Test
    public void testFromCrd() {
        assertThat(kbc.replicas, is(replicas));
        assertThat(kbc.image, is(image));
        assertThat(kbc.readinessProbeOptions.getInitialDelaySeconds(), is(healthDelay));
        assertThat(kbc.readinessProbeOptions.getTimeoutSeconds(), is(healthTimeout));
        assertThat(kbc.livenessProbeOptions.getInitialDelaySeconds(), is(healthDelay));
        assertThat(kbc.livenessProbeOptions.getTimeoutSeconds(), is(healthTimeout));
    }

    @Test
    public void testEnvVars()   {
        assertThat(kbc.getEnvVars(), is(getExpectedEnvVars()));
    }

    @Test
    public void testGenerateService()   {
        Service svc = kbc.generateService();

        assertThat(svc.getSpec().getType(), is("ClusterIP"));
        assertThat(svc.getMetadata().getLabels(), is(expectedServiceLabels(kbc.getName())));
        assertThat(svc.getSpec().getSelector(), is(expectedSelectorLabels()));
        assertThat(svc.getSpec().getPorts().size(), is(1));
        assertThat(svc.getSpec().getPorts().get(0).getPort(), is(Integer.valueOf(KafkaBridgeCluster.DEFAULT_REST_API_PORT)));
        assertThat(svc.getSpec().getPorts().get(0).getName(), is(KafkaBridgeCluster.REST_API_PORT_NAME));
        assertThat(svc.getSpec().getPorts().get(0).getProtocol(), is("TCP"));

        assertThat(svc.getMetadata().getAnnotations(), is(kbc.getDiscoveryAnnotation(KafkaBridgeCluster.DEFAULT_REST_API_PORT)));

        checkOwnerReference(kbc.createOwnerReference(), svc);
    }

    @Test
    public void testGenerateDeployment()   {
        Deployment dep = kbc.generateDeployment(new HashMap<String, String>(), true, null, null);

        assertThat(dep.getMetadata().getName(), is(KafkaBridgeResources.deploymentName(cluster)));
        assertThat(dep.getMetadata().getNamespace(), is(namespace));
        Map<String, String> expectedDeploymentLabels = expectedLabels(KafkaBridgeResources.deploymentName(cluster));
        assertThat(dep.getMetadata().getLabels(), is(expectedDeploymentLabels));
        assertThat(dep.getSpec().getSelector().getMatchLabels(), is(expectedSelectorLabels()));
<<<<<<< HEAD
        assertThat(dep.getSpec().getReplicas(), is(Integer.valueOf(replicas)));
=======
        assertThat(dep.getSpec().getReplicas(), is(new Integer(replicas)));
>>>>>>> 2e537b00
        assertThat(dep.getSpec().getTemplate().getMetadata().getLabels(), is(expectedDeploymentLabels));
        assertThat(dep.getSpec().getTemplate().getSpec().getContainers().size(), is(1));
        assertThat(dep.getSpec().getTemplate().getSpec().getContainers().get(0).getName(), is(KafkaBridgeResources.deploymentName(cluster)));
        assertThat(dep.getSpec().getTemplate().getSpec().getContainers().get(0).getImage(), is(kbc.image));
        assertThat(dep.getSpec().getTemplate().getSpec().getContainers().get(0).getEnv(), is(getExpectedEnvVars()));
        assertThat(dep.getSpec().getTemplate().getSpec().getContainers().get(0).getLivenessProbe().getInitialDelaySeconds(), is(Integer.valueOf(healthDelay)));
        assertThat(dep.getSpec().getTemplate().getSpec().getContainers().get(0).getLivenessProbe().getTimeoutSeconds(), is(Integer.valueOf(healthTimeout)));
        assertThat(dep.getSpec().getTemplate().getSpec().getContainers().get(0).getReadinessProbe().getInitialDelaySeconds(), is(Integer.valueOf(healthDelay)));
        assertThat(dep.getSpec().getTemplate().getSpec().getContainers().get(0).getReadinessProbe().getTimeoutSeconds(), is(Integer.valueOf(healthTimeout)));
        assertThat(dep.getSpec().getTemplate().getSpec().getContainers().get(0).getPorts().size(), is(1));
        assertThat(dep.getSpec().getTemplate().getSpec().getContainers().get(0).getPorts().get(0).getContainerPort(), is(Integer.valueOf(KafkaBridgeCluster.DEFAULT_REST_API_PORT)));
        assertThat(dep.getSpec().getTemplate().getSpec().getContainers().get(0).getPorts().get(0).getName(), is(KafkaBridgeCluster.REST_API_PORT_NAME));
        assertThat(dep.getSpec().getTemplate().getSpec().getContainers().get(0).getPorts().get(0).getProtocol(), is("TCP"));
        assertThat(dep.getSpec().getStrategy().getType(), is("RollingUpdate"));
        assertThat(dep.getSpec().getStrategy().getRollingUpdate().getMaxSurge().getIntVal(), is(Integer.valueOf(1)));
        assertThat(dep.getSpec().getStrategy().getRollingUpdate().getMaxUnavailable().getIntVal(), is(Integer.valueOf(0)));
        assertThat(AbstractModel.containerEnvVars(dep.getSpec().getTemplate().getSpec().getContainers().get(0)).get(KafkaBridgeCluster.ENV_VAR_KAFKA_BRIDGE_TLS), is(nullValue()));
        checkOwnerReference(kbc.createOwnerReference(), dep);
    }

    @Test
    public void testGenerateDeploymentWithTls() {
        KafkaBridge resource = new KafkaBridgeBuilder(this.resource)
                .editSpec()
                    .editOrNewTls()
                        .addToTrustedCertificates(new CertSecretSourceBuilder().withSecretName("my-secret").withCertificate("cert.crt").build())
                        .addToTrustedCertificates(new CertSecretSourceBuilder().withSecretName("my-secret").withCertificate("new-cert.crt").build())
                        .addToTrustedCertificates(new CertSecretSourceBuilder().withSecretName("my-another-secret").withCertificate("another-cert.crt").build())
                    .endTls()
                .endSpec()
                .build();
        KafkaBridgeCluster kbc = KafkaBridgeCluster.fromCrd(resource, VERSIONS);
        Deployment dep = kbc.generateDeployment(emptyMap(), true, null, null);

        assertThat(dep.getSpec().getTemplate().getSpec().getVolumes().get(1).getName(), is("my-secret"));
        assertThat(dep.getSpec().getTemplate().getSpec().getVolumes().get(2).getName(), is("my-another-secret"));

        List<Container> containers = dep.getSpec().getTemplate().getSpec().getContainers();

        assertThat(containers.get(0).getVolumeMounts().get(1).getMountPath(), is(KafkaBridgeCluster.TLS_CERTS_BASE_VOLUME_MOUNT + "my-secret"));
        assertThat(containers.get(0).getVolumeMounts().get(2).getMountPath(), is(KafkaBridgeCluster.TLS_CERTS_BASE_VOLUME_MOUNT + "my-another-secret"));

        assertThat(AbstractModel.containerEnvVars(containers.get(0)).get(KafkaBridgeCluster.ENV_VAR_KAFKA_BRIDGE_TRUSTED_CERTS), is("my-secret/cert.crt;my-secret/new-cert.crt;my-another-secret/another-cert.crt"));
        assertThat(AbstractModel.containerEnvVars(containers.get(0)).get(KafkaBridgeCluster.ENV_VAR_KAFKA_BRIDGE_TLS), is("true"));
    }

    @Test
    public void testGenerateDeploymentWithTlsAuth() {
        KafkaBridge resource = new KafkaBridgeBuilder(this.resource)
                .editSpec()
                    .editOrNewTls()
                        .addToTrustedCertificates(new CertSecretSourceBuilder().withSecretName("my-secret").withCertificate("cert.crt").build())
                    .endTls()
                    .withAuthentication(
                            new KafkaClientAuthenticationTlsBuilder()
                                    .withNewCertificateAndKey()
                                    .withSecretName("user-secret")
                                    .withCertificate("user.crt")
                                    .withKey("user.key")
                                    .endCertificateAndKey()
                                    .build())
                .endSpec()
                .build();
        KafkaBridgeCluster kbc = KafkaBridgeCluster.fromCrd(resource, VERSIONS);
        Deployment dep = kbc.generateDeployment(emptyMap(), true, null, null);

        assertThat(dep.getSpec().getTemplate().getSpec().getVolumes().get(2).getName(), is("user-secret"));

        List<Container> containers = dep.getSpec().getTemplate().getSpec().getContainers();

        assertThat(containers.get(0).getVolumeMounts().get(2).getMountPath(), is(KafkaBridgeCluster.TLS_CERTS_BASE_VOLUME_MOUNT + "user-secret"));

        assertThat(AbstractModel.containerEnvVars(containers.get(0)).get(KafkaBridgeCluster.ENV_VAR_KAFKA_BRIDGE_TLS_AUTH_CERT), is("user-secret/user.crt"));
        assertThat(AbstractModel.containerEnvVars(containers.get(0)).get(KafkaBridgeCluster.ENV_VAR_KAFKA_BRIDGE_TLS_AUTH_KEY), is("user-secret/user.key"));
        assertThat(AbstractModel.containerEnvVars(containers.get(0)).get(KafkaBridgeCluster.ENV_VAR_KAFKA_BRIDGE_TLS), is("true"));
    }

    @Test
    public void testGenerateDeploymentWithTlsSameSecret() {
        KafkaBridge resource = new KafkaBridgeBuilder(this.resource)
                .editSpec()
                    .editOrNewTls()
                        .addToTrustedCertificates(new CertSecretSourceBuilder().withSecretName("my-secret").withCertificate("cert.crt").build())
                    .endTls()
                    .withAuthentication(
                            new KafkaClientAuthenticationTlsBuilder()
                                    .withNewCertificateAndKey()
                                    .withSecretName("my-secret")
                                    .withCertificate("user.crt")
                                    .withKey("user.key")
                                    .endCertificateAndKey()
                                    .build())
                .endSpec()
                .build();
        KafkaBridgeCluster kbc = KafkaBridgeCluster.fromCrd(resource, VERSIONS);
        Deployment dep = kbc.generateDeployment(emptyMap(), true, null, null);

        // 2 = 1 volume from logging/metrics + just 1 from above certs Secret
        assertThat(dep.getSpec().getTemplate().getSpec().getVolumes().size(), is(2));
        assertThat(dep.getSpec().getTemplate().getSpec().getVolumes().get(1).getName(), is("my-secret"));
    }

    @Test
    public void testGenerateDeploymentWithScramSha512Auth() {
        KafkaBridge resource = new KafkaBridgeBuilder(this.resource)
                .editSpec()
                    .withNewKafkaClientAuthenticationScramSha512()
                        .withUsername("user1")
                        .withNewPasswordSecret()
                            .withSecretName("user1-secret")
                            .withPassword("password")
                        .endPasswordSecret()
                    .endKafkaClientAuthenticationScramSha512()
                .endSpec()
                .build();
        KafkaBridgeCluster kbc = KafkaBridgeCluster.fromCrd(resource, VERSIONS);
        Deployment dep = kbc.generateDeployment(emptyMap(), true, null, null);

        assertThat(dep.getSpec().getTemplate().getSpec().getVolumes().get(1).getName(), is("user1-secret"));

        List<Container> containers = dep.getSpec().getTemplate().getSpec().getContainers();

        assertThat(containers.get(0).getVolumeMounts().get(1).getMountPath(), is(KafkaBridgeCluster.PASSWORD_VOLUME_MOUNT + "user1-secret"));

        assertThat(AbstractModel.containerEnvVars(containers.get(0)).get(KafkaBridgeCluster.ENV_VAR_KAFKA_BRIDGE_SASL_PASSWORD_FILE), is("user1-secret/password"));
        assertThat(AbstractModel.containerEnvVars(containers.get(0)).get(KafkaBridgeCluster.ENV_VAR_KAFKA_BRIDGE_SASL_USERNAME), is("user1"));
        assertThat(AbstractModel.containerEnvVars(containers.get(0)).get(KafkaBridgeCluster.ENV_VAR_KAFKA_BRIDGE_SASL_MECHANISM), is("scram-sha-512"));
    }

    @Test
    public void testGenerateDeploymentWithPlainAuth() {
        KafkaBridge resource = new KafkaBridgeBuilder(this.resource)
                .editSpec()
                    .withNewKafkaClientAuthenticationPlain()
                        .withUsername("user1")
                        .withNewPasswordSecret()
                            .withSecretName("user1-secret")
                            .withPassword("password")
                        .endPasswordSecret()
                    .endKafkaClientAuthenticationPlain()
            .endSpec()
            .build();
        KafkaBridgeCluster kbc = KafkaBridgeCluster.fromCrd(resource, VERSIONS);
        Deployment dep = kbc.generateDeployment(emptyMap(), true, null, null);

        assertThat(dep.getSpec().getTemplate().getSpec().getVolumes().get(1).getName(), is("user1-secret"));

        List<Container> containers = dep.getSpec().getTemplate().getSpec().getContainers();

        assertThat(containers.get(0).getVolumeMounts().get(1).getMountPath(), is(KafkaBridgeCluster.PASSWORD_VOLUME_MOUNT + "user1-secret"));

        assertThat(AbstractModel.containerEnvVars(containers.get(0)).get(KafkaBridgeCluster.ENV_VAR_KAFKA_BRIDGE_SASL_PASSWORD_FILE), is("user1-secret/password"));
        assertThat(AbstractModel.containerEnvVars(containers.get(0)).get(KafkaBridgeCluster.ENV_VAR_KAFKA_BRIDGE_SASL_USERNAME), is("user1"));
        assertThat(AbstractModel.containerEnvVars(containers.get(0)).get(KafkaBridgeCluster.ENV_VAR_KAFKA_BRIDGE_SASL_MECHANISM), is("plain"));
    }

    @Test
    public void testTemplate() {
        Map<String, String> depLabels = TestUtils.map("l1", "v1", "l2", "v2",
                Labels.KUBERNETES_PART_OF_LABEL, "custom-part",
                Labels.KUBERNETES_MANAGED_BY_LABEL, "custom-managed-by");
        Map<String, String> expectedDepLabels = new HashMap<>(depLabels);
        expectedDepLabels.remove(Labels.KUBERNETES_MANAGED_BY_LABEL);
        Map<String, String> depAnots = TestUtils.map("a1", "v1", "a2", "v2");

        Map<String, String> podLabels = TestUtils.map("l3", "v3", "l4", "v4");
        Map<String, String> podAnots = TestUtils.map("a3", "v3", "a4", "v4");

        Map<String, String> svcLabels = TestUtils.map("l5", "v5", "l6", "v6");
        Map<String, String> svcAnots = TestUtils.map("a5", "v5", "a6", "v6");

        Map<String, String> pdbLabels = TestUtils.map("l7", "v7", "l8", "v8");
        Map<String, String> pdbAnots = TestUtils.map("a7", "v7", "a8", "v8");

        Affinity affinity = new AffinityBuilder()
                .withNewNodeAffinity()
                    .withNewRequiredDuringSchedulingIgnoredDuringExecution()
                        .withNodeSelectorTerms(new NodeSelectorTermBuilder()
                                .addNewMatchExpression()
                                    .withNewKey("key1")
                                    .withNewOperator("In")
                                    .withValues("value1", "value2")
                                .endMatchExpression()
                                .build())
                    .endRequiredDuringSchedulingIgnoredDuringExecution()
                .endNodeAffinity()
                .build();

        List<Toleration> tolerations = singletonList(new TolerationBuilder()
                .withEffect("NoExecute")
                .withKey("key1")
                .withOperator("Equal")
                .withValue("value1")
                .build());

        KafkaBridge resource = new KafkaBridgeBuilder(this.resource)
                .editSpec()
                    .withNewTemplate()
                        .withNewDeployment()
                            .withNewMetadata()
                                .withLabels(depLabels)
                                .withAnnotations(depAnots)
                            .endMetadata()
                        .endDeployment()
                        .withNewPod()
                            .withNewMetadata()
                                .withLabels(podLabels)
                                .withAnnotations(podAnots)
                            .endMetadata()
                            .withNewPriorityClassName("top-priority")
                            .withNewSchedulerName("my-scheduler")
                            .withAffinity(affinity)
                            .withTolerations(tolerations)
                        .endPod()
                        .withNewApiService()
                            .withNewMetadata()
                                .withLabels(svcLabels)
                                .withAnnotations(svcAnots)
                            .endMetadata()
                        .endApiService()
                        .withNewPodDisruptionBudget()
                            .withNewMetadata()
                                .withLabels(pdbLabels)
                                .withAnnotations(pdbAnots)
                            .endMetadata()
                        .endPodDisruptionBudget()
                    .endTemplate()
                .endSpec()
                .build();
        KafkaBridgeCluster kbc = KafkaBridgeCluster.fromCrd(resource, VERSIONS);

        // Check Deployment
        Deployment dep = kbc.generateDeployment(emptyMap(), true, null, null);
        assertThat(dep.getMetadata().getLabels().entrySet().containsAll(expectedDepLabels.entrySet()), is(true));
        assertThat(dep.getMetadata().getAnnotations().entrySet().containsAll(depAnots.entrySet()), is(true));
        assertThat(dep.getSpec().getTemplate().getSpec().getPriorityClassName(), is("top-priority"));

        // Check Pods
        assertThat(dep.getSpec().getTemplate().getMetadata().getLabels().entrySet().containsAll(podLabels.entrySet()), is(true));
        assertThat(dep.getSpec().getTemplate().getMetadata().getAnnotations().entrySet().containsAll(podAnots.entrySet()), is(true));
        assertThat(dep.getSpec().getTemplate().getSpec().getSchedulerName(), is("my-scheduler"));
        assertThat(dep.getSpec().getTemplate().getSpec().getAffinity(), is(affinity));
        assertThat(dep.getSpec().getTemplate().getSpec().getTolerations(), is(tolerations));

        // Check Service
        Service svc = kbc.generateService();
        assertThat(svc.getMetadata().getLabels().entrySet().containsAll(svcLabels.entrySet()), is(true));
        assertThat(svc.getMetadata().getAnnotations().entrySet().containsAll(svcAnots.entrySet()), is(true));

        // Check PodDisruptionBudget
        PodDisruptionBudget pdb = kbc.generatePodDisruptionBudget();
        assertThat(pdb.getMetadata().getLabels().entrySet().containsAll(pdbLabels.entrySet()), is(true));
        assertThat(pdb.getMetadata().getAnnotations().entrySet().containsAll(pdbAnots.entrySet()), is(true));
    }

    public void checkOwnerReference(OwnerReference ownerRef, HasMetadata resource)  {
        assertThat(resource.getMetadata().getOwnerReferences().size(), is(1));
        assertThat(resource.getMetadata().getOwnerReferences().get(0), is(ownerRef));
    }

    @Test
    public void testGracePeriod() {
        KafkaBridge resource = new KafkaBridgeBuilder(this.resource)
                .editSpec()
                    .withNewTemplate()
                        .withNewPod()
                            .withTerminationGracePeriodSeconds(123)
                        .endPod()
                    .endTemplate()
                .endSpec()
                .build();
        KafkaBridgeCluster kbc = KafkaBridgeCluster.fromCrd(resource, VERSIONS);

        Deployment dep = kbc.generateDeployment(emptyMap(), true, null, null);
        assertThat(dep.getSpec().getTemplate().getSpec().getTerminationGracePeriodSeconds(), is(Long.valueOf(123)));
    }

    @Test
    public void testDefaultGracePeriod() {
        KafkaBridge resource = new KafkaBridgeBuilder(this.resource).build();
        KafkaBridgeCluster kbc = KafkaBridgeCluster.fromCrd(resource, VERSIONS);

        Deployment dep = kbc.generateDeployment(emptyMap(), true, null, null);
        assertThat(dep.getSpec().getTemplate().getSpec().getTerminationGracePeriodSeconds(), is(Long.valueOf(30)));
    }

    @Test
    public void testImagePullSecrets() {
        LocalObjectReference secret1 = new LocalObjectReference("some-pull-secret");
        LocalObjectReference secret2 = new LocalObjectReference("some-other-pull-secret");

        KafkaBridge resource = new KafkaBridgeBuilder(this.resource)
                .editSpec()
                    .withNewTemplate()
                        .withNewPod()
                            .withImagePullSecrets(secret1, secret2)
                        .endPod()
                    .endTemplate()
                .endSpec()
                .build();
        KafkaBridgeCluster kbc = KafkaBridgeCluster.fromCrd(resource, VERSIONS);

        Deployment dep = kbc.generateDeployment(emptyMap(), true, null, null);
        assertThat(dep.getSpec().getTemplate().getSpec().getImagePullSecrets().size(), is(2));
        assertThat(dep.getSpec().getTemplate().getSpec().getImagePullSecrets().contains(secret1), is(true));
        assertThat(dep.getSpec().getTemplate().getSpec().getImagePullSecrets().contains(secret2), is(true));
    }

    @Test
    public void testImagePullSecretsCO() {
        LocalObjectReference secret1 = new LocalObjectReference("some-pull-secret");
        LocalObjectReference secret2 = new LocalObjectReference("some-other-pull-secret");

        List<LocalObjectReference> secrets = new ArrayList<>(2);
        secrets.add(secret1);
        secrets.add(secret2);

        KafkaBridgeCluster kbc = KafkaBridgeCluster.fromCrd(this.resource, VERSIONS);

        Deployment dep = kbc.generateDeployment(emptyMap(), true, null, secrets);
        assertThat(dep.getSpec().getTemplate().getSpec().getImagePullSecrets().size(), is(2));
        assertThat(dep.getSpec().getTemplate().getSpec().getImagePullSecrets().contains(secret1), is(true));
        assertThat(dep.getSpec().getTemplate().getSpec().getImagePullSecrets().contains(secret2), is(true));
    }

    @Test
    public void testImagePullSecretsBoth() {
        LocalObjectReference secret1 = new LocalObjectReference("some-pull-secret");
        LocalObjectReference secret2 = new LocalObjectReference("some-other-pull-secret");

        KafkaBridge resource = new KafkaBridgeBuilder(this.resource)
                .editSpec()
                    .withNewTemplate()
                        .withNewPod()
                            .withImagePullSecrets(secret2)
                        .endPod()
                    .endTemplate()
                .endSpec()
                .build();
        KafkaBridgeCluster kbc = KafkaBridgeCluster.fromCrd(resource, VERSIONS);

        Deployment dep = kbc.generateDeployment(emptyMap(), true, null, singletonList(secret1));
        assertThat(dep.getSpec().getTemplate().getSpec().getImagePullSecrets().size(), is(1));
        assertThat(dep.getSpec().getTemplate().getSpec().getImagePullSecrets().contains(secret1), is(false));
        assertThat(dep.getSpec().getTemplate().getSpec().getImagePullSecrets().contains(secret2), is(true));
    }

    @Test
    public void testDefaultImagePullSecrets() {
        KafkaBridge resource = new KafkaBridgeBuilder(this.resource).build();
        KafkaBridgeCluster kbc = KafkaBridgeCluster.fromCrd(resource, VERSIONS);

        Deployment dep = kbc.generateDeployment(emptyMap(), true, null, null);
        assertThat(dep.getSpec().getTemplate().getSpec().getImagePullSecrets(), is(nullValue()));
    }

    @Test
    public void testSecurityContext() {
        KafkaBridge resource = new KafkaBridgeBuilder(this.resource)
                .editSpec()
                    .withNewTemplate()
                        .withNewPod()
                            .withSecurityContext(new PodSecurityContextBuilder().withFsGroup(123L).withRunAsGroup(456L).withRunAsUser(789L).build())
                        .endPod()
                    .endTemplate()
                .endSpec()
                .build();
        KafkaBridgeCluster kbc = KafkaBridgeCluster.fromCrd(resource, VERSIONS);

        Deployment dep = kbc.generateDeployment(emptyMap(), true, null, null);
        assertThat(dep.getSpec().getTemplate().getSpec().getSecurityContext(), is(notNullValue()));
        assertThat(dep.getSpec().getTemplate().getSpec().getSecurityContext().getFsGroup(), is(Long.valueOf(123)));
        assertThat(dep.getSpec().getTemplate().getSpec().getSecurityContext().getRunAsGroup(), is(Long.valueOf(456)));
        assertThat(dep.getSpec().getTemplate().getSpec().getSecurityContext().getRunAsUser(), is(Long.valueOf(789)));
    }

    @Test
    public void testDefaultSecurityContext() {
        KafkaBridge resource = new KafkaBridgeBuilder(this.resource).build();
        KafkaBridgeCluster kbc = KafkaBridgeCluster.fromCrd(resource, VERSIONS);

        Deployment dep = kbc.generateDeployment(emptyMap(), true, null, null);
        assertThat(dep.getSpec().getTemplate().getSpec().getSecurityContext(), is(nullValue()));
    }

    @Test
    public void testPodDisruptionBudget() {
        KafkaBridge resource = new KafkaBridgeBuilder(this.resource)
                .editSpec()
                    .withNewTemplate()
                        .withNewPodDisruptionBudget()
                            .withMaxUnavailable(2)
                        .endPodDisruptionBudget()
                    .endTemplate()
                .endSpec()
                .build();
        KafkaBridgeCluster kbc = KafkaBridgeCluster.fromCrd(resource, VERSIONS);

        PodDisruptionBudget pdb = kbc.generatePodDisruptionBudget();
        assertThat(pdb.getSpec().getMaxUnavailable(), is(new IntOrString(2)));
    }

    @Test
    public void testDefaultPodDisruptionBudget() {
        KafkaBridge resource = new KafkaBridgeBuilder(this.resource).build();
        KafkaBridgeCluster kbc = KafkaBridgeCluster.fromCrd(resource, VERSIONS);

        PodDisruptionBudget pdb = kbc.generatePodDisruptionBudget();
        assertThat(pdb.getSpec().getMaxUnavailable(), is(new IntOrString(1)));
    }

    @Test
    public void testImagePullPolicy() {
        KafkaBridgeCluster kbc = KafkaBridgeCluster.fromCrd(resource, VERSIONS);

        Deployment dep = kbc.generateDeployment(Collections.EMPTY_MAP, true, ImagePullPolicy.ALWAYS, null);
        assertThat(dep.getSpec().getTemplate().getSpec().getContainers().get(0).getImagePullPolicy(), is(ImagePullPolicy.ALWAYS.toString()));

        dep = kbc.generateDeployment(Collections.EMPTY_MAP, true, ImagePullPolicy.IFNOTPRESENT, null);
        assertThat(dep.getSpec().getTemplate().getSpec().getContainers().get(0).getImagePullPolicy(), is(ImagePullPolicy.IFNOTPRESENT.toString()));
    }

    @Test
    public void testResources() {
        Map<String, Quantity> requests = new HashMap<>(2);
        requests.put("cpu", new Quantity("250m"));
        requests.put("memory", new Quantity("512Mi"));

        Map<String, Quantity> limits = new HashMap<>(2);
        limits.put("cpu", new Quantity("500m"));
        limits.put("memory", new Quantity("1024Mi"));

        KafkaBridge resource = new KafkaBridgeBuilder(this.resource)
                .editSpec()
                    .withResources(new ResourceRequirementsBuilder().withLimits(limits).withRequests(requests).build())
                .endSpec()
                .build();
        KafkaBridgeCluster kbc = KafkaBridgeCluster.fromCrd(resource, VERSIONS);

        Deployment dep = kbc.generateDeployment(Collections.EMPTY_MAP, true, null, null);
        Container cont = dep.getSpec().getTemplate().getSpec().getContainers().get(0);
        assertThat(cont.getResources().getLimits(), is(limits));
        assertThat(cont.getResources().getRequests(), is(requests));
    }

    @Test
    public void testKafkaBridgeContainerEnvVars() {

        ContainerEnvVar envVar1 = new ContainerEnvVar();
        String testEnvOneKey = "TEST_ENV_1";
        String testEnvOneValue = "test.env.one";
        envVar1.setName(testEnvOneKey);
        envVar1.setValue(testEnvOneValue);

        ContainerEnvVar envVar2 = new ContainerEnvVar();
        String testEnvTwoKey = "TEST_ENV_2";
        String testEnvTwoValue = "test.env.two";
        envVar2.setName(testEnvTwoKey);
        envVar2.setValue(testEnvTwoValue);

        List<ContainerEnvVar> testEnvs = new ArrayList<>();
        testEnvs.add(envVar1);
        testEnvs.add(envVar2);
        ContainerTemplate kafkaBridgeContainer = new ContainerTemplate();
        kafkaBridgeContainer.setEnv(testEnvs);

        KafkaBridge resource = new KafkaBridgeBuilder(this.resource)
                .editSpec()
                .withNewTemplate()
                .withBridgeContainer(kafkaBridgeContainer)
                .endTemplate()
                .endSpec()
                .build();

        List<EnvVar> kafkaEnvVars = KafkaBridgeCluster.fromCrd(resource, VERSIONS).getEnvVars();

        assertThat("Failed to correctly set container environment variable: " + testEnvOneKey,
                kafkaEnvVars.stream().filter(env -> testEnvOneKey.equals(env.getName()))
                        .map(EnvVar::getValue).findFirst().orElse("").equals(testEnvOneValue), is(true));
        assertThat("Failed to correctly set container environment variable: " + testEnvTwoKey,
                kafkaEnvVars.stream().filter(env -> testEnvTwoKey.equals(env.getName()))
                        .map(EnvVar::getValue).findFirst().orElse("").equals(testEnvTwoValue), is(true));
    }

    @Test
    public void testKafkaBridgeContainerEnvVarsConflict() {
        ContainerEnvVar envVar1 = new ContainerEnvVar();
        String testEnvOneKey = KafkaBridgeCluster.ENV_VAR_KAFKA_BRIDGE_BOOTSTRAP_SERVERS;
        String testEnvOneValue = "test.env.one";
        envVar1.setName(testEnvOneKey);
        envVar1.setValue(testEnvOneValue);

        ContainerEnvVar envVar2 = new ContainerEnvVar();
        String testEnvTwoKey = KafkaBridgeCluster.ENV_VAR_KAFKA_BRIDGE_CONSUMER_CONFIG;
        String testEnvTwoValue = "test.env.two";
        envVar2.setName(testEnvTwoKey);
        envVar2.setValue(testEnvTwoValue);

        List<ContainerEnvVar> testEnvs = new ArrayList<>();
        testEnvs.add(envVar1);
        testEnvs.add(envVar2);
        ContainerTemplate kafkaBridgeContainer = new ContainerTemplate();
        kafkaBridgeContainer.setEnv(testEnvs);

        KafkaBridge resource = new KafkaBridgeBuilder(this.resource)
                .editSpec()
                .withNewTemplate()
                .withBridgeContainer(kafkaBridgeContainer)
                .endTemplate()
                .endSpec()
                .build();

        List<EnvVar> kafkaEnvVars = KafkaBridgeCluster.fromCrd(resource, VERSIONS).getEnvVars();

        assertThat("Failed to prevent over writing existing container environment variable: " + testEnvOneKey,
                kafkaEnvVars.stream().filter(env -> testEnvOneKey.equals(env.getName()))
                        .map(EnvVar::getValue).findFirst().orElse("").equals(testEnvOneValue), is(false));
        assertThat("Failed to prevent over writing existing container environment variable: " + testEnvTwoKey,
                kafkaEnvVars.stream().filter(env -> testEnvTwoKey.equals(env.getName()))
                        .map(EnvVar::getValue).findFirst().orElse("").equals(testEnvTwoValue), is(false));
    }

    @Test
    public void testGenerateDeploymentWithOAuthWithAccessToken() {
        KafkaBridge resource = new KafkaBridgeBuilder(this.resource)
                .editSpec()
                .withAuthentication(
                        new KafkaClientAuthenticationOAuthBuilder()
                                .withNewAccessToken()
                                    .withSecretName("my-token-secret")
                                    .withKey("my-token-key")
                                .endAccessToken()
                                .build())
                .endSpec()
                .build();

        KafkaBridgeCluster kb = KafkaBridgeCluster.fromCrd(resource, VERSIONS);
        Deployment dep = kb.generateDeployment(emptyMap(), true, null, null);
        Container cont = dep.getSpec().getTemplate().getSpec().getContainers().get(0);

        assertThat(cont.getEnv().stream().filter(var -> KafkaBridgeCluster.ENV_VAR_KAFKA_BRIDGE_SASL_MECHANISM.equals(var.getName())).findFirst().orElse(null).getValue(), is("oauth"));
        assertThat(cont.getEnv().stream().filter(var -> KafkaBridgeCluster.ENV_VAR_KAFKA_BRIDGE_OAUTH_ACCESS_TOKEN.equals(var.getName())).findFirst().orElse(null).getValueFrom().getSecretKeyRef().getName(), is("my-token-secret"));
        assertThat(cont.getEnv().stream().filter(var -> KafkaBridgeCluster.ENV_VAR_KAFKA_BRIDGE_OAUTH_ACCESS_TOKEN.equals(var.getName())).findFirst().orElse(null).getValueFrom().getSecretKeyRef().getKey(), is("my-token-key"));
        assertThat(cont.getEnv().stream().filter(var -> KafkaBridgeCluster.ENV_VAR_KAFKA_BRIDGE_OAUTH_CONFIG.equals(var.getName())).findFirst().orElse(null).getValue().isEmpty(), is(true));
    }

    @Test
    public void testGenerateDeploymentWithOAuthWithRefreshToken() {
        KafkaBridge resource = new KafkaBridgeBuilder(this.resource)
                .editSpec()
                .withAuthentication(
                        new KafkaClientAuthenticationOAuthBuilder()
                                .withClientId("my-client-id")
                                .withTokenEndpointUri("http://my-oauth-server")
                                .withNewRefreshToken()
                                    .withSecretName("my-token-secret")
                                    .withKey("my-token-key")
                                .endRefreshToken()
                                .build())
                .endSpec()
                .build();

        KafkaBridgeCluster kb = KafkaBridgeCluster.fromCrd(resource, VERSIONS);
        Deployment dep = kb.generateDeployment(emptyMap(), true, null, null);
        Container cont = dep.getSpec().getTemplate().getSpec().getContainers().get(0);

        assertThat(cont.getEnv().stream().filter(var -> KafkaBridgeCluster.ENV_VAR_KAFKA_BRIDGE_SASL_MECHANISM.equals(var.getName())).findFirst().orElse(null).getValue(), is("oauth"));
        assertThat(cont.getEnv().stream().filter(var -> KafkaBridgeCluster.ENV_VAR_KAFKA_BRIDGE_OAUTH_REFRESH_TOKEN.equals(var.getName())).findFirst().orElse(null).getValueFrom().getSecretKeyRef().getName(), is("my-token-secret"));
        assertThat(cont.getEnv().stream().filter(var -> KafkaBridgeCluster.ENV_VAR_KAFKA_BRIDGE_OAUTH_REFRESH_TOKEN.equals(var.getName())).findFirst().orElse(null).getValueFrom().getSecretKeyRef().getKey(), is("my-token-key"));
        assertThat(cont.getEnv().stream().filter(var -> KafkaBridgeCluster.ENV_VAR_KAFKA_BRIDGE_OAUTH_CONFIG.equals(var.getName())).findFirst().orElse(null).getValue().trim(),
                is(String.format("%s=\"%s\" %s=\"%s\"", ClientConfig.OAUTH_CLIENT_ID, "my-client-id", ClientConfig.OAUTH_TOKEN_ENDPOINT_URI, "http://my-oauth-server")));
    }

    @Test
    public void testGenerateDeploymentWithOAuthWithClientSecret() {
        KafkaBridge resource = new KafkaBridgeBuilder(this.resource)
                .editSpec()
                .withAuthentication(
                        new KafkaClientAuthenticationOAuthBuilder()
                                .withClientId("my-client-id")
                                .withTokenEndpointUri("http://my-oauth-server")
                                .withNewClientSecret()
                                    .withSecretName("my-secret-secret")
                                    .withKey("my-secret-key")
                                .endClientSecret()
                                .build())
                .endSpec()
                .build();

        KafkaBridgeCluster kb = KafkaBridgeCluster.fromCrd(resource, VERSIONS);
        Deployment dep = kb.generateDeployment(emptyMap(), true, null, null);
        Container cont = dep.getSpec().getTemplate().getSpec().getContainers().get(0);

        assertThat(cont.getEnv().stream().filter(var -> KafkaBridgeCluster.ENV_VAR_KAFKA_BRIDGE_SASL_MECHANISM.equals(var.getName())).findFirst().orElse(null).getValue(), is("oauth"));
        assertThat(cont.getEnv().stream().filter(var -> KafkaBridgeCluster.ENV_VAR_KAFKA_BRIDGE_OAUTH_CLIENT_SECRET.equals(var.getName())).findFirst().orElse(null).getValueFrom().getSecretKeyRef().getName(), is("my-secret-secret"));
        assertThat(cont.getEnv().stream().filter(var -> KafkaBridgeCluster.ENV_VAR_KAFKA_BRIDGE_OAUTH_CLIENT_SECRET.equals(var.getName())).findFirst().orElse(null).getValueFrom().getSecretKeyRef().getKey(), is("my-secret-key"));
        assertThat(cont.getEnv().stream().filter(var -> KafkaBridgeCluster.ENV_VAR_KAFKA_BRIDGE_OAUTH_CONFIG.equals(var.getName())).findFirst().orElse(null).getValue().trim(),
                is(String.format("%s=\"%s\" %s=\"%s\"", ClientConfig.OAUTH_CLIENT_ID, "my-client-id", ClientConfig.OAUTH_TOKEN_ENDPOINT_URI, "http://my-oauth-server")));
    }

    @Test
    public void testGenerateDeploymentWithOAuthWithMissingClientSecret() {
        assertThrows(InvalidResourceException.class, () -> {
            KafkaBridge resource = new KafkaBridgeBuilder(this.resource)
                    .editSpec()
                        .withAuthentication(
                                new KafkaClientAuthenticationOAuthBuilder()
                                        .withClientId("my-client-id")
                                        .withTokenEndpointUri("http://my-oauth-server")
                                        .build())
                    .endSpec()
                    .build();

            KafkaBridgeCluster.fromCrd(resource, VERSIONS);
        });
    }

    @Test
    public void testGenerateDeploymentWithOAuthWithMissingUri() {
        assertThrows(InvalidResourceException.class, () -> {
            KafkaBridge resource = new KafkaBridgeBuilder(this.resource)
                    .editSpec()
                    .withAuthentication(
                            new KafkaClientAuthenticationOAuthBuilder()
                                    .withClientId("my-client-id")
                                    .withNewClientSecret()
                                        .withSecretName("my-secret-secret")
                                        .withKey("my-secret-key")
                                    .endClientSecret()
                                    .build())
                    .endSpec()
                    .build();

            KafkaBridgeCluster.fromCrd(resource, VERSIONS);
        });
    }


    @Test
    public void testGenerateDeploymentWithOAuthWithTls() {
        CertSecretSource cert1 = new CertSecretSourceBuilder()
                .withSecretName("first-certificate")
                .withCertificate("ca.crt")
                .build();

        CertSecretSource cert2 = new CertSecretSourceBuilder()
                .withSecretName("second-certificate")
                .withCertificate("tls.crt")
                .build();

        CertSecretSource cert3 = new CertSecretSourceBuilder()
                .withSecretName("first-certificate")
                .withCertificate("ca2.crt")
                .build();

        KafkaBridge resource = new KafkaBridgeBuilder(this.resource)
                .editSpec()
                .withAuthentication(
                        new KafkaClientAuthenticationOAuthBuilder()
                                .withClientId("my-client-id")
                                .withTokenEndpointUri("http://my-oauth-server")
                                .withNewClientSecret()
                                    .withSecretName("my-secret-secret")
                                    .withKey("my-secret-key")
                                .endClientSecret()
                                .withDisableTlsHostnameVerification(true)
                                .withTlsTrustedCertificates(cert1, cert2, cert3)
                                .build())
                .endSpec()
                .build();

        KafkaBridgeCluster kb = KafkaBridgeCluster.fromCrd(resource, VERSIONS);
        Deployment dep = kb.generateDeployment(emptyMap(), true, null, null);
        Container cont = dep.getSpec().getTemplate().getSpec().getContainers().get(0);

        assertThat(cont.getEnv().stream().filter(var -> KafkaBridgeCluster.ENV_VAR_KAFKA_BRIDGE_SASL_MECHANISM.equals(var.getName())).findFirst().orElse(null).getValue(), is("oauth"));
        assertThat(cont.getEnv().stream().filter(var -> KafkaBridgeCluster.ENV_VAR_KAFKA_BRIDGE_OAUTH_CLIENT_SECRET.equals(var.getName())).findFirst().orElse(null).getValueFrom().getSecretKeyRef().getName(), is("my-secret-secret"));
        assertThat(cont.getEnv().stream().filter(var -> KafkaBridgeCluster.ENV_VAR_KAFKA_BRIDGE_OAUTH_CLIENT_SECRET.equals(var.getName())).findFirst().orElse(null).getValueFrom().getSecretKeyRef().getKey(), is("my-secret-key"));
        assertThat(cont.getEnv().stream().filter(var -> KafkaBridgeCluster.ENV_VAR_KAFKA_BRIDGE_OAUTH_CONFIG.equals(var.getName())).findFirst().orElse(null).getValue().trim(),
                is(String.format("%s=\"%s\" %s=\"%s\" %s=\"%s\"", ClientConfig.OAUTH_CLIENT_ID, "my-client-id", ClientConfig.OAUTH_TOKEN_ENDPOINT_URI, "http://my-oauth-server", ServerConfig.OAUTH_SSL_ENDPOINT_IDENTIFICATION_ALGORITHM, "")));

        // Volume mounts
        assertThat(cont.getVolumeMounts().stream().filter(mount -> "oauth-certs-0".equals(mount.getName())).findFirst().orElse(null).getMountPath(), is(KafkaBridgeCluster.OAUTH_TLS_CERTS_BASE_VOLUME_MOUNT + "/first-certificate-0"));
        assertThat(cont.getVolumeMounts().stream().filter(mount -> "oauth-certs-1".equals(mount.getName())).findFirst().orElse(null).getMountPath(), is(KafkaBridgeCluster.OAUTH_TLS_CERTS_BASE_VOLUME_MOUNT + "/second-certificate-1"));
        assertThat(cont.getVolumeMounts().stream().filter(mount -> "oauth-certs-2".equals(mount.getName())).findFirst().orElse(null).getMountPath(), is(KafkaBridgeCluster.OAUTH_TLS_CERTS_BASE_VOLUME_MOUNT + "/first-certificate-2"));

        // Volumes
        assertThat(dep.getSpec().getTemplate().getSpec().getVolumes().stream().filter(vol -> "oauth-certs-0".equals(vol.getName())).findFirst().orElse(null).getSecret().getItems().size(), is(1));
        assertThat(dep.getSpec().getTemplate().getSpec().getVolumes().stream().filter(vol -> "oauth-certs-0".equals(vol.getName())).findFirst().orElse(null).getSecret().getItems().get(0).getKey(), is("ca.crt"));
        assertThat(dep.getSpec().getTemplate().getSpec().getVolumes().stream().filter(vol -> "oauth-certs-0".equals(vol.getName())).findFirst().orElse(null).getSecret().getItems().get(0).getPath(), is("tls.crt"));

        assertThat(dep.getSpec().getTemplate().getSpec().getVolumes().stream().filter(vol -> "oauth-certs-1".equals(vol.getName())).findFirst().orElse(null).getSecret().getItems().size(), is(1));
        assertThat(dep.getSpec().getTemplate().getSpec().getVolumes().stream().filter(vol -> "oauth-certs-1".equals(vol.getName())).findFirst().orElse(null).getSecret().getItems().get(0).getKey(), is("tls.crt"));
        assertThat(dep.getSpec().getTemplate().getSpec().getVolumes().stream().filter(vol -> "oauth-certs-1".equals(vol.getName())).findFirst().orElse(null).getSecret().getItems().get(0).getPath(), is("tls.crt"));

        assertThat(dep.getSpec().getTemplate().getSpec().getVolumes().stream().filter(vol -> "oauth-certs-2".equals(vol.getName())).findFirst().orElse(null).getSecret().getItems().size(), is(1));
        assertThat(dep.getSpec().getTemplate().getSpec().getVolumes().stream().filter(vol -> "oauth-certs-2".equals(vol.getName())).findFirst().orElse(null).getSecret().getItems().get(0).getKey(), is("ca2.crt"));
        assertThat(dep.getSpec().getTemplate().getSpec().getVolumes().stream().filter(vol -> "oauth-certs-2".equals(vol.getName())).findFirst().orElse(null).getSecret().getItems().get(0).getPath(), is("tls.crt"));
    }

    @Test
    public void testGenerateDeploymentWithOAuthUsingOpaqueTokens() {
        KafkaBridge resource = new KafkaBridgeBuilder(this.resource)
                .editSpec()
                .withAuthentication(
                        new KafkaClientAuthenticationOAuthBuilder()
                                .withClientId("my-client-id")
                                .withTokenEndpointUri("http://my-oauth-server")
                                .withNewClientSecret()
                                .withSecretName("my-secret-secret")
                                .withKey("my-secret-key")
                                .endClientSecret()
                                .withAccessTokenIsJwt(false)
                                .withMaxTokenExpirySeconds(600)
                                .build())
                .endSpec()
                .build();

        KafkaBridgeCluster kb = KafkaBridgeCluster.fromCrd(resource, VERSIONS);
        Deployment dep = kb.generateDeployment(emptyMap(), true, null, null);
        Container cont = dep.getSpec().getTemplate().getSpec().getContainers().get(0);

        assertThat(cont.getEnv().stream().filter(var -> KafkaBridgeCluster.ENV_VAR_KAFKA_BRIDGE_SASL_MECHANISM.equals(var.getName())).findFirst().orElse(null).getValue(), is("oauth"));
        assertThat(cont.getEnv().stream().filter(var -> KafkaBridgeCluster.ENV_VAR_KAFKA_BRIDGE_OAUTH_CLIENT_SECRET.equals(var.getName())).findFirst().orElse(null).getValueFrom().getSecretKeyRef().getName(), is("my-secret-secret"));
        assertThat(cont.getEnv().stream().filter(var -> KafkaBridgeCluster.ENV_VAR_KAFKA_BRIDGE_OAUTH_CLIENT_SECRET.equals(var.getName())).findFirst().orElse(null).getValueFrom().getSecretKeyRef().getKey(), is("my-secret-key"));
        assertThat(cont.getEnv().stream().filter(var -> KafkaBridgeCluster.ENV_VAR_KAFKA_BRIDGE_OAUTH_CONFIG.equals(var.getName())).findFirst().orElse(null).getValue().trim(),
                is(String.format("%s=\"%s\" %s=\"%s\" %s=\"%s\" %s=\"%s\"", ClientConfig.OAUTH_CLIENT_ID, "my-client-id", ClientConfig.OAUTH_TOKEN_ENDPOINT_URI, "http://my-oauth-server", ClientConfig.OAUTH_ACCESS_TOKEN_IS_JWT, "false", ClientConfig.OAUTH_MAX_TOKEN_EXPIRY_SECONDS, "600")));
    }

    @Test
    public void testDifferentHttpPort()   {
        KafkaBridge resource = new KafkaBridgeBuilder(this.resource)
                .editSpec()
                    .withNewHttp(1874)
                .endSpec()
                .build();

        KafkaBridgeCluster kb = KafkaBridgeCluster.fromCrd(resource, VERSIONS);

        // Check ports in container
        Deployment dep = kb.generateDeployment(emptyMap(), true, null, null);
        Container cont = dep.getSpec().getTemplate().getSpec().getContainers().get(0);

        assertThat(cont.getLivenessProbe().getHttpGet().getPort(), is(new IntOrString(KafkaBridgeCluster.REST_API_PORT_NAME)));
        assertThat(cont.getReadinessProbe().getHttpGet().getPort(), is(new IntOrString(KafkaBridgeCluster.REST_API_PORT_NAME)));
        assertThat(cont.getPorts().get(0).getContainerPort(), is(Integer.valueOf(1874)));
        assertThat(dep.getSpec().getTemplate().getSpec().getContainers().get(0).getPorts().get(0).getName(), is(KafkaBridgeCluster.REST_API_PORT_NAME));
        assertThat(dep.getSpec().getTemplate().getSpec().getContainers().get(0).getPorts().get(0).getProtocol(), is("TCP"));

        // Check ports on Service
        Service svc = kb.generateService();

        assertThat(svc.getSpec().getType(), is("ClusterIP"));
        assertThat(svc.getMetadata().getLabels(), is(expectedServiceLabels(kb.getName())));
        assertThat(svc.getSpec().getSelector(), is(expectedSelectorLabels()));
        assertThat(svc.getSpec().getPorts().get(0).getPort(), is(Integer.valueOf(1874)));
        assertThat(svc.getSpec().getPorts().get(0).getName(), is(KafkaBridgeCluster.REST_API_PORT_NAME));
        assertThat(svc.getSpec().getPorts().get(0).getProtocol(), is("TCP"));
        assertThat(svc.getMetadata().getAnnotations(), is(kbc.getDiscoveryAnnotation(1874)));
        checkOwnerReference(kbc.createOwnerReference(), svc);
    }

    @Test
    public void testProbeConfiguration()   {
        KafkaBridge resource = new KafkaBridgeBuilder(this.resource)
                .editSpec()
                    .withNewLivenessProbe()
                        .withInitialDelaySeconds(20)
                        .withPeriodSeconds(21)
                        .withTimeoutSeconds(22)
                    .endLivenessProbe()
                    .withNewReadinessProbe()
                        .withInitialDelaySeconds(30)
                        .withPeriodSeconds(31)
                        .withTimeoutSeconds(32)
                    .endReadinessProbe()
                .endSpec()
                .build();

        KafkaBridgeCluster kb = KafkaBridgeCluster.fromCrd(resource, VERSIONS);
        Deployment dep = kb.generateDeployment(new HashMap<String, String>(), true, null, null);
        Container cont = dep.getSpec().getTemplate().getSpec().getContainers().get(0);

        assertThat(cont.getLivenessProbe().getInitialDelaySeconds(), is(Integer.valueOf(20)));
        assertThat(cont.getLivenessProbe().getPeriodSeconds(), is(Integer.valueOf(21)));
        assertThat(cont.getLivenessProbe().getTimeoutSeconds(), is(Integer.valueOf(22)));
        assertThat(cont.getReadinessProbe().getInitialDelaySeconds(), is(Integer.valueOf(30)));
        assertThat(cont.getReadinessProbe().getPeriodSeconds(), is(Integer.valueOf(31)));
        assertThat(cont.getReadinessProbe().getTimeoutSeconds(), is(Integer.valueOf(32)));
    }

    @Test
    public void testTracingConfiguration() {
        KafkaBridge resource = new KafkaBridgeBuilder(this.resource)
                .editSpec()
                    .withJaegerTracing(new JaegerTracing())
                .endSpec()
                .build();

        KafkaBridgeCluster kb = KafkaBridgeCluster.fromCrd(resource, VERSIONS);
        Deployment deployment = kb.generateDeployment(new HashMap<>(), true, null, null);
        Container container = deployment.getSpec().getTemplate().getSpec().getContainers().get(0);

        assertThat(AbstractModel.containerEnvVars(container).get(KafkaBridgeCluster.ENV_VAR_STRIMZI_TRACING), is("jaeger"));
    }

    @Test
    public void testCorsConfiguration() {
        KafkaBridge resource = new KafkaBridgeBuilder(this.resource)
                .editSpec()
                    .editHttp()
                        .withNewCors()
                            .withAllowedOrigins("https://strimzi.io", "https://cncf.io")
                            .withAllowedMethods("GET", "POST", "PUT", "DELETE", "PATCH")
                        .endCors()
                    .endHttp()
                .endSpec()
                .build();

        KafkaBridgeCluster kb = KafkaBridgeCluster.fromCrd(resource, VERSIONS);
        Deployment deployment = kb.generateDeployment(new HashMap<>(), true, null, null);
        Container container = deployment.getSpec().getTemplate().getSpec().getContainers().get(0);

        assertThat(AbstractModel.containerEnvVars(container).get(KafkaBridgeCluster.ENV_VAR_KAFKA_BRIDGE_CORS_ENABLED), is("true"));
        assertThat(AbstractModel.containerEnvVars(container).get(KafkaBridgeCluster.ENV_VAR_KAFKA_BRIDGE_CORS_ALLOWED_ORIGINS), is("https://strimzi.io,https://cncf.io"));
        assertThat(AbstractModel.containerEnvVars(container).get(KafkaBridgeCluster.ENV_VAR_KAFKA_BRIDGE_CORS_ALLOWED_METHODS), is("GET,POST,PUT,DELETE,PATCH"));
    }
}<|MERGE_RESOLUTION|>--- conflicted
+++ resolved
@@ -4,22 +4,18 @@
  */
 package io.strimzi.operator.cluster.model;
 
-import io.fabric8.kubernetes.api.model.Affinity;
-import io.fabric8.kubernetes.api.model.AffinityBuilder;
+import io.fabric8.kubernetes.api.model.ConfigMap;
 import io.fabric8.kubernetes.api.model.Container;
 import io.fabric8.kubernetes.api.model.EnvVar;
 import io.fabric8.kubernetes.api.model.EnvVarBuilder;
 import io.fabric8.kubernetes.api.model.HasMetadata;
 import io.fabric8.kubernetes.api.model.IntOrString;
 import io.fabric8.kubernetes.api.model.LocalObjectReference;
-import io.fabric8.kubernetes.api.model.NodeSelectorTermBuilder;
 import io.fabric8.kubernetes.api.model.OwnerReference;
 import io.fabric8.kubernetes.api.model.PodSecurityContextBuilder;
 import io.fabric8.kubernetes.api.model.Quantity;
 import io.fabric8.kubernetes.api.model.ResourceRequirementsBuilder;
 import io.fabric8.kubernetes.api.model.Service;
-import io.fabric8.kubernetes.api.model.Toleration;
-import io.fabric8.kubernetes.api.model.TolerationBuilder;
 import io.fabric8.kubernetes.api.model.apps.Deployment;
 import io.fabric8.kubernetes.api.model.policy.PodDisruptionBudget;
 import io.strimzi.api.kafka.model.CertSecretSource;
@@ -63,21 +59,32 @@
     private final String image = "my-image:latest";
     private final int healthDelay = 15;
     private final int healthTimeout = 5;
+    private final String metricsCmJson = "{\"animal\":\"wombat\"}";
     private final String bootstrapServers = "foo-kafka:9092";
     private final String kafkaHeapOpts = "-Xms" + AbstractModel.DEFAULT_JVM_XMS;
     private final String defaultProducerConfiguration = "";
     private final String defaultConsumerConfiguration = "";
 
-    private final KafkaBridge resource = new KafkaBridgeBuilder(ResourceUtils.createEmptyKafkaBridge(namespace, cluster))
+    private final KafkaBridge resource = new KafkaBridgeBuilder(ResourceUtils.createEmptyKafkaBridgeCluster(namespace, cluster))
             .withNewSpec()
-                .withEnableMetrics(true)
-                .withImage(image)
-                .withReplicas(replicas)
-                .withBootstrapServers(bootstrapServers)
-                .withNewHttp(8080)
+            .withMetrics((Map<String, Object>) TestUtils.fromJson(metricsCmJson, Map.class))
+            .withImage(image)
+            .withReplicas(replicas)
+            .withBootstrapServers(bootstrapServers)
+            .withNewHttp(8080)
             .endSpec()
             .build();
     private final KafkaBridgeCluster kbc = KafkaBridgeCluster.fromCrd(resource, VERSIONS);
+
+    @Test
+    public void testMetricsConfigMap() {
+        ConfigMap metricsCm = kbc.generateMetricsAndLogConfigMap(null);
+        checkMetricsConfigMap(metricsCm);
+    }
+
+    private void checkMetricsConfigMap(ConfigMap metricsCm) {
+        assertThat(metricsCm.getData().get(AbstractModel.ANCILLARY_CM_KEY_METRICS), is(metricsCmJson));
+    }
 
     private Map<String, String> expectedLabels(String name)    {
         return TestUtils.map(Labels.STRIMZI_CLUSTER_LABEL, this.cluster,
@@ -113,14 +120,13 @@
         expected.add(new EnvVarBuilder().withName(KafkaBridgeCluster.ENV_VAR_KAFKA_BRIDGE_HTTP_ENABLED).withValue(String.valueOf(true)).build());
         expected.add(new EnvVarBuilder().withName(KafkaBridgeCluster.ENV_VAR_KAFKA_BRIDGE_HTTP_HOST).withValue(KafkaBridgeHttpConfig.HTTP_DEFAULT_HOST).build());
         expected.add(new EnvVarBuilder().withName(KafkaBridgeCluster.ENV_VAR_KAFKA_BRIDGE_HTTP_PORT).withValue(String.valueOf(KafkaBridgeHttpConfig.HTTP_DEFAULT_PORT)).build());
-        expected.add(new EnvVarBuilder().withName(KafkaBridgeCluster.ENV_VAR_KAFKA_BRIDGE_CORS_ENABLED).withValue(String.valueOf(false)).build());
         expected.add(new EnvVarBuilder().withName(KafkaBridgeCluster.ENV_VAR_KAFKA_BRIDGE_AMQP_ENABLED).withValue(String.valueOf(false)).build());
         return expected;
     }
 
     @Test
     public void testDefaultValues() {
-        KafkaBridgeCluster kbc = KafkaBridgeCluster.fromCrd(ResourceUtils.createEmptyKafkaBridge(namespace, cluster), VERSIONS);
+        KafkaBridgeCluster kbc = KafkaBridgeCluster.fromCrd(ResourceUtils.createEmptyKafkaBridgeCluster(namespace, cluster), VERSIONS);
 
         assertThat(kbc.image, is("strimzi/kafka-bridge:latest"));
         assertThat(kbc.replicas, is(KafkaBridgeCluster.DEFAULT_REPLICAS));
@@ -150,10 +156,10 @@
         Service svc = kbc.generateService();
 
         assertThat(svc.getSpec().getType(), is("ClusterIP"));
-        assertThat(svc.getMetadata().getLabels(), is(expectedServiceLabels(kbc.getName())));
+        assertThat(svc.getMetadata().getLabels(), is(expectedServiceLabels(kbc.getServiceName())));
         assertThat(svc.getSpec().getSelector(), is(expectedSelectorLabels()));
-        assertThat(svc.getSpec().getPorts().size(), is(1));
-        assertThat(svc.getSpec().getPorts().get(0).getPort(), is(Integer.valueOf(KafkaBridgeCluster.DEFAULT_REST_API_PORT)));
+        assertThat(svc.getSpec().getPorts().size(), is(2));
+        assertThat(svc.getSpec().getPorts().get(0).getPort(), is(new Integer(KafkaBridgeCluster.DEFAULT_REST_API_PORT)));
         assertThat(svc.getSpec().getPorts().get(0).getName(), is(KafkaBridgeCluster.REST_API_PORT_NAME));
         assertThat(svc.getSpec().getPorts().get(0).getProtocol(), is("TCP"));
 
@@ -171,27 +177,23 @@
         Map<String, String> expectedDeploymentLabels = expectedLabels(KafkaBridgeResources.deploymentName(cluster));
         assertThat(dep.getMetadata().getLabels(), is(expectedDeploymentLabels));
         assertThat(dep.getSpec().getSelector().getMatchLabels(), is(expectedSelectorLabels()));
-<<<<<<< HEAD
-        assertThat(dep.getSpec().getReplicas(), is(Integer.valueOf(replicas)));
-=======
         assertThat(dep.getSpec().getReplicas(), is(new Integer(replicas)));
->>>>>>> 2e537b00
         assertThat(dep.getSpec().getTemplate().getMetadata().getLabels(), is(expectedDeploymentLabels));
         assertThat(dep.getSpec().getTemplate().getSpec().getContainers().size(), is(1));
         assertThat(dep.getSpec().getTemplate().getSpec().getContainers().get(0).getName(), is(KafkaBridgeResources.deploymentName(cluster)));
         assertThat(dep.getSpec().getTemplate().getSpec().getContainers().get(0).getImage(), is(kbc.image));
         assertThat(dep.getSpec().getTemplate().getSpec().getContainers().get(0).getEnv(), is(getExpectedEnvVars()));
-        assertThat(dep.getSpec().getTemplate().getSpec().getContainers().get(0).getLivenessProbe().getInitialDelaySeconds(), is(Integer.valueOf(healthDelay)));
-        assertThat(dep.getSpec().getTemplate().getSpec().getContainers().get(0).getLivenessProbe().getTimeoutSeconds(), is(Integer.valueOf(healthTimeout)));
-        assertThat(dep.getSpec().getTemplate().getSpec().getContainers().get(0).getReadinessProbe().getInitialDelaySeconds(), is(Integer.valueOf(healthDelay)));
-        assertThat(dep.getSpec().getTemplate().getSpec().getContainers().get(0).getReadinessProbe().getTimeoutSeconds(), is(Integer.valueOf(healthTimeout)));
-        assertThat(dep.getSpec().getTemplate().getSpec().getContainers().get(0).getPorts().size(), is(1));
-        assertThat(dep.getSpec().getTemplate().getSpec().getContainers().get(0).getPorts().get(0).getContainerPort(), is(Integer.valueOf(KafkaBridgeCluster.DEFAULT_REST_API_PORT)));
+        assertThat(dep.getSpec().getTemplate().getSpec().getContainers().get(0).getLivenessProbe().getInitialDelaySeconds(), is(new Integer(healthDelay)));
+        assertThat(dep.getSpec().getTemplate().getSpec().getContainers().get(0).getLivenessProbe().getTimeoutSeconds(), is(new Integer(healthTimeout)));
+        assertThat(dep.getSpec().getTemplate().getSpec().getContainers().get(0).getReadinessProbe().getInitialDelaySeconds(), is(new Integer(healthDelay)));
+        assertThat(dep.getSpec().getTemplate().getSpec().getContainers().get(0).getReadinessProbe().getTimeoutSeconds(), is(new Integer(healthTimeout)));
+        assertThat(dep.getSpec().getTemplate().getSpec().getContainers().get(0).getPorts().size(), is(2));
+        assertThat(dep.getSpec().getTemplate().getSpec().getContainers().get(0).getPorts().get(0).getContainerPort(), is(new Integer(KafkaBridgeCluster.DEFAULT_REST_API_PORT)));
         assertThat(dep.getSpec().getTemplate().getSpec().getContainers().get(0).getPorts().get(0).getName(), is(KafkaBridgeCluster.REST_API_PORT_NAME));
         assertThat(dep.getSpec().getTemplate().getSpec().getContainers().get(0).getPorts().get(0).getProtocol(), is("TCP"));
         assertThat(dep.getSpec().getStrategy().getType(), is("RollingUpdate"));
-        assertThat(dep.getSpec().getStrategy().getRollingUpdate().getMaxSurge().getIntVal(), is(Integer.valueOf(1)));
-        assertThat(dep.getSpec().getStrategy().getRollingUpdate().getMaxUnavailable().getIntVal(), is(Integer.valueOf(0)));
+        assertThat(dep.getSpec().getStrategy().getRollingUpdate().getMaxSurge().getIntVal(), is(new Integer(1)));
+        assertThat(dep.getSpec().getStrategy().getRollingUpdate().getMaxUnavailable().getIntVal(), is(new Integer(0)));
         assertThat(AbstractModel.containerEnvVars(dep.getSpec().getTemplate().getSpec().getContainers().get(0)).get(KafkaBridgeCluster.ENV_VAR_KAFKA_BRIDGE_TLS), is(nullValue()));
         checkOwnerReference(kbc.createOwnerReference(), dep);
     }
@@ -349,27 +351,6 @@
 
         Map<String, String> pdbLabels = TestUtils.map("l7", "v7", "l8", "v8");
         Map<String, String> pdbAnots = TestUtils.map("a7", "v7", "a8", "v8");
-
-        Affinity affinity = new AffinityBuilder()
-                .withNewNodeAffinity()
-                    .withNewRequiredDuringSchedulingIgnoredDuringExecution()
-                        .withNodeSelectorTerms(new NodeSelectorTermBuilder()
-                                .addNewMatchExpression()
-                                    .withNewKey("key1")
-                                    .withNewOperator("In")
-                                    .withValues("value1", "value2")
-                                .endMatchExpression()
-                                .build())
-                    .endRequiredDuringSchedulingIgnoredDuringExecution()
-                .endNodeAffinity()
-                .build();
-
-        List<Toleration> tolerations = singletonList(new TolerationBuilder()
-                .withEffect("NoExecute")
-                .withKey("key1")
-                .withOperator("Equal")
-                .withValue("value1")
-                .build());
 
         KafkaBridge resource = new KafkaBridgeBuilder(this.resource)
                 .editSpec()
@@ -387,8 +368,6 @@
                             .endMetadata()
                             .withNewPriorityClassName("top-priority")
                             .withNewSchedulerName("my-scheduler")
-                            .withAffinity(affinity)
-                            .withTolerations(tolerations)
                         .endPod()
                         .withNewApiService()
                             .withNewMetadata()
@@ -417,8 +396,6 @@
         assertThat(dep.getSpec().getTemplate().getMetadata().getLabels().entrySet().containsAll(podLabels.entrySet()), is(true));
         assertThat(dep.getSpec().getTemplate().getMetadata().getAnnotations().entrySet().containsAll(podAnots.entrySet()), is(true));
         assertThat(dep.getSpec().getTemplate().getSpec().getSchedulerName(), is("my-scheduler"));
-        assertThat(dep.getSpec().getTemplate().getSpec().getAffinity(), is(affinity));
-        assertThat(dep.getSpec().getTemplate().getSpec().getTolerations(), is(tolerations));
 
         // Check Service
         Service svc = kbc.generateService();
@@ -529,7 +506,7 @@
         KafkaBridgeCluster kbc = KafkaBridgeCluster.fromCrd(resource, VERSIONS);
 
         Deployment dep = kbc.generateDeployment(emptyMap(), true, null, null);
-        assertThat(dep.getSpec().getTemplate().getSpec().getImagePullSecrets(), is(nullValue()));
+        assertThat(dep.getSpec().getTemplate().getSpec().getImagePullSecrets().size(), is(0));
     }
 
     @Test
@@ -921,7 +898,7 @@
 
         assertThat(cont.getLivenessProbe().getHttpGet().getPort(), is(new IntOrString(KafkaBridgeCluster.REST_API_PORT_NAME)));
         assertThat(cont.getReadinessProbe().getHttpGet().getPort(), is(new IntOrString(KafkaBridgeCluster.REST_API_PORT_NAME)));
-        assertThat(cont.getPorts().get(0).getContainerPort(), is(Integer.valueOf(1874)));
+        assertThat(cont.getPorts().get(0).getContainerPort(), is(new Integer(1874)));
         assertThat(dep.getSpec().getTemplate().getSpec().getContainers().get(0).getPorts().get(0).getName(), is(KafkaBridgeCluster.REST_API_PORT_NAME));
         assertThat(dep.getSpec().getTemplate().getSpec().getContainers().get(0).getPorts().get(0).getProtocol(), is("TCP"));
 
@@ -929,9 +906,9 @@
         Service svc = kb.generateService();
 
         assertThat(svc.getSpec().getType(), is("ClusterIP"));
-        assertThat(svc.getMetadata().getLabels(), is(expectedServiceLabels(kb.getName())));
+        assertThat(svc.getMetadata().getLabels(), is(expectedServiceLabels(kb.getServiceName())));
         assertThat(svc.getSpec().getSelector(), is(expectedSelectorLabels()));
-        assertThat(svc.getSpec().getPorts().get(0).getPort(), is(Integer.valueOf(1874)));
+        assertThat(svc.getSpec().getPorts().get(0).getPort(), is(new Integer(1874)));
         assertThat(svc.getSpec().getPorts().get(0).getName(), is(KafkaBridgeCluster.REST_API_PORT_NAME));
         assertThat(svc.getSpec().getPorts().get(0).getProtocol(), is("TCP"));
         assertThat(svc.getMetadata().getAnnotations(), is(kbc.getDiscoveryAnnotation(1874)));
@@ -959,12 +936,12 @@
         Deployment dep = kb.generateDeployment(new HashMap<String, String>(), true, null, null);
         Container cont = dep.getSpec().getTemplate().getSpec().getContainers().get(0);
 
-        assertThat(cont.getLivenessProbe().getInitialDelaySeconds(), is(Integer.valueOf(20)));
-        assertThat(cont.getLivenessProbe().getPeriodSeconds(), is(Integer.valueOf(21)));
-        assertThat(cont.getLivenessProbe().getTimeoutSeconds(), is(Integer.valueOf(22)));
-        assertThat(cont.getReadinessProbe().getInitialDelaySeconds(), is(Integer.valueOf(30)));
-        assertThat(cont.getReadinessProbe().getPeriodSeconds(), is(Integer.valueOf(31)));
-        assertThat(cont.getReadinessProbe().getTimeoutSeconds(), is(Integer.valueOf(32)));
+        assertThat(cont.getLivenessProbe().getInitialDelaySeconds(), is(new Integer(20)));
+        assertThat(cont.getLivenessProbe().getPeriodSeconds(), is(new Integer(21)));
+        assertThat(cont.getLivenessProbe().getTimeoutSeconds(), is(new Integer(22)));
+        assertThat(cont.getReadinessProbe().getInitialDelaySeconds(), is(new Integer(30)));
+        assertThat(cont.getReadinessProbe().getPeriodSeconds(), is(new Integer(31)));
+        assertThat(cont.getReadinessProbe().getTimeoutSeconds(), is(new Integer(32)));
     }
 
     @Test
@@ -981,26 +958,4 @@
 
         assertThat(AbstractModel.containerEnvVars(container).get(KafkaBridgeCluster.ENV_VAR_STRIMZI_TRACING), is("jaeger"));
     }
-
-    @Test
-    public void testCorsConfiguration() {
-        KafkaBridge resource = new KafkaBridgeBuilder(this.resource)
-                .editSpec()
-                    .editHttp()
-                        .withNewCors()
-                            .withAllowedOrigins("https://strimzi.io", "https://cncf.io")
-                            .withAllowedMethods("GET", "POST", "PUT", "DELETE", "PATCH")
-                        .endCors()
-                    .endHttp()
-                .endSpec()
-                .build();
-
-        KafkaBridgeCluster kb = KafkaBridgeCluster.fromCrd(resource, VERSIONS);
-        Deployment deployment = kb.generateDeployment(new HashMap<>(), true, null, null);
-        Container container = deployment.getSpec().getTemplate().getSpec().getContainers().get(0);
-
-        assertThat(AbstractModel.containerEnvVars(container).get(KafkaBridgeCluster.ENV_VAR_KAFKA_BRIDGE_CORS_ENABLED), is("true"));
-        assertThat(AbstractModel.containerEnvVars(container).get(KafkaBridgeCluster.ENV_VAR_KAFKA_BRIDGE_CORS_ALLOWED_ORIGINS), is("https://strimzi.io,https://cncf.io"));
-        assertThat(AbstractModel.containerEnvVars(container).get(KafkaBridgeCluster.ENV_VAR_KAFKA_BRIDGE_CORS_ALLOWED_METHODS), is("GET,POST,PUT,DELETE,PATCH"));
-    }
 }