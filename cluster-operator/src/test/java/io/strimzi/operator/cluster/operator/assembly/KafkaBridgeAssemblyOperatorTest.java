--- conflicted
+++ resolved
@@ -10,12 +10,10 @@
 import io.fabric8.kubernetes.api.model.apps.Deployment;
 import io.fabric8.kubernetes.api.model.policy.PodDisruptionBudget;
 import io.strimzi.api.kafka.model.KafkaBridge;
-import io.strimzi.api.kafka.model.KafkaBridgeBuilder;
 import io.strimzi.api.kafka.model.KafkaBridgeConsumerSpec;
 import io.strimzi.api.kafka.model.KafkaBridgeHttpConfig;
 import io.strimzi.api.kafka.model.KafkaBridgeProducerSpec;
 import io.strimzi.api.kafka.model.KafkaBridgeResources;
-import io.strimzi.api.kafka.model.status.KafkaBridgeStatus;
 import io.strimzi.operator.KubernetesVersion;
 import io.strimzi.operator.PlatformFeaturesAvailability;
 import io.strimzi.operator.cluster.KafkaVersionTestUtils;
@@ -24,6 +22,7 @@
 import io.strimzi.operator.cluster.model.KafkaBridgeCluster;
 import io.strimzi.operator.cluster.model.KafkaVersion;
 import io.strimzi.operator.cluster.operator.resource.ResourceOperatorSupplier;
+import io.strimzi.operator.common.Annotations;
 import io.strimzi.operator.common.PasswordGenerator;
 import io.strimzi.operator.common.Reconciliation;
 import io.strimzi.operator.common.model.Labels;
@@ -37,7 +36,6 @@
 import io.strimzi.operator.common.operator.resource.ServiceOperator;
 import io.strimzi.test.TestUtils;
 import io.vertx.core.Future;
-import io.vertx.core.Promise;
 import io.vertx.core.Vertx;
 import io.vertx.junit5.Checkpoint;
 import io.vertx.junit5.VertxExtension;
@@ -56,12 +54,14 @@
 import java.util.Optional;
 import java.util.Set;
 import java.util.concurrent.CopyOnWriteArraySet;
+import java.util.concurrent.CountDownLatch;
+import java.util.concurrent.ExecutionException;
+import java.util.concurrent.TimeUnit;
+import java.util.concurrent.TimeoutException;
 
 import static java.util.Arrays.asList;
 import static org.hamcrest.CoreMatchers.is;
 import static org.hamcrest.MatcherAssert.assertThat;
-import static org.junit.jupiter.api.Assertions.assertNull;
-import static org.hamcrest.Matchers.hasSize;
 import static org.mockito.ArgumentMatchers.any;
 import static org.mockito.ArgumentMatchers.anyInt;
 import static org.mockito.ArgumentMatchers.anyLong;
@@ -80,7 +80,7 @@
     protected static Vertx vertx;
     private static final String METRICS_CONFIG = "{\"foo\":\"bar\"}";
     private static final String LOGGING_CONFIG = AbstractModel.getOrderedProperties("kafkaBridgeDefaultLoggingProperties")
-            .asPairsWithComment("Do not change this generated file. Logging can be configured in the corresponding Kubernetes resource.");
+            .asPairsWithComment("Do not change this generated file. Logging can be configured in the corresponding kubernetes/openshift resource.");
 
     private static final String BOOTSTRAP_SERVERS = "foo-kafka:9092";
     private static final KafkaBridgeConsumerSpec KAFKA_BRIDGE_CONSUMER_SPEC = new KafkaBridgeConsumerSpec();
@@ -101,7 +101,7 @@
     }
 
     @Test
-    public void testCreateOrUpdateCreatesCluster(VertxTestContext context) {
+    public void testCreateCluster(VertxTestContext context) {
         ResourceOperatorSupplier supplier = ResourceUtils.supplierWithMocks(true);
         CrdOperator mockBridgeOps = supplier.kafkaBridgeOperator;
         DeploymentOperator mockDcOps = supplier.deploymentOperations;
@@ -109,16 +109,15 @@
         ConfigMapOperator mockCmOps = supplier.configMapOperations;
         ServiceOperator mockServiceOps = supplier.serviceOperations;
 
-        String kbName = "foo";
-        String kbNamespace = "test";
+        String clusterCmName = "foo";
+        String clusterCmNamespace = "test";
         Map<String, Object> metricsCm = new HashMap<>();
         metricsCm.put("foo", "bar");
-        KafkaBridge kb = ResourceUtils.createKafkaBridge(kbNamespace, kbName, image, 1,
-                BOOTSTRAP_SERVERS, KAFKA_BRIDGE_PRODUCER_SPEC, KAFKA_BRIDGE_CONSUMER_SPEC, KAFKA_BRIDGE_HTTP_SPEC, true);
-
-        when(mockBridgeOps.get(kbNamespace, kbName)).thenReturn(kb);
-        when(mockBridgeOps.getAsync(anyString(), anyString())).thenReturn(Future.succeededFuture(kb));
-        when(mockBridgeOps.get(anyString(), anyString())).thenReturn(kb);
+        KafkaBridge clusterCm = ResourceUtils.createKafkaBridgeCluster(clusterCmNamespace, clusterCmName, image, 1,
+                BOOTSTRAP_SERVERS, KAFKA_BRIDGE_PRODUCER_SPEC, KAFKA_BRIDGE_CONSUMER_SPEC, KAFKA_BRIDGE_HTTP_SPEC, metricsCm);
+
+        when(mockBridgeOps.get(clusterCmNamespace, clusterCmName)).thenReturn(clusterCm);
+        when(mockBridgeOps.getAsync(anyString(), anyString())).thenReturn(Future.succeededFuture(clusterCm));
 
         ArgumentCaptor<Service> serviceCaptor = ArgumentCaptor.forClass(Service.class);
         when(mockServiceOps.reconcile(anyString(), anyString(), serviceCaptor.capture())).thenReturn(Future.succeededFuture());
@@ -143,53 +142,54 @@
                 supplier,
                 ResourceUtils.dummyClusterOperatorConfig(VERSIONS));
 
-        KafkaBridgeCluster bridge = KafkaBridgeCluster.fromCrd(kb,
+        KafkaBridgeCluster bridge = KafkaBridgeCluster.fromCrd(clusterCm,
                 VERSIONS);
 
         Checkpoint async = context.checkpoint();
-        ops.reconcile(new Reconciliation("test-trigger", KafkaBridge.RESOURCE_KIND, kbNamespace, kbName))
-            .onComplete(context.succeeding(v -> context.verify(() -> {
-                // Verify service
-                List<Service> capturedServices = serviceCaptor.getAllValues();
-                assertThat(capturedServices, hasSize(1));
-                Service service = capturedServices.get(0);
-                assertThat(service.getMetadata().getName(), is(bridge.getServiceName()));
-                assertThat(service, is(bridge.generateService()));
-
-                // No metrics config  => no CMs created
-                Set<String> metricsNames = new HashSet<>();
-                if (bridge.isMetricsEnabled()) {
-                    metricsNames.add(KafkaBridgeResources.metricsAndLogConfigMapName(kbName));
-                }
-
-                // Verify Deployment
-                List<Deployment> capturedDc = dcCaptor.getAllValues();
-                assertThat(capturedDc, hasSize(1));
-                Deployment dc = capturedDc.get(0);
-                assertThat(dc.getMetadata().getName(), is(bridge.getName()));
-                assertThat(dc, is(bridge.generateDeployment(Collections.emptyMap(), true, null, null)));
-
-                // Verify PodDisruptionBudget
-                List<PodDisruptionBudget> capturedPdb = pdbCaptor.getAllValues();
-                assertThat(capturedPdb.size(), is(1));
-                PodDisruptionBudget pdb = capturedPdb.get(0);
-                assertThat(pdb.getMetadata().getName(), is(bridge.getName()));
-                assertThat(pdb, is(bridge.generatePodDisruptionBudget()));
-
-                // Verify status
-                List<KafkaBridge> capturedStatuses = bridgeCaptor.getAllValues();
-                assertThat(capturedStatuses.get(0).getStatus().getUrl(), is("http://foo-bridge-service.test.svc:8080"));
-                assertThat(capturedStatuses.get(0).getStatus().getReplicas(), is(bridge.getReplicas()));
-                assertThat(capturedStatuses.get(0).getStatus().getLabelSelector(), is(bridge.getSelectorLabels().toSelectorString()));
-                assertThat(capturedStatuses.get(0).getStatus().getConditions().get(0).getStatus(), is("True"));
-                assertThat(capturedStatuses.get(0).getStatus().getConditions().get(0).getType(), is("Ready"));
-
-                async.flag();
-            })));
-    }
-
-    @Test
-    public void testCreateOrUpdateWithNoDiffCausesNoChanges(VertxTestContext context) {
+        ops.createOrUpdate(new Reconciliation("test-trigger", KafkaBridge.RESOURCE_KIND, clusterCmNamespace, clusterCmName), clusterCm).setHandler(createResult -> {
+            context.verify(() -> assertThat(createResult.succeeded(), is(true)));
+
+            // Verify service
+            List<Service> capturedServices = serviceCaptor.getAllValues();
+            context.verify(() -> assertThat(capturedServices.size(), is(1)));
+            Service service = capturedServices.get(0);
+            context.verify(() -> assertThat(service.getMetadata().getName(), is(bridge.getServiceName())));
+            context.verify(() -> assertThat("Services are not equal", service, is(bridge.generateService())));
+
+            // No metrics config  => no CMs created
+            Set<String> metricsNames = new HashSet<>();
+            if (bridge.isMetricsEnabled()) {
+                metricsNames.add(KafkaBridgeResources.metricsAndLogConfigMapName(clusterCmName));
+            }
+
+            // Verify Deployment
+            List<Deployment> capturedDc = dcCaptor.getAllValues();
+            context.verify(() -> assertThat(capturedDc.size(), is(1)));
+            Deployment dc = capturedDc.get(0);
+            context.verify(() -> assertThat(dc.getMetadata().getName(), is(bridge.getName())));
+            Map annotations = new HashMap();
+            annotations.put(Annotations.STRIMZI_LOGGING_ANNOTATION, LOGGING_CONFIG);
+            context.verify(() -> assertThat("Deployments are not equal", dc, is(bridge.generateDeployment(annotations, true, null, null))));
+
+            // Verify PodDisruptionBudget
+            List<PodDisruptionBudget> capturedPdb = pdbCaptor.getAllValues();
+            context.verify(() -> assertThat(capturedPdb.size(), is(1)));
+            PodDisruptionBudget pdb = capturedPdb.get(0);
+            context.verify(() -> assertThat(pdb.getMetadata().getName(), is(bridge.getName())));
+            context.verify(() -> assertThat("PodDisruptionBudgets are not equal", pdb, is(bridge.generatePodDisruptionBudget())));
+
+            // Verify status
+            List<KafkaBridge> capturedStatuses = bridgeCaptor.getAllValues();
+            context.verify(() -> assertThat(capturedStatuses.get(0).getStatus().getUrl(), is("http://foo-bridge-service.test.svc:8080")));
+            context.verify(() -> assertThat(capturedStatuses.get(0).getStatus().getConditions().get(0).getStatus(), is("True")));
+            context.verify(() -> assertThat(capturedStatuses.get(0).getStatus().getConditions().get(0).getType(), is("Ready")));
+
+            async.flag();
+        });
+    }
+
+    @Test
+    public void testUpdateClusterNoDiff(VertxTestContext context) {
         ResourceOperatorSupplier supplier = ResourceUtils.supplierWithMocks(true);
         CrdOperator mockBridgeOps = supplier.kafkaBridgeOperator;
         DeploymentOperator mockDcOps = supplier.deploymentOperations;
@@ -197,39 +197,39 @@
         ConfigMapOperator mockCmOps = supplier.configMapOperations;
         ServiceOperator mockServiceOps = supplier.serviceOperations;
 
-        String kbName = "foo";
-        String kbNamespace = "test";
+        String clusterCmName = "foo";
+        String clusterCmNamespace = "test";
 
         Map<String, Object> metricsCm = new HashMap<>();
         metricsCm.put("foo", "bar");
-        KafkaBridge kb = ResourceUtils.createKafkaBridge(kbNamespace, kbName, image, 1,
-                BOOTSTRAP_SERVERS, KAFKA_BRIDGE_PRODUCER_SPEC, KAFKA_BRIDGE_CONSUMER_SPEC, KAFKA_BRIDGE_HTTP_SPEC, true);
-
-        KafkaBridgeCluster bridge = KafkaBridgeCluster.fromCrd(kb,
+        KafkaBridge clusterCm = ResourceUtils.createKafkaBridgeCluster(clusterCmNamespace, clusterCmName, image, 1,
+                BOOTSTRAP_SERVERS, KAFKA_BRIDGE_PRODUCER_SPEC, KAFKA_BRIDGE_CONSUMER_SPEC, KAFKA_BRIDGE_HTTP_SPEC, metricsCm);
+
+        KafkaBridgeCluster bridge = KafkaBridgeCluster.fromCrd(clusterCm,
                 VERSIONS);
-        when(mockBridgeOps.get(kbNamespace, kbName)).thenReturn(kb);
-        when(mockBridgeOps.getAsync(anyString(), anyString())).thenReturn(Future.succeededFuture(kb));
+        when(mockBridgeOps.get(clusterCmNamespace, clusterCmName)).thenReturn(clusterCm);
+        when(mockBridgeOps.getAsync(anyString(), anyString())).thenReturn(Future.succeededFuture(clusterCm));
         when(mockBridgeOps.updateStatusAsync(any(KafkaBridge.class))).thenReturn(Future.succeededFuture());
-        when(mockServiceOps.get(kbNamespace, bridge.getName())).thenReturn(bridge.generateService());
-        when(mockDcOps.get(kbNamespace, bridge.getName())).thenReturn(bridge.generateDeployment(new HashMap<String, String>(), true, null, null));
+        when(mockServiceOps.get(clusterCmNamespace, bridge.getName())).thenReturn(bridge.generateService());
+        when(mockDcOps.get(clusterCmNamespace, bridge.getName())).thenReturn(bridge.generateDeployment(new HashMap<String, String>(), true, null, null));
         when(mockDcOps.readiness(anyString(), anyString(), anyLong(), anyLong())).thenReturn(Future.succeededFuture());
         when(mockDcOps.waitForObserved(anyString(), anyString(), anyLong(), anyLong())).thenReturn(Future.succeededFuture());
 
         ArgumentCaptor<String> serviceNameCaptor = ArgumentCaptor.forClass(String.class);
         ArgumentCaptor<Service> serviceCaptor = ArgumentCaptor.forClass(Service.class);
-        when(mockServiceOps.reconcile(eq(kbNamespace), serviceNameCaptor.capture(), serviceCaptor.capture())).thenReturn(Future.succeededFuture());
+        when(mockServiceOps.reconcile(eq(clusterCmNamespace), serviceNameCaptor.capture(), serviceCaptor.capture())).thenReturn(Future.succeededFuture());
 
         ArgumentCaptor<String> dcNameCaptor = ArgumentCaptor.forClass(String.class);
         ArgumentCaptor<Deployment> dcCaptor = ArgumentCaptor.forClass(Deployment.class);
-        when(mockDcOps.reconcile(eq(kbNamespace), dcNameCaptor.capture(), dcCaptor.capture())).thenReturn(Future.succeededFuture());
+        when(mockDcOps.reconcile(eq(clusterCmNamespace), dcNameCaptor.capture(), dcCaptor.capture())).thenReturn(Future.succeededFuture());
 
         ArgumentCaptor<String> dcScaleUpNameCaptor = ArgumentCaptor.forClass(String.class);
         ArgumentCaptor<Integer> dcScaleUpReplicasCaptor = ArgumentCaptor.forClass(Integer.class);
-        when(mockDcOps.scaleUp(eq(kbNamespace), dcScaleUpNameCaptor.capture(), dcScaleUpReplicasCaptor.capture())).thenReturn(Future.succeededFuture());
+        when(mockDcOps.scaleUp(eq(clusterCmNamespace), dcScaleUpNameCaptor.capture(), dcScaleUpReplicasCaptor.capture())).thenReturn(Future.succeededFuture());
 
         ArgumentCaptor<String> dcScaleDownNameCaptor = ArgumentCaptor.forClass(String.class);
         ArgumentCaptor<Integer> dcScaleDownReplicasCaptor = ArgumentCaptor.forClass(Integer.class);
-        when(mockDcOps.scaleDown(eq(kbNamespace), dcScaleDownNameCaptor.capture(), dcScaleDownReplicasCaptor.capture())).thenReturn(Future.succeededFuture());
+        when(mockDcOps.scaleDown(eq(clusterCmNamespace), dcScaleDownNameCaptor.capture(), dcScaleDownReplicasCaptor.capture())).thenReturn(Future.succeededFuture());
 
         ArgumentCaptor<PodDisruptionBudget> pdbCaptor = ArgumentCaptor.forClass(PodDisruptionBudget.class);
         when(mockPdbOps.reconcile(anyString(), any(), pdbCaptor.capture())).thenReturn(Future.succeededFuture());
@@ -242,34 +242,34 @@
                 ResourceUtils.dummyClusterOperatorConfig(VERSIONS));
 
         Checkpoint async = context.checkpoint();
-        ops.createOrUpdate(new Reconciliation("test-trigger", KafkaBridge.RESOURCE_KIND, kbNamespace, kbName), kb)
-            .onComplete(context.succeeding(v -> context.verify(() -> {
-
-                // Verify service
-                List<Service> capturedServices = serviceCaptor.getAllValues();
-                assertThat(capturedServices, hasSize(1));
-
-                // Verify Deployment Config
-                List<Deployment> capturedDc = dcCaptor.getAllValues();
-                assertThat(capturedDc, hasSize(1));
-
-                // Verify PodDisruptionBudget
-                List<PodDisruptionBudget> capturedPdb = pdbCaptor.getAllValues();
-                assertThat(capturedPdb, hasSize(1));
-                PodDisruptionBudget pdb = capturedPdb.get(0);
-                assertThat(pdb.getMetadata().getName(), is(bridge.getName()));
-                assertThat(pdb, is(bridge.generatePodDisruptionBudget()));
-
-                // Verify scaleDown / scaleUp were not called
-                assertThat(dcScaleDownNameCaptor.getAllValues(), hasSize(1));
-                assertThat(dcScaleUpNameCaptor.getAllValues(), hasSize(1));
-
-                async.flag();
-            })));
-    }
-
-    @Test
-    public void testCreateOrUpdateUpdatesCluster(VertxTestContext context) {
+        ops.createOrUpdate(new Reconciliation("test-trigger", KafkaBridge.RESOURCE_KIND, clusterCmNamespace, clusterCmName), clusterCm).setHandler(createResult -> {
+            context.verify(() -> assertThat(createResult.succeeded(), is(true)));
+
+            // Verify service
+            List<Service> capturedServices = serviceCaptor.getAllValues();
+            context.verify(() -> assertThat(capturedServices.size(), is(1)));
+
+            // Verify Deployment Config
+            List<Deployment> capturedDc = dcCaptor.getAllValues();
+            context.verify(() -> assertThat(capturedDc.size(), is(1)));
+
+            // Verify PodDisruptionBudget
+            List<PodDisruptionBudget> capturedPdb = pdbCaptor.getAllValues();
+            context.verify(() -> assertThat(capturedPdb.size(), is(1)));
+            PodDisruptionBudget pdb = capturedPdb.get(0);
+            context.verify(() -> assertThat(pdb.getMetadata().getName(), is(bridge.getName())));
+            context.verify(() -> assertThat("PodDisruptionBudgets are not equal", pdb, is(bridge.generatePodDisruptionBudget())));
+
+            // Verify scaleDown / scaleUp were not called
+            context.verify(() -> assertThat(dcScaleDownNameCaptor.getAllValues().size(), is(1)));
+            context.verify(() -> assertThat(dcScaleUpNameCaptor.getAllValues().size(), is(1)));
+
+            async.flag();
+        });
+    }
+
+    @Test
+    public void testUpdateCluster(VertxTestContext context) {
         ResourceOperatorSupplier supplier = ResourceUtils.supplierWithMocks(true);
         CrdOperator mockBridgeOps = supplier.kafkaBridgeOperator;
         DeploymentOperator mockDcOps = supplier.deploymentOperations;
@@ -277,40 +277,40 @@
         ConfigMapOperator mockCmOps = supplier.configMapOperations;
         ServiceOperator mockServiceOps = supplier.serviceOperations;
 
-        String kbName = "foo";
-        String kbNamespace = "test";
+        String clusterCmName = "foo";
+        String clusterCmNamespace = "test";
 
         Map<String, Object> metricsCmP = new HashMap<>();
         metricsCmP.put("foo", "bar");
-        KafkaBridge kb = ResourceUtils.createKafkaBridge(kbNamespace, kbName, image, 1,
-                BOOTSTRAP_SERVERS, KAFKA_BRIDGE_PRODUCER_SPEC, KAFKA_BRIDGE_CONSUMER_SPEC, KAFKA_BRIDGE_HTTP_SPEC, true);
-        KafkaBridgeCluster bridge = KafkaBridgeCluster.fromCrd(kb,
+        KafkaBridge clusterCm = ResourceUtils.createKafkaBridgeCluster(clusterCmNamespace, clusterCmName, image, 1,
+                BOOTSTRAP_SERVERS, KAFKA_BRIDGE_PRODUCER_SPEC, KAFKA_BRIDGE_CONSUMER_SPEC, KAFKA_BRIDGE_HTTP_SPEC, metricsCmP);
+        KafkaBridgeCluster bridge = KafkaBridgeCluster.fromCrd(clusterCm,
                 VERSIONS);
-        kb.getSpec().setImage("some/different:image"); // Change the image to generate some diff
-
-        when(mockBridgeOps.get(kbNamespace, kbName)).thenReturn(kb);
-        when(mockBridgeOps.getAsync(anyString(), anyString())).thenReturn(Future.succeededFuture(kb));
+        clusterCm.getSpec().setImage("some/different:image"); // Change the image to generate some diff
+
+        when(mockBridgeOps.get(clusterCmNamespace, clusterCmName)).thenReturn(clusterCm);
+        when(mockBridgeOps.getAsync(anyString(), anyString())).thenReturn(Future.succeededFuture(clusterCm));
         when(mockBridgeOps.updateStatusAsync(any(KafkaBridge.class))).thenReturn(Future.succeededFuture());
-        when(mockServiceOps.get(kbNamespace, bridge.getName())).thenReturn(bridge.generateService());
-        when(mockDcOps.get(kbNamespace, bridge.getName())).thenReturn(bridge.generateDeployment(new HashMap<String, String>(), true, null, null));
+        when(mockServiceOps.get(clusterCmNamespace, bridge.getName())).thenReturn(bridge.generateService());
+        when(mockDcOps.get(clusterCmNamespace, bridge.getName())).thenReturn(bridge.generateDeployment(new HashMap<String, String>(), true, null, null));
         when(mockDcOps.readiness(anyString(), anyString(), anyLong(), anyLong())).thenReturn(Future.succeededFuture());
         when(mockDcOps.waitForObserved(anyString(), anyString(), anyLong(), anyLong())).thenReturn(Future.succeededFuture());
 
         ArgumentCaptor<String> serviceNameCaptor = ArgumentCaptor.forClass(String.class);
         ArgumentCaptor<Service> serviceCaptor = ArgumentCaptor.forClass(Service.class);
-        when(mockServiceOps.reconcile(eq(kbNamespace), serviceNameCaptor.capture(), serviceCaptor.capture())).thenReturn(Future.succeededFuture());
+        when(mockServiceOps.reconcile(eq(clusterCmNamespace), serviceNameCaptor.capture(), serviceCaptor.capture())).thenReturn(Future.succeededFuture());
 
         ArgumentCaptor<String> dcNameCaptor = ArgumentCaptor.forClass(String.class);
         ArgumentCaptor<Deployment> dcCaptor = ArgumentCaptor.forClass(Deployment.class);
-        when(mockDcOps.reconcile(eq(kbNamespace), dcNameCaptor.capture(), dcCaptor.capture())).thenReturn(Future.succeededFuture());
+        when(mockDcOps.reconcile(eq(clusterCmNamespace), dcNameCaptor.capture(), dcCaptor.capture())).thenReturn(Future.succeededFuture());
 
         ArgumentCaptor<String> dcScaleUpNameCaptor = ArgumentCaptor.forClass(String.class);
         ArgumentCaptor<Integer> dcScaleUpReplicasCaptor = ArgumentCaptor.forClass(Integer.class);
-        when(mockDcOps.scaleUp(eq(kbNamespace), dcScaleUpNameCaptor.capture(), dcScaleUpReplicasCaptor.capture())).thenReturn(Future.succeededFuture());
+        when(mockDcOps.scaleUp(eq(clusterCmNamespace), dcScaleUpNameCaptor.capture(), dcScaleUpReplicasCaptor.capture())).thenReturn(Future.succeededFuture());
 
         ArgumentCaptor<String> dcScaleDownNameCaptor = ArgumentCaptor.forClass(String.class);
         ArgumentCaptor<Integer> dcScaleDownReplicasCaptor = ArgumentCaptor.forClass(Integer.class);
-        when(mockDcOps.scaleDown(eq(kbNamespace), dcScaleDownNameCaptor.capture(), dcScaleDownReplicasCaptor.capture())).thenReturn(Future.succeededFuture());
+        when(mockDcOps.scaleDown(eq(clusterCmNamespace), dcScaleDownNameCaptor.capture(), dcScaleDownReplicasCaptor.capture())).thenReturn(Future.succeededFuture());
 
         ArgumentCaptor<PodDisruptionBudget> pdbCaptor = ArgumentCaptor.forClass(PodDisruptionBudget.class);
         when(mockPdbOps.reconcile(anyString(), any(), pdbCaptor.capture())).thenReturn(Future.succeededFuture());
@@ -318,30 +318,30 @@
         when(mockCmOps.reconcile(anyString(), any(), any())).thenReturn(Future.succeededFuture(ReconcileResult.created(new ConfigMap())));
 
         // Mock CM get
-        when(mockBridgeOps.get(kbNamespace, kbName)).thenReturn(kb);
+        when(mockBridgeOps.get(clusterCmNamespace, clusterCmName)).thenReturn(clusterCm);
         ConfigMap metricsCm = new ConfigMapBuilder().withNewMetadata()
-                    .withName(KafkaBridgeResources.metricsAndLogConfigMapName(kbName))
-                    .withNamespace(kbNamespace)
+                    .withName(KafkaBridgeResources.metricsAndLogConfigMapName(clusterCmName))
+                    .withNamespace(clusterCmNamespace)
                 .endMetadata()
                 .withData(Collections.singletonMap(AbstractModel.ANCILLARY_CM_KEY_METRICS, METRICS_CONFIG))
                 .build();
-        when(mockCmOps.get(kbNamespace, KafkaBridgeResources.metricsAndLogConfigMapName(kbName))).thenReturn(metricsCm);
+        when(mockCmOps.get(clusterCmNamespace, KafkaBridgeResources.metricsAndLogConfigMapName(clusterCmName))).thenReturn(metricsCm);
 
         ConfigMap loggingCm = new ConfigMapBuilder().withNewMetadata()
-                    .withName(KafkaBridgeResources.metricsAndLogConfigMapName(kbName))
-                    .withNamespace(kbNamespace)
+                    .withName(KafkaBridgeResources.metricsAndLogConfigMapName(clusterCmName))
+                    .withNamespace(clusterCmNamespace)
                     .endMetadata()
                     .withData(Collections.singletonMap(AbstractModel.ANCILLARY_CM_KEY_LOG_CONFIG, LOGGING_CONFIG))
                     .build();
 
-        when(mockCmOps.get(kbNamespace, KafkaBridgeResources.metricsAndLogConfigMapName(kbName))).thenReturn(metricsCm);
+        when(mockCmOps.get(clusterCmNamespace, KafkaBridgeResources.metricsAndLogConfigMapName(clusterCmName))).thenReturn(metricsCm);
 
         // Mock CM patch
         Set<String> metricsCms = TestUtils.set();
         doAnswer(invocation -> {
             metricsCms.add(invocation.getArgument(1));
             return Future.succeededFuture();
-        }).when(mockCmOps).reconcile(eq(kbNamespace), anyString(), any());
+        }).when(mockCmOps).reconcile(eq(clusterCmNamespace), anyString(), any());
 
         KafkaBridgeAssemblyOperator ops = new KafkaBridgeAssemblyOperator(vertx,
                 new PlatformFeaturesAvailability(true, kubernetesVersion),
@@ -350,45 +350,47 @@
                 ResourceUtils.dummyClusterOperatorConfig(VERSIONS));
 
         Checkpoint async = context.checkpoint();
-        ops.createOrUpdate(new Reconciliation("test-trigger", KafkaBridge.RESOURCE_KIND, kbNamespace, kbName), kb)
-            .onComplete(context.succeeding(v -> context.verify(() -> {
-
-                KafkaBridgeCluster compareTo = KafkaBridgeCluster.fromCrd(kb,
-                        VERSIONS);
-
-                // Verify service
-                List<Service> capturedServices = serviceCaptor.getAllValues();
-                assertThat(capturedServices, hasSize(1));
-                Service service = capturedServices.get(0);
-                assertThat(service.getMetadata().getName(), is(compareTo.getServiceName()));
-                assertThat(service, is(compareTo.generateService()));
-
-                // Verify Deployment
-                List<Deployment> capturedDc = dcCaptor.getAllValues();
-                assertThat(capturedDc, hasSize(1));
-                Deployment dc = capturedDc.get(0);
-                assertThat(dc.getMetadata().getName(), is(compareTo.getName()));
-                assertThat(dc, is(compareTo.generateDeployment(Collections.emptyMap(), true, null, null)));
-
-                // Verify PodDisruptionBudget
-                List<PodDisruptionBudget> capturedPdb = pdbCaptor.getAllValues();
-                assertThat(capturedPdb, hasSize(1));
-                PodDisruptionBudget pdb = capturedPdb.get(0);
-                assertThat(pdb.getMetadata().getName(), is(compareTo.getName()));
-                assertThat(pdb, is(compareTo.generatePodDisruptionBudget()));
-
-                // Verify scaleDown / scaleUp were not called
-                assertThat(dcScaleDownNameCaptor.getAllValues(), hasSize(1));
-                assertThat(dcScaleUpNameCaptor.getAllValues(), hasSize(1));
-
-                // No metrics config  => no CMs created
-                verify(mockCmOps, never()).createOrUpdate(any());
-                async.flag();
-            })));
-    }
-
-    @Test
-    public void testCreateOrUpdateThrowsWhenCreateServiceThrows(VertxTestContext context) {
+        ops.createOrUpdate(new Reconciliation("test-trigger", KafkaBridge.RESOURCE_KIND, clusterCmNamespace, clusterCmName), clusterCm).setHandler(createResult -> {
+            context.verify(() -> assertThat(createResult.succeeded(), is(true)));
+
+            KafkaBridgeCluster compareTo = KafkaBridgeCluster.fromCrd(clusterCm,
+                    VERSIONS);
+
+            // Verify service
+            List<Service> capturedServices = serviceCaptor.getAllValues();
+            context.verify(() -> assertThat(capturedServices.size(), is(1)));
+            Service service = capturedServices.get(0);
+            context.verify(() -> assertThat(service.getMetadata().getName(), is(compareTo.getServiceName())));
+            context.verify(() -> assertThat("Services are not equal", service, is(compareTo.generateService())));
+
+            // Verify Deployment
+            List<Deployment> capturedDc = dcCaptor.getAllValues();
+            context.verify(() -> assertThat(capturedDc.size(), is(1)));
+            Deployment dc = capturedDc.get(0);
+            context.verify(() -> assertThat(dc.getMetadata().getName(), is(compareTo.getName())));
+            Map<String, String> annotations = new HashMap();
+            annotations.put(Annotations.STRIMZI_LOGGING_ANNOTATION, loggingCm.getData().get(compareTo.ANCILLARY_CM_KEY_LOG_CONFIG));
+            context.verify(() -> assertThat("Deployments are not equal", dc, is(compareTo.generateDeployment(annotations, true, null, null))));
+
+            // Verify PodDisruptionBudget
+            List<PodDisruptionBudget> capturedPdb = pdbCaptor.getAllValues();
+            context.verify(() -> assertThat(capturedPdb.size(), is(1)));
+            PodDisruptionBudget pdb = capturedPdb.get(0);
+            context.verify(() -> assertThat(pdb.getMetadata().getName(), is(compareTo.getName())));
+            context.verify(() -> assertThat("PodDisruptionBudgets are not equal", pdb, is(compareTo.generatePodDisruptionBudget())));
+
+            // Verify scaleDown / scaleUp were not called
+            context.verify(() -> assertThat(dcScaleDownNameCaptor.getAllValues().size(), is(1)));
+            context.verify(() -> assertThat(dcScaleUpNameCaptor.getAllValues().size(), is(1)));
+
+            // No metrics config  => no CMs created
+            verify(mockCmOps, never()).createOrUpdate(any());
+            async.flag();
+        });
+    }
+
+    @Test
+    public void testUpdateClusterFailure(VertxTestContext context) {
         ResourceOperatorSupplier supplier = ResourceUtils.supplierWithMocks(true);
         CrdOperator mockBridgeOps = supplier.kafkaBridgeOperator;
         DeploymentOperator mockDcOps = supplier.deploymentOperations;
@@ -396,22 +398,22 @@
         ConfigMapOperator mockCmOps = supplier.configMapOperations;
         ServiceOperator mockServiceOps = supplier.serviceOperations;
 
-        String kbName = "foo";
-        String kbNamespace = "test";
+        String clusterCmName = "foo";
+        String clusterCmNamespace = "test";
 
         Map<String, Object> metricsCm = new HashMap<>();
         metricsCm.put("foo", "bar");
-        KafkaBridge kb = ResourceUtils.createKafkaBridge(kbNamespace, kbName, image, 1,
-                BOOTSTRAP_SERVERS, KAFKA_BRIDGE_PRODUCER_SPEC, KAFKA_BRIDGE_CONSUMER_SPEC, KAFKA_BRIDGE_HTTP_SPEC, true);
-        KafkaBridgeCluster bridge = KafkaBridgeCluster.fromCrd(kb,
+        KafkaBridge clusterCm = ResourceUtils.createKafkaBridgeCluster(clusterCmNamespace, clusterCmName, image, 1,
+                BOOTSTRAP_SERVERS, KAFKA_BRIDGE_PRODUCER_SPEC, KAFKA_BRIDGE_CONSUMER_SPEC, KAFKA_BRIDGE_HTTP_SPEC, metricsCm);
+        KafkaBridgeCluster bridge = KafkaBridgeCluster.fromCrd(clusterCm,
                 VERSIONS);
-        kb.getSpec().setImage("some/different:image"); // Change the image to generate some differences
-
-        when(mockBridgeOps.get(kbNamespace, kbName)).thenReturn(kb);
-        when(mockBridgeOps.getAsync(anyString(), anyString())).thenReturn(Future.succeededFuture(kb));
+        clusterCm.getSpec().setImage("some/different:image"); // Change the image to generate some diff
+
+        when(mockBridgeOps.get(clusterCmNamespace, clusterCmName)).thenReturn(clusterCm);
+        when(mockBridgeOps.getAsync(anyString(), anyString())).thenReturn(Future.succeededFuture(clusterCm));
         when(mockBridgeOps.updateStatusAsync(any(KafkaBridge.class))).thenReturn(Future.succeededFuture());
-        when(mockServiceOps.get(kbNamespace, bridge.getName())).thenReturn(bridge.generateService());
-        when(mockDcOps.get(kbNamespace, bridge.getName())).thenReturn(bridge.generateDeployment(new HashMap<String, String>(), true, null, null));
+        when(mockServiceOps.get(clusterCmNamespace, bridge.getName())).thenReturn(bridge.generateService());
+        when(mockDcOps.get(clusterCmNamespace, bridge.getName())).thenReturn(bridge.generateDeployment(new HashMap<String, String>(), true, null, null));
         when(mockDcOps.readiness(anyString(), anyString(), anyLong(), anyLong())).thenReturn(Future.succeededFuture());
         when(mockDcOps.waitForObserved(anyString(), anyString(), anyLong(), anyLong())).thenReturn(Future.succeededFuture());
 
@@ -447,12 +449,15 @@
                 ResourceUtils.dummyClusterOperatorConfig(VERSIONS));
 
         Checkpoint async = context.checkpoint();
-        ops.createOrUpdate(new Reconciliation("test-trigger", KafkaBridge.RESOURCE_KIND, kbNamespace, kbName), kb)
-            .onComplete(context.failing(e -> async.flag()));
-    }
-
-    @Test
-    public void testCreateOrUpdateWithReplicasScaleUpToOne(VertxTestContext context) {
+        ops.createOrUpdate(new Reconciliation("test-trigger", KafkaBridge.RESOURCE_KIND, clusterCmNamespace, clusterCmName), clusterCm).setHandler(createResult -> {
+            context.verify(() -> assertThat(createResult.succeeded(), is(false)));
+
+            async.flag();
+        });
+    }
+
+    @Test
+    public void testUpdateClusterScaleUp(VertxTestContext context) {
         final int scaleTo = 1;
 
         ResourceOperatorSupplier supplier = ResourceUtils.supplierWithMocks(true);
@@ -462,32 +467,32 @@
         ConfigMapOperator mockCmOps = supplier.configMapOperations;
         ServiceOperator mockServiceOps = supplier.serviceOperations;
 
-        String kbName = "foo";
-        String kbNamespace = "test";
-
-        KafkaBridge kb = ResourceUtils.createEmptyKafkaBridge(kbNamespace, kbName);
-        kb.getSpec().setReplicas(0);
-        KafkaBridgeCluster bridge = KafkaBridgeCluster.fromCrd(kb, VERSIONS);
-        kb.getSpec().setReplicas(scaleTo); // Change replicas to create ScaleUp
-
-        when(mockBridgeOps.get(kbNamespace, kbName)).thenReturn(kb);
-        when(mockBridgeOps.getAsync(anyString(), anyString())).thenReturn(Future.succeededFuture(kb));
+        String clusterCmName = "foo";
+        String clusterCmNamespace = "test";
+
+        KafkaBridge clusterCm = ResourceUtils.createEmptyKafkaBridgeCluster(clusterCmNamespace, clusterCmName);
+        clusterCm.getSpec().setReplicas(0);
+        KafkaBridgeCluster bridge = KafkaBridgeCluster.fromCrd(clusterCm, VERSIONS);
+        clusterCm.getSpec().setReplicas(scaleTo); // Change replicas to create ScaleUp
+
+        when(mockBridgeOps.get(clusterCmNamespace, clusterCmName)).thenReturn(clusterCm);
+        when(mockBridgeOps.getAsync(anyString(), anyString())).thenReturn(Future.succeededFuture(clusterCm));
         when(mockBridgeOps.updateStatusAsync(any(KafkaBridge.class))).thenReturn(Future.succeededFuture());
-        when(mockServiceOps.get(kbNamespace, bridge.getName())).thenReturn(bridge.generateService());
-        Deployment dep = bridge.generateDeployment(new HashMap<>(), true, null, null);
-        when(mockDcOps.get(kbNamespace, bridge.getName())).thenReturn(dep);
-        when(mockDcOps.readiness(anyString(), anyString(), anyLong(), anyLong())).thenReturn(Future.succeededFuture());
-        when(mockDcOps.waitForObserved(anyString(), anyString(), anyLong(), anyLong())).thenReturn(Future.succeededFuture());
-
-        when(mockServiceOps.reconcile(eq(kbNamespace), any(), any())).thenReturn(Future.succeededFuture());
-
-        when(mockDcOps.reconcile(eq(kbNamespace), any(), any())).thenReturn(Future.succeededFuture());
+        when(mockServiceOps.get(clusterCmNamespace, bridge.getName())).thenReturn(bridge.generateService());
+        Deployment dep = bridge.generateDeployment(new HashMap<String, String>(), true, null, null);
+        when(mockDcOps.get(clusterCmNamespace, bridge.getName())).thenReturn(dep);
+        when(mockDcOps.readiness(anyString(), anyString(), anyLong(), anyLong())).thenReturn(Future.succeededFuture());
+        when(mockDcOps.waitForObserved(anyString(), anyString(), anyLong(), anyLong())).thenReturn(Future.succeededFuture());
+
+        when(mockServiceOps.reconcile(eq(clusterCmNamespace), any(), any())).thenReturn(Future.succeededFuture());
+
+        when(mockDcOps.reconcile(eq(clusterCmNamespace), any(), any())).thenReturn(Future.succeededFuture());
 
         doAnswer(i -> Future.succeededFuture(scaleTo))
-                .when(mockDcOps).scaleUp(kbNamespace, bridge.getName(), scaleTo);
+                .when(mockDcOps).scaleUp(clusterCmNamespace, bridge.getName(), scaleTo);
 
         doAnswer(i -> Future.succeededFuture(scaleTo))
-                .when(mockDcOps).scaleDown(kbNamespace, bridge.getName(), scaleTo);
+                .when(mockDcOps).scaleDown(clusterCmNamespace, bridge.getName(), scaleTo);
 
         when(mockBridgeOps.reconcile(anyString(), any(), any())).thenReturn(Future.succeededFuture(ReconcileResult.created(new KafkaBridge())));
         when(mockCmOps.reconcile(anyString(), any(), any())).thenReturn(Future.succeededFuture(ReconcileResult.created(new ConfigMap())));
@@ -497,16 +502,17 @@
                 new MockCertManager(), new PasswordGenerator(10, "a", "a"), supplier, ResourceUtils.dummyClusterOperatorConfig(VERSIONS));
 
         Checkpoint async = context.checkpoint();
-        ops.createOrUpdate(new Reconciliation("test-trigger", KafkaBridge.RESOURCE_KIND, kbNamespace, kbName), kb)
-            .onComplete(context.succeeding(v -> context.verify(() -> {
-                verify(mockDcOps).scaleUp(kbNamespace, bridge.getName(), scaleTo);
-
-                async.flag();
-            })));
-    }
-
-    @Test
-    public void testCreateOrUpdateWithScaleDown(VertxTestContext context) {
+        ops.createOrUpdate(new Reconciliation("test-trigger", KafkaBridge.RESOURCE_KIND, clusterCmNamespace, clusterCmName), clusterCm).setHandler(createResult -> {
+            context.verify(() -> assertThat(createResult.succeeded(), is(true)));
+
+            verify(mockDcOps).scaleUp(clusterCmNamespace, bridge.getName(), scaleTo);
+
+            async.flag();
+        });
+    }
+
+    @Test
+    public void testUpdateClusterScaleDown(VertxTestContext context) {
         int scaleTo = 1;
 
         ResourceOperatorSupplier supplier = ResourceUtils.supplierWithMocks(true);
@@ -516,38 +522,32 @@
         ConfigMapOperator mockCmOps = supplier.configMapOperations;
         ServiceOperator mockServiceOps = supplier.serviceOperations;
 
-        String kbName = "foo";
-        String kbNamespace = "test";
-
-        KafkaBridge kb = ResourceUtils.createEmptyKafkaBridge(kbNamespace, kbName);
-        kb.getSpec().setReplicas(scaleTo); // Change replicas to create ScaleDown
-
-        // Change replicas to create ScaleDown
-        KafkaBridge scaledDownCluster = new KafkaBridgeBuilder(kb)
-                .editOrNewSpec()
-                    .withReplicas(scaleTo)
-                .endSpec()
-                .build();
-        KafkaBridgeCluster bridge = KafkaBridgeCluster.fromCrd(kb, VERSIONS);
-
-        when(mockBridgeOps.get(kbNamespace, kbName)).thenReturn(kb);
-        when(mockBridgeOps.getAsync(anyString(), anyString())).thenReturn(Future.succeededFuture(kb));
+        String clusterCmName = "foo";
+        String clusterCmNamespace = "test";
+
+        KafkaBridge clusterCm = ResourceUtils.createEmptyKafkaBridgeCluster(clusterCmNamespace, clusterCmName);
+        clusterCm.getSpec().setReplicas(3);
+        clusterCm.getSpec().setReplicas(scaleTo); // Change replicas to create ScaleDown
+        KafkaBridgeCluster bridge = KafkaBridgeCluster.fromCrd(clusterCm, VERSIONS);
+
+        when(mockBridgeOps.get(clusterCmNamespace, clusterCmName)).thenReturn(clusterCm);
+        when(mockBridgeOps.getAsync(anyString(), anyString())).thenReturn(Future.succeededFuture(clusterCm));
         when(mockBridgeOps.updateStatusAsync(any(KafkaBridge.class))).thenReturn(Future.succeededFuture());
-        when(mockServiceOps.get(kbNamespace, bridge.getName())).thenReturn(bridge.generateService());
-        Deployment dep = bridge.generateDeployment(new HashMap<>(), true, null, null);
-        when(mockDcOps.get(kbNamespace, bridge.getName())).thenReturn(dep);
-        when(mockDcOps.readiness(anyString(), anyString(), anyLong(), anyLong())).thenReturn(Future.succeededFuture());
-        when(mockDcOps.waitForObserved(anyString(), anyString(), anyLong(), anyLong())).thenReturn(Future.succeededFuture());
-
-        when(mockServiceOps.reconcile(eq(kbNamespace), any(), any())).thenReturn(Future.succeededFuture());
-
-        when(mockDcOps.reconcile(eq(kbNamespace), any(), any())).thenReturn(Future.succeededFuture());
+        when(mockServiceOps.get(clusterCmNamespace, bridge.getName())).thenReturn(bridge.generateService());
+        Deployment dep = bridge.generateDeployment(new HashMap<String, String>(), true, null, null);
+        when(mockDcOps.get(clusterCmNamespace, bridge.getName())).thenReturn(dep);
+        when(mockDcOps.readiness(anyString(), anyString(), anyLong(), anyLong())).thenReturn(Future.succeededFuture());
+        when(mockDcOps.waitForObserved(anyString(), anyString(), anyLong(), anyLong())).thenReturn(Future.succeededFuture());
+
+        when(mockServiceOps.reconcile(eq(clusterCmNamespace), any(), any())).thenReturn(Future.succeededFuture());
+
+        when(mockDcOps.reconcile(eq(clusterCmNamespace), any(), any())).thenReturn(Future.succeededFuture());
 
         doAnswer(i -> Future.succeededFuture(scaleTo))
-                .when(mockDcOps).scaleUp(kbNamespace, bridge.getName(), scaleTo);
+                .when(mockDcOps).scaleUp(clusterCmNamespace, bridge.getName(), scaleTo);
 
         doAnswer(i -> Future.succeededFuture(scaleTo))
-                .when(mockDcOps).scaleDown(kbNamespace, bridge.getName(), scaleTo);
+                .when(mockDcOps).scaleDown(clusterCmNamespace, bridge.getName(), scaleTo);
 
         when(mockBridgeOps.reconcile(anyString(), any(), any())).thenReturn(Future.succeededFuture(ReconcileResult.created(new KafkaBridge())));
         when(mockCmOps.reconcile(anyString(), any(), any())).thenReturn(Future.succeededFuture(ReconcileResult.created(new ConfigMap())));
@@ -557,45 +557,42 @@
                 new MockCertManager(), new PasswordGenerator(10, "a", "a"), supplier, ResourceUtils.dummyClusterOperatorConfig(VERSIONS));
 
         Checkpoint async = context.checkpoint();
-        ops.createOrUpdate(new Reconciliation("test-trigger", KafkaBridge.RESOURCE_KIND, kbNamespace, kbName), scaledDownCluster)
-            .onComplete(context.succeeding(v -> context.verify(() -> {
-                verify(mockDcOps).scaleUp(kbNamespace, bridge.getName(), scaleTo);
-                verify(mockDcOps).scaleDown(kbNamespace, bridge.getName(), scaleTo);
-                async.flag();
-            })));
-    }
-
-    @Test
-    public void testReconcileCallsCreateOrUpdate(VertxTestContext context) {
+        ops.createOrUpdate(new Reconciliation("test-trigger", KafkaBridge.RESOURCE_KIND, clusterCmNamespace, clusterCmName), clusterCm).setHandler(createResult -> {
+            context.verify(() -> assertThat(createResult.succeeded(), is(true)));
+
+            verify(mockDcOps).scaleUp(clusterCmNamespace, bridge.getName(), scaleTo);
+
+            async.flag();
+        });
+    }
+
+    @Test
+    public void testReconcile(VertxTestContext context) throws InterruptedException, ExecutionException, TimeoutException {
         ResourceOperatorSupplier supplier = ResourceUtils.supplierWithMocks(true);
         CrdOperator mockBridgeOps = supplier.kafkaBridgeOperator;
         DeploymentOperator mockDcOps = supplier.deploymentOperations;
         SecretOperator mockSecretOps = supplier.secretOperations;
 
-        String kbNamespace = "test";
+        String clusterCmNamespace = "test";
 
         Map<String, Object> metricsCm = new HashMap<>();
         metricsCm.put("foo", "bar");
 
-        KafkaBridge foo = ResourceUtils.createKafkaBridge(kbNamespace, "foo", image, 1,
-                BOOTSTRAP_SERVERS, KAFKA_BRIDGE_PRODUCER_SPEC, KAFKA_BRIDGE_CONSUMER_SPEC, KAFKA_BRIDGE_HTTP_SPEC, true);
-        KafkaBridge bar = ResourceUtils.createKafkaBridge(kbNamespace, "bar", image, 1,
-                BOOTSTRAP_SERVERS, KAFKA_BRIDGE_PRODUCER_SPEC, KAFKA_BRIDGE_CONSUMER_SPEC, KAFKA_BRIDGE_HTTP_SPEC, true);
-
-        when(mockBridgeOps.listAsync(eq(kbNamespace), any(Optional.class))).thenReturn(Future.succeededFuture(asList(foo, bar)));
+        KafkaBridge foo = ResourceUtils.createKafkaBridgeCluster(clusterCmNamespace, "foo", image, 1,
+                BOOTSTRAP_SERVERS, KAFKA_BRIDGE_PRODUCER_SPEC, KAFKA_BRIDGE_CONSUMER_SPEC, KAFKA_BRIDGE_HTTP_SPEC, metricsCm);
+        KafkaBridge bar = ResourceUtils.createKafkaBridgeCluster(clusterCmNamespace, "bar", image, 1,
+                BOOTSTRAP_SERVERS, KAFKA_BRIDGE_PRODUCER_SPEC, KAFKA_BRIDGE_CONSUMER_SPEC, KAFKA_BRIDGE_HTTP_SPEC, metricsCm);
+
+        when(mockBridgeOps.listAsync(eq(clusterCmNamespace), any(Optional.class))).thenReturn(Future.succeededFuture(asList(foo, bar)));
         when(mockBridgeOps.getAsync(anyString(), anyString())).thenReturn(Future.succeededFuture(bar));
         when(mockBridgeOps.updateStatusAsync(any(KafkaBridge.class))).thenReturn(Future.succeededFuture());
         // when requested ConfigMap for a specific Kafka Bridge cluster
-        when(mockBridgeOps.get(eq(kbNamespace), eq("foo"))).thenReturn(foo);
-        when(mockBridgeOps.get(eq(kbNamespace), eq("bar"))).thenReturn(bar);
+        when(mockBridgeOps.get(eq(clusterCmNamespace), eq("foo"))).thenReturn(foo);
+        when(mockBridgeOps.get(eq(clusterCmNamespace), eq("bar"))).thenReturn(bar);
 
         // providing the list of ALL Deployments for all the Kafka Bridge clusters
         Labels newLabels = Labels.forStrimziKind(KafkaBridge.RESOURCE_KIND);
-<<<<<<< HEAD
-        when(mockDcOps.list(eq(kbNamespace), eq(newLabels))).thenReturn(
-=======
         when(mockDcOps.list(eq(clusterCmNamespace), eq(newLabels))).thenReturn(
->>>>>>> 2e537b00
                 asList(KafkaBridgeCluster.fromCrd(bar,
                         VERSIONS).generateDeployment(new HashMap<String, String>(), true, null, null)));
         when(mockDcOps.readiness(anyString(), anyString(), anyLong(), anyLong())).thenReturn(Future.succeededFuture());
@@ -603,21 +600,16 @@
 
         // providing the list Deployments for already "existing" Kafka Bridge clusters
         Labels barLabels = Labels.forStrimziCluster("bar");
-<<<<<<< HEAD
-        when(mockDcOps.list(eq(kbNamespace), eq(barLabels))).thenReturn(
-=======
         when(mockDcOps.list(eq(clusterCmNamespace), eq(barLabels))).thenReturn(
->>>>>>> 2e537b00
                 asList(KafkaBridgeCluster.fromCrd(bar,
                         VERSIONS).generateDeployment(new HashMap<String, String>(), true, null, null))
         );
 
-        when(mockSecretOps.reconcile(eq(kbNamespace), any(), any())).thenReturn(Future.succeededFuture());
+        when(mockSecretOps.reconcile(eq(clusterCmNamespace), any(), any())).thenReturn(Future.succeededFuture());
 
         Set<String> createdOrUpdated = new CopyOnWriteArraySet<>();
 
-        // Should be called twice, once for foo and once for bar
-        Checkpoint asyncCreatedOrUpdated = context.checkpoint(2);
+        CountDownLatch async = new CountDownLatch(2);
 
         KafkaBridgeAssemblyOperator ops = new KafkaBridgeAssemblyOperator(vertx,
                 new PlatformFeaturesAvailability(true, kubernetesVersion),
@@ -626,24 +618,20 @@
                 ResourceUtils.dummyClusterOperatorConfig(VERSIONS)) {
 
             @Override
-            public Future<KafkaBridgeStatus> createOrUpdate(Reconciliation reconciliation, KafkaBridge kafkaBridgeAssembly) {
+            public Future<Void> createOrUpdate(Reconciliation reconciliation, KafkaBridge kafkaBridgeAssembly) {
                 createdOrUpdated.add(kafkaBridgeAssembly.getMetadata().getName());
-                asyncCreatedOrUpdated.flag();
+                async.countDown();
                 return Future.succeededFuture();
             }
         };
 
-        Checkpoint async = context.checkpoint();
-        Promise reconciled = Promise.promise();
         // Now try to reconcile all the Kafka Bridge clusters
-        ops.reconcileAll("test", kbNamespace, v -> reconciled.complete());
-
-        reconciled.future().onComplete(context.succeeding(v -> context.verify(() -> {
-            assertThat(createdOrUpdated, is(new HashSet(asList("foo", "bar"))));
-            async.flag();
-        })));
-
-
+        ops.reconcileAll("test", clusterCmNamespace, ignored -> { });
+
+        async.await(60, TimeUnit.SECONDS);
+
+        context.verify(() -> assertThat(createdOrUpdated, is(new HashSet(asList("foo", "bar")))));
+        context.completeNow();
     }
 
     @Test
@@ -655,17 +643,16 @@
         ConfigMapOperator mockCmOps = supplier.configMapOperations;
         ServiceOperator mockServiceOps = supplier.serviceOperations;
 
-        String kbName = "foo";
-        String kbNamespace = "test";
+        String clusterCmName = "foo";
+        String clusterCmNamespace = "test";
         String failureMsg = "failure";
         Map<String, Object> metricsCm = new HashMap<>();
         metricsCm.put("foo", "bar");
-        KafkaBridge kb = ResourceUtils.createKafkaBridge(kbNamespace, kbName, image, 1,
-                BOOTSTRAP_SERVERS, KAFKA_BRIDGE_PRODUCER_SPEC, KAFKA_BRIDGE_CONSUMER_SPEC, KAFKA_BRIDGE_HTTP_SPEC, true);
-
-        when(mockBridgeOps.get(kbNamespace, kbName)).thenReturn(kb);
-        when(mockBridgeOps.getAsync(anyString(), anyString())).thenReturn(Future.succeededFuture(kb));
-        when(mockBridgeOps.get(anyString(), anyString())).thenReturn(kb);
+        KafkaBridge clusterCm = ResourceUtils.createKafkaBridgeCluster(clusterCmNamespace, clusterCmName, image, 1,
+                BOOTSTRAP_SERVERS, KAFKA_BRIDGE_PRODUCER_SPEC, KAFKA_BRIDGE_CONSUMER_SPEC, KAFKA_BRIDGE_HTTP_SPEC, metricsCm);
+
+        when(mockBridgeOps.get(clusterCmNamespace, clusterCmName)).thenReturn(clusterCm);
+        when(mockBridgeOps.getAsync(anyString(), anyString())).thenReturn(Future.succeededFuture(clusterCm));
         when(mockServiceOps.reconcile(anyString(), anyString(), any())).thenReturn(Future.succeededFuture());
         when(mockDcOps.reconcile(anyString(), anyString(), any())).thenReturn(Future.succeededFuture());
         when(mockDcOps.scaleUp(anyString(), anyString(), anyInt())).thenReturn(Future.failedFuture(failureMsg));
@@ -684,62 +671,17 @@
                 ResourceUtils.dummyClusterOperatorConfig(VERSIONS));
 
         Checkpoint async = context.checkpoint();
-        ops.reconcile(new Reconciliation("test-trigger", KafkaBridge.RESOURCE_KIND, kbNamespace, kbName))
-            .onComplete(context.failing(e -> context.verify(() -> {
-                // Verify status
-                List<KafkaBridge> capturedStatuses = bridgeCaptor.getAllValues();
-                assertThat(capturedStatuses.get(0).getStatus().getUrl(), is("http://foo-bridge-service.test.svc:8080"));
-                assertThat(capturedStatuses.get(0).getStatus().getConditions().get(0).getStatus(), is("True"));
-                assertThat(capturedStatuses.get(0).getStatus().getConditions().get(0).getType(), is("NotReady"));
-
-                async.flag();
-            })));
-    }
-
-    @Test
-    public void testCreateOrUpdateBridgeZeroReplica(VertxTestContext context) {
-        ResourceOperatorSupplier supplier = ResourceUtils.supplierWithMocks(true);
-        CrdOperator mockBridgeOps = supplier.kafkaBridgeOperator;
-        DeploymentOperator mockDcOps = supplier.deploymentOperations;
-        PodDisruptionBudgetOperator mockPdbOps = supplier.podDisruptionBudgetOperator;
-        ConfigMapOperator mockCmOps = supplier.configMapOperations;
-        ServiceOperator mockServiceOps = supplier.serviceOperations;
-
-        String kbName = "foo";
-        String kbNamespace = "test";
-        String failureMsg = "failure";
-        Map<String, Object> metricsCm = new HashMap<>();
-        metricsCm.put("foo", "bar");
-        KafkaBridge kb = ResourceUtils.createKafkaBridge(kbNamespace, kbName, image, 0,
-                BOOTSTRAP_SERVERS, KAFKA_BRIDGE_PRODUCER_SPEC, KAFKA_BRIDGE_CONSUMER_SPEC, KAFKA_BRIDGE_HTTP_SPEC, true);
-
-        when(mockBridgeOps.get(kbNamespace, kbName)).thenReturn(kb);
-        when(mockBridgeOps.getAsync(anyString(), anyString())).thenReturn(Future.succeededFuture(kb));
-        when(mockBridgeOps.get(anyString(), anyString())).thenReturn(kb);
-        when(mockServiceOps.reconcile(anyString(), anyString(), any())).thenReturn(Future.succeededFuture());
-        when(mockDcOps.reconcile(anyString(), anyString(), any())).thenReturn(Future.succeededFuture());
-        when(mockDcOps.scaleUp(anyString(), anyString(), anyInt())).thenReturn(Future.succeededFuture(42));
-        when(mockDcOps.scaleDown(anyString(), anyString(), anyInt())).thenReturn(Future.succeededFuture(42));
-        when(mockDcOps.waitForObserved(anyString(), anyString(), anyLong(), anyLong())).thenReturn(Future.succeededFuture());
-        when(mockPdbOps.reconcile(anyString(), any(), any())).thenReturn(Future.succeededFuture());
-        when(mockCmOps.reconcile(anyString(), any(), any())).thenReturn(Future.succeededFuture(ReconcileResult.created(new ConfigMap())));
-        ArgumentCaptor<KafkaBridge> bridgeCaptor = ArgumentCaptor.forClass(KafkaBridge.class);
-        when(mockBridgeOps.updateStatusAsync(bridgeCaptor.capture())).thenReturn(Future.succeededFuture());
-        KafkaBridgeAssemblyOperator ops = new KafkaBridgeAssemblyOperator(vertx,
-                new PlatformFeaturesAvailability(true, kubernetesVersion),
-                new MockCertManager(), new PasswordGenerator(10, "a", "a"),
-                supplier,
-                ResourceUtils.dummyClusterOperatorConfig(VERSIONS));
-
-        Checkpoint async = context.checkpoint();
-        ops.reconcile(new Reconciliation("test-trigger", KafkaBridge.RESOURCE_KIND, kbNamespace, kbName))
-                .onComplete(context.succeeding(v -> context.verify(() -> {
-                    // 0 Replicas - readiness should never get called.
-                    verify(mockDcOps, never()).readiness(anyString(), anyString(), anyLong(), anyLong());
-                    assertNull(bridgeCaptor.getValue().getStatus().getUrl());
-
-                    async.flag();
-                })));
+        ops.createOrUpdate(new Reconciliation("test-trigger", KafkaBridge.RESOURCE_KIND, clusterCmNamespace, clusterCmName), clusterCm).setHandler(createResult -> {
+            context.verify(() -> assertThat(createResult.succeeded(), is(false)));
+
+            // Verify status
+            List<KafkaBridge> capturedStatuses = bridgeCaptor.getAllValues();
+            context.verify(() -> assertThat(capturedStatuses.get(0).getStatus().getUrl(), is("http://foo-bridge-service.test.svc:8080")));
+            context.verify(() -> assertThat(capturedStatuses.get(0).getStatus().getConditions().get(0).getStatus(), is("True")));
+            context.verify(() -> assertThat(capturedStatuses.get(0).getStatus().getConditions().get(0).getType(), is("NotReady")));
+
+            async.flag();
+        });
     }
 
 }