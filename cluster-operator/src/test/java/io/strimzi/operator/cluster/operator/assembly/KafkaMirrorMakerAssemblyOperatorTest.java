/*
 * Copyright Strimzi authors.
 * License: Apache License 2.0 (see the file LICENSE or http://apache.org/licenses/LICENSE-2.0.html).
 */
package io.strimzi.operator.cluster.operator.assembly;

import io.fabric8.kubernetes.api.model.ConfigMap;
import io.fabric8.kubernetes.api.model.ConfigMapBuilder;
import io.fabric8.kubernetes.api.model.apps.Deployment;
import io.fabric8.kubernetes.api.model.policy.PodDisruptionBudget;
import io.strimzi.api.kafka.model.KafkaMirrorMaker;
import io.strimzi.api.kafka.model.KafkaMirrorMakerConsumerSpec;
import io.strimzi.api.kafka.model.KafkaMirrorMakerConsumerSpecBuilder;
import io.strimzi.api.kafka.model.KafkaMirrorMakerProducerSpec;
import io.strimzi.api.kafka.model.KafkaMirrorMakerProducerSpecBuilder;
import io.strimzi.api.kafka.model.KafkaMirrorMakerResources;
import io.strimzi.api.kafka.model.status.KafkaMirrorMakerStatus;
import io.strimzi.operator.KubernetesVersion;
import io.strimzi.operator.PlatformFeaturesAvailability;
import io.strimzi.operator.cluster.KafkaVersionTestUtils;
import io.strimzi.operator.cluster.ResourceUtils;
import io.strimzi.operator.cluster.model.AbstractModel;
import io.strimzi.operator.cluster.model.KafkaMirrorMakerCluster;
import io.strimzi.operator.cluster.model.KafkaVersion;
import io.strimzi.operator.cluster.operator.resource.ResourceOperatorSupplier;
import io.strimzi.operator.common.Annotations;
import io.strimzi.operator.common.PasswordGenerator;
import io.strimzi.operator.common.Reconciliation;
import io.strimzi.operator.common.model.Labels;
import io.strimzi.operator.common.operator.MockCertManager;
import io.strimzi.operator.common.operator.resource.ConfigMapOperator;
import io.strimzi.operator.common.operator.resource.CrdOperator;
import io.strimzi.operator.common.operator.resource.DeploymentOperator;
import io.strimzi.operator.common.operator.resource.PodDisruptionBudgetOperator;
import io.strimzi.operator.common.operator.resource.ReconcileResult;
import io.strimzi.operator.common.operator.resource.SecretOperator;
import io.strimzi.test.TestUtils;
import io.vertx.core.Future;
import io.vertx.core.Vertx;
import io.vertx.junit5.Checkpoint;
import io.vertx.junit5.VertxExtension;
import io.vertx.junit5.VertxTestContext;
import org.junit.jupiter.api.AfterAll;
import org.junit.jupiter.api.BeforeAll;
import org.junit.jupiter.api.Test;
import org.junit.jupiter.api.extension.ExtendWith;
import org.mockito.ArgumentCaptor;

import java.util.Collections;
import java.util.HashMap;
import java.util.HashSet;
import java.util.List;
import java.util.Map;
import java.util.Optional;
import java.util.Set;
import java.util.concurrent.CopyOnWriteArraySet;

import static java.util.Arrays.asList;
import static org.hamcrest.CoreMatchers.is;
import static org.hamcrest.MatcherAssert.assertThat;
import static org.hamcrest.Matchers.hasSize;
import static org.mockito.ArgumentMatchers.any;
import static org.mockito.ArgumentMatchers.anyInt;
import static org.mockito.ArgumentMatchers.anyLong;
import static org.mockito.ArgumentMatchers.anyString;
import static org.mockito.ArgumentMatchers.eq;
import static org.mockito.Mockito.doAnswer;
import static org.mockito.Mockito.never;
import static org.mockito.Mockito.verify;
import static org.mockito.Mockito.when;

@ExtendWith(VertxExtension.class)
public class KafkaMirrorMakerAssemblyOperatorTest {

    private static final KafkaVersion.Lookup VERSIONS = KafkaVersionTestUtils.getKafkaVersionLookup();
    protected static Vertx vertx;
    private static final String METRICS_CONFIG = "{\"foo\":\"bar\"}";
    private static final String LOGGING_CONFIG = AbstractModel.getOrderedProperties("mirrorMakerDefaultLoggingProperties")
            .asPairsWithComment("Do not change this generated file. Logging can be configured in the corresponding Kubernetes resource.");

    private final String producerBootstrapServers = "foo-kafka:9092";
    private final String consumerBootstrapServers = "bar-kafka:9092";
    private final String groupId = "my-group-id";
    private final int numStreams = 2;
    private final String whitelist = ".*";
    private final String image = "my-image:latest";

    private final KubernetesVersion kubernetesVersion = KubernetesVersion.V1_9;

    @BeforeAll
    public static void before() {
        vertx = Vertx.vertx();
    }

    @AfterAll
    public static void after() {
        vertx.close();
    }

    @Test
    public void testCreateCluster(VertxTestContext context) {
        ResourceOperatorSupplier supplier = ResourceUtils.supplierWithMocks(true);
        CrdOperator mockMirrorOps = supplier.mirrorMakerOperator;
        DeploymentOperator mockDcOps = supplier.deploymentOperations;
        PodDisruptionBudgetOperator mockPdbOps = supplier.podDisruptionBudgetOperator;
        ConfigMapOperator mockCmOps = supplier.configMapOperations;

        String kmmName = "foo";
        String kmmNamespace = "test";
        KafkaMirrorMakerConsumerSpec consumer = new KafkaMirrorMakerConsumerSpecBuilder()
                .withBootstrapServers(consumerBootstrapServers)
                .withGroupId(groupId)
                .withNumStreams(numStreams)
                .build();
        KafkaMirrorMakerProducerSpec producer = new KafkaMirrorMakerProducerSpecBuilder()
                .withBootstrapServers(producerBootstrapServers)
                .build();
        Map<String, Object> metricsCm = new HashMap<>();
        metricsCm.put("foo", "bar");
        KafkaMirrorMaker kmm = ResourceUtils.createKafkaMirrorMaker(kmmNamespace, kmmName, image, producer, consumer, whitelist, metricsCm);

        when(mockMirrorOps.get(kmmNamespace, kmmName)).thenReturn(kmm);
        when(mockMirrorOps.getAsync(anyString(), anyString())).thenReturn(Future.succeededFuture(kmm));

        ArgumentCaptor<Deployment> dcCaptor = ArgumentCaptor.forClass(Deployment.class);
        when(mockDcOps.reconcile(anyString(), anyString(), dcCaptor.capture())).thenReturn(Future.succeededFuture());
        when(mockDcOps.scaleUp(anyString(), anyString(), anyInt())).thenReturn(Future.succeededFuture(42));
        when(mockDcOps.scaleDown(anyString(), anyString(), anyInt())).thenReturn(Future.succeededFuture(42));
        when(mockDcOps.readiness(anyString(), anyString(), anyLong(), anyLong())).thenReturn(Future.succeededFuture());
        when(mockDcOps.waitForObserved(anyString(), anyString(), anyLong(), anyLong())).thenReturn(Future.succeededFuture());

        ArgumentCaptor<PodDisruptionBudget> pdbCaptor = ArgumentCaptor.forClass(PodDisruptionBudget.class);
        when(mockPdbOps.reconcile(anyString(), any(), pdbCaptor.capture())).thenReturn(Future.succeededFuture());

        ArgumentCaptor<KafkaMirrorMaker> statusCaptor = ArgumentCaptor.forClass(KafkaMirrorMaker.class);
        when(mockMirrorOps.updateStatusAsync(statusCaptor.capture())).thenReturn(Future.succeededFuture());

        when(mockCmOps.reconcile(anyString(), any(), any())).thenReturn(Future.succeededFuture(ReconcileResult.created(new ConfigMap())));
        KafkaMirrorMakerAssemblyOperator ops = new KafkaMirrorMakerAssemblyOperator(vertx,
                new PlatformFeaturesAvailability(true, kubernetesVersion),
                new MockCertManager(), new PasswordGenerator(10, "a", "a"),
                supplier,
                ResourceUtils.dummyClusterOperatorConfig(VERSIONS));

        KafkaMirrorMakerCluster mirror = KafkaMirrorMakerCluster.fromCrd(kmm,
                VERSIONS);

        Checkpoint async = context.checkpoint();
        ops.reconcile(new Reconciliation("test-trigger", KafkaMirrorMaker.RESOURCE_KIND, kmmNamespace, kmmName))
            .onComplete(context.succeeding(v -> context.verify(() -> {
                // No metrics config  => no CMs created
                Set<String> metricsNames = new HashSet<>();
                if (mirror.isMetricsEnabled()) {
                    metricsNames.add(KafkaMirrorMakerResources.metricsAndLogConfigMapName(kmmName));
                }

                // Verify Deployment
                List<Deployment> capturedDc = dcCaptor.getAllValues();
                assertThat(capturedDc, hasSize(1));
                Deployment dc = capturedDc.get(0);
                assertThat(dc.getMetadata().getName(), is(mirror.getName()));
                Map annotations = new HashMap();
                annotations.put(Annotations.STRIMZI_LOGGING_ANNOTATION, LOGGING_CONFIG);
                assertThat("Deployments are not equal", dc, is(mirror.generateDeployment(annotations, true, null, null)));

                // Verify PodDisruptionBudget
                List<PodDisruptionBudget> capturedPdb = pdbCaptor.getAllValues();
                assertThat(capturedPdb, hasSize(1));
                PodDisruptionBudget pdb = capturedPdb.get(0);
                assertThat(pdb.getMetadata().getName(), is(mirror.getName()));
                assertThat("PodDisruptionBudgets are not equal", pdb, is(mirror.generatePodDisruptionBudget()));

                // Verify status
                List<KafkaMirrorMaker> capturedMM = statusCaptor.getAllValues();
                assertThat(capturedMM, hasSize(1));
                KafkaMirrorMaker mm = capturedMM.get(0);
                assertThat(mm.getStatus().getReplicas(), is(mirror.getReplicas()));
                assertThat(mm.getStatus().getLabelSelector(), is(mirror.getSelectorLabels().toSelectorString()));
                assertThat(mm.getStatus().getConditions().get(0).getType(), is("Ready"));
                assertThat(mm.getStatus().getConditions().get(0).getStatus(), is("True"));

                async.flag();
            })));
    }

    @Test
    public void testUpdateClusterNoDiff(VertxTestContext context) {
        ResourceOperatorSupplier supplier = ResourceUtils.supplierWithMocks(true);
        CrdOperator mockMirrorOps = supplier.mirrorMakerOperator;
        DeploymentOperator mockDcOps = supplier.deploymentOperations;
        PodDisruptionBudgetOperator mockPdbOps = supplier.podDisruptionBudgetOperator;
        ConfigMapOperator mockCmOps = supplier.configMapOperations;

        String kmmName = "foo";
        String kmmNamespace = "test";

        KafkaMirrorMakerConsumerSpec consumer = new KafkaMirrorMakerConsumerSpecBuilder()
                .withBootstrapServers(consumerBootstrapServers)
                .withGroupId(groupId)
                .withNumStreams(numStreams)
                .build();
        KafkaMirrorMakerProducerSpec producer = new KafkaMirrorMakerProducerSpecBuilder()
                .withBootstrapServers(producerBootstrapServers)
                .build();
        Map<String, Object> metricsCm = new HashMap<>();
        metricsCm.put("foo", "bar");
        KafkaMirrorMaker kmm = ResourceUtils.createKafkaMirrorMaker(kmmNamespace, kmmName, image, producer, consumer, whitelist, metricsCm);

        KafkaMirrorMakerCluster mirror = KafkaMirrorMakerCluster.fromCrd(kmm,
                VERSIONS);
        when(mockMirrorOps.get(kmmNamespace, kmmName)).thenReturn(kmm);
        when(mockMirrorOps.getAsync(anyString(), anyString())).thenReturn(Future.succeededFuture(kmm));
        when(mockMirrorOps.updateStatusAsync(any(KafkaMirrorMaker.class))).thenReturn(Future.succeededFuture());
        when(mockDcOps.get(kmmNamespace, mirror.getName())).thenReturn(mirror.generateDeployment(new HashMap<String, String>(), true, null, null));
        when(mockDcOps.waitForObserved(anyString(), anyString(), anyLong(), anyLong())).thenReturn(Future.succeededFuture());

        ArgumentCaptor<String> dcNameCaptor = ArgumentCaptor.forClass(String.class);
        ArgumentCaptor<Deployment> dcCaptor = ArgumentCaptor.forClass(Deployment.class);
        when(mockDcOps.reconcile(eq(kmmNamespace), dcNameCaptor.capture(), dcCaptor.capture())).thenReturn(Future.succeededFuture());

        ArgumentCaptor<String> dcScaleUpNameCaptor = ArgumentCaptor.forClass(String.class);
        ArgumentCaptor<Integer> dcScaleUpReplicasCaptor = ArgumentCaptor.forClass(Integer.class);
        when(mockDcOps.scaleUp(eq(kmmNamespace), dcScaleUpNameCaptor.capture(), dcScaleUpReplicasCaptor.capture())).thenReturn(Future.succeededFuture());

        ArgumentCaptor<String> dcScaleDownNameCaptor = ArgumentCaptor.forClass(String.class);
        ArgumentCaptor<Integer> dcScaleDownReplicasCaptor = ArgumentCaptor.forClass(Integer.class);
        when(mockDcOps.scaleDown(eq(kmmNamespace), dcScaleDownNameCaptor.capture(), dcScaleDownReplicasCaptor.capture())).thenReturn(Future.succeededFuture());
        when(mockDcOps.readiness(eq(kmmNamespace), eq(mirror.getName()), anyLong(), anyLong())).thenReturn(Future.succeededFuture());

        ArgumentCaptor<PodDisruptionBudget> pdbCaptor = ArgumentCaptor.forClass(PodDisruptionBudget.class);
        when(mockPdbOps.reconcile(anyString(), any(), pdbCaptor.capture())).thenReturn(Future.succeededFuture());

        when(mockCmOps.reconcile(anyString(), any(), any())).thenReturn(Future.succeededFuture(ReconcileResult.created(new ConfigMap())));
        KafkaMirrorMakerAssemblyOperator ops = new KafkaMirrorMakerAssemblyOperator(vertx,
                new PlatformFeaturesAvailability(true, kubernetesVersion),
                new MockCertManager(), new PasswordGenerator(10, "a", "a"),
                supplier,
                ResourceUtils.dummyClusterOperatorConfig(VERSIONS));

        Checkpoint async = context.checkpoint();
        ops.createOrUpdate(new Reconciliation("test-trigger", KafkaMirrorMaker.RESOURCE_KIND, kmmNamespace, kmmName), kmm)
            .onComplete(context.succeeding(v -> context.verify(() -> {
                // Verify Deployment Config
                List<Deployment> capturedDc = dcCaptor.getAllValues();
                assertThat(capturedDc, hasSize(1));

                // Verify PodDisruptionBudget
                List<PodDisruptionBudget> capturedPdb = pdbCaptor.getAllValues();
                assertThat(capturedPdb, hasSize(1));
                PodDisruptionBudget pdb = capturedPdb.get(0);
                assertThat(pdb.getMetadata().getName(), is(mirror.getName()));
                assertThat("PodDisruptionBudgets are not equal", pdb, is(mirror.generatePodDisruptionBudget()));

                // Verify scaleDown / scaleUp were not called
                assertThat(dcScaleDownNameCaptor.getAllValues(), hasSize(1));
                assertThat(dcScaleUpNameCaptor.getAllValues(), hasSize(1));

                async.flag();
            })));
    }

    @Test
    public void testUpdateCluster(VertxTestContext context) {
        ResourceOperatorSupplier supplier = ResourceUtils.supplierWithMocks(true);
        CrdOperator mockMirrorOps = supplier.mirrorMakerOperator;
        DeploymentOperator mockDcOps = supplier.deploymentOperations;
        PodDisruptionBudgetOperator mockPdbOps = supplier.podDisruptionBudgetOperator;
        ConfigMapOperator mockCmOps = supplier.configMapOperations;

        String kmmName = "foo";
        String kmmNamespace = "test";

        KafkaMirrorMakerConsumerSpec consumer = new KafkaMirrorMakerConsumerSpecBuilder()
                .withBootstrapServers(consumerBootstrapServers)
                .withGroupId(groupId)
                .withNumStreams(numStreams)
                .build();
        KafkaMirrorMakerProducerSpec producer = new KafkaMirrorMakerProducerSpecBuilder()
                .withBootstrapServers(producerBootstrapServers)
                .build();
        Map<String, Object> metricsCmP = new HashMap<>();
        metricsCmP.put("foo", "bar");
        KafkaMirrorMaker kmm = ResourceUtils.createKafkaMirrorMaker(kmmNamespace, kmmName, image, producer, consumer, whitelist, metricsCmP);
        KafkaMirrorMakerCluster mirror = KafkaMirrorMakerCluster.fromCrd(kmm,
                VERSIONS);
        kmm.getSpec().setImage("some/different:image"); // Change the image to generate some diff

        when(mockMirrorOps.get(kmmNamespace, kmmName)).thenReturn(kmm);
        when(mockMirrorOps.getAsync(anyString(), anyString())).thenReturn(Future.succeededFuture(kmm));
        when(mockMirrorOps.updateStatusAsync(any(KafkaMirrorMaker.class))).thenReturn(Future.succeededFuture());
        when(mockDcOps.get(kmmNamespace, mirror.getName())).thenReturn(mirror.generateDeployment(new HashMap<String, String>(), true, null, null));
        when(mockDcOps.readiness(eq(kmmNamespace), eq(mirror.getName()), anyLong(), anyLong())).thenReturn(Future.succeededFuture());
        when(mockDcOps.waitForObserved(anyString(), anyString(), anyLong(), anyLong())).thenReturn(Future.succeededFuture());

        ArgumentCaptor<String> dcNameCaptor = ArgumentCaptor.forClass(String.class);
        ArgumentCaptor<Deployment> dcCaptor = ArgumentCaptor.forClass(Deployment.class);
        when(mockDcOps.reconcile(eq(kmmNamespace), dcNameCaptor.capture(), dcCaptor.capture())).thenReturn(Future.succeededFuture());

        ArgumentCaptor<String> dcScaleUpNameCaptor = ArgumentCaptor.forClass(String.class);
        ArgumentCaptor<Integer> dcScaleUpReplicasCaptor = ArgumentCaptor.forClass(Integer.class);
        when(mockDcOps.scaleUp(eq(kmmNamespace), dcScaleUpNameCaptor.capture(), dcScaleUpReplicasCaptor.capture())).thenReturn(Future.succeededFuture());

        ArgumentCaptor<String> dcScaleDownNameCaptor = ArgumentCaptor.forClass(String.class);
        ArgumentCaptor<Integer> dcScaleDownReplicasCaptor = ArgumentCaptor.forClass(Integer.class);
        when(mockDcOps.scaleDown(eq(kmmNamespace), dcScaleDownNameCaptor.capture(), dcScaleDownReplicasCaptor.capture())).thenReturn(Future.succeededFuture());

        ArgumentCaptor<PodDisruptionBudget> pdbCaptor = ArgumentCaptor.forClass(PodDisruptionBudget.class);
        when(mockPdbOps.reconcile(anyString(), any(), pdbCaptor.capture())).thenReturn(Future.succeededFuture());

        when(mockCmOps.reconcile(anyString(), any(), any())).thenReturn(Future.succeededFuture(ReconcileResult.created(new ConfigMap())));

        // Mock CM get
        when(mockMirrorOps.get(kmmNamespace, kmmName)).thenReturn(kmm);
        ConfigMap metricsCm = new ConfigMapBuilder().withNewMetadata()
                    .withName(KafkaMirrorMakerResources.metricsAndLogConfigMapName(kmmName))
                    .withNamespace(kmmNamespace)
                .endMetadata()
                .withData(Collections.singletonMap(AbstractModel.ANCILLARY_CM_KEY_METRICS, METRICS_CONFIG))
                .build();
        when(mockCmOps.get(kmmNamespace, KafkaMirrorMakerResources.metricsAndLogConfigMapName(kmmName))).thenReturn(metricsCm);

        ConfigMap loggingCm = new ConfigMapBuilder().withNewMetadata()
                    .withName(KafkaMirrorMakerResources.metricsAndLogConfigMapName(kmmName))
                    .withNamespace(kmmNamespace)
                    .endMetadata()
                    .withData(Collections.singletonMap(AbstractModel.ANCILLARY_CM_KEY_LOG_CONFIG, LOGGING_CONFIG))
                    .build();

        when(mockCmOps.get(kmmNamespace, KafkaMirrorMakerResources.metricsAndLogConfigMapName(kmmName))).thenReturn(metricsCm);

        // Mock CM patch
        Set<String> metricsCms = TestUtils.set();
        doAnswer(invocation -> {
            metricsCms.add(invocation.getArgument(1));
            return Future.succeededFuture();
        }).when(mockCmOps).reconcile(eq(kmmNamespace), anyString(), any());

        KafkaMirrorMakerAssemblyOperator ops = new KafkaMirrorMakerAssemblyOperator(vertx,
                new PlatformFeaturesAvailability(true, kubernetesVersion),
                new MockCertManager(), new PasswordGenerator(10, "a", "a"),
                supplier,
                ResourceUtils.dummyClusterOperatorConfig(VERSIONS));

        Checkpoint async = context.checkpoint();
        ops.createOrUpdate(new Reconciliation("test-trigger", KafkaMirrorMaker.RESOURCE_KIND, kmmNamespace, kmmName), kmm)
            .onComplete(context.succeeding(v -> context.verify(() -> {
                KafkaMirrorMakerCluster compareTo = KafkaMirrorMakerCluster.fromCrd(kmm,
                        VERSIONS);

                // Verify Deployment
                List<Deployment> capturedDc = dcCaptor.getAllValues();
                assertThat(capturedDc, hasSize(1));
                Deployment dc = capturedDc.get(0);
                assertThat(dc.getMetadata().getName(), is(compareTo.getName()));
                Map<String, String> annotations = new HashMap();
                annotations.put(Annotations.STRIMZI_LOGGING_ANNOTATION, loggingCm.getData().get(compareTo.ANCILLARY_CM_KEY_LOG_CONFIG));
                assertThat("Deployments are not equal", dc, is(compareTo.generateDeployment(annotations, true, null, null)));

                // Verify PodDisruptionBudget
                List<PodDisruptionBudget> capturedPdb = pdbCaptor.getAllValues();
                assertThat(capturedPdb, hasSize(1));
                PodDisruptionBudget pdb = capturedPdb.get(0);
                assertThat(pdb.getMetadata().getName(), is(compareTo.getName()));
                assertThat("PodDisruptionBudgets are not equal", pdb, is(compareTo.generatePodDisruptionBudget()));

                // Verify scaleDown / scaleUp were not called
                assertThat(dcScaleDownNameCaptor.getAllValues(), hasSize(1));
                assertThat(dcScaleUpNameCaptor.getAllValues(), hasSize(1));

                // No metrics config  => no CMs created
                verify(mockCmOps, never()).createOrUpdate(any());
                async.flag();
            })));
    }

    @Test
    public void testUpdateClusterFailure(VertxTestContext context) {
        ResourceOperatorSupplier supplier = ResourceUtils.supplierWithMocks(true);
        CrdOperator mockMirrorOps = supplier.mirrorMakerOperator;
        DeploymentOperator mockDcOps = supplier.deploymentOperations;
        PodDisruptionBudgetOperator mockPdbOps = supplier.podDisruptionBudgetOperator;
        ConfigMapOperator mockCmOps = supplier.configMapOperations;

        String kmmName = "foo";
        String kmmNamespace = "test";

        KafkaMirrorMakerConsumerSpec consumer = new KafkaMirrorMakerConsumerSpecBuilder()
                .withBootstrapServers(consumerBootstrapServers)
                .withGroupId(groupId)
                .withNumStreams(numStreams)
                .build();
        KafkaMirrorMakerProducerSpec producer = new KafkaMirrorMakerProducerSpecBuilder()
                .withBootstrapServers(producerBootstrapServers)
                .build();
        Map<String, Object> metricsCm = new HashMap<>();
        metricsCm.put("foo", "bar");
        KafkaMirrorMaker kmm = ResourceUtils.createKafkaMirrorMaker(kmmNamespace, kmmName, image, producer, consumer, whitelist, metricsCm);
        KafkaMirrorMakerCluster mirror = KafkaMirrorMakerCluster.fromCrd(kmm,
                VERSIONS);
        kmm.getSpec().setImage("some/different:image"); // Change the image to generate some diff

        when(mockMirrorOps.get(kmmNamespace, kmmName)).thenReturn(kmm);
        when(mockDcOps.get(kmmNamespace, mirror.getName())).thenReturn(mirror.generateDeployment(new HashMap<String, String>(), true, null, null));
        when(mockDcOps.readiness(eq(kmmNamespace), eq(mirror.getName()), anyLong(), anyLong())).thenReturn(Future.succeededFuture());
        when(mockDcOps.waitForObserved(anyString(), anyString(), anyLong(), anyLong())).thenReturn(Future.succeededFuture());

        ArgumentCaptor<String> dcNamespaceCaptor = ArgumentCaptor.forClass(String.class);
        ArgumentCaptor<String> dcNameCaptor = ArgumentCaptor.forClass(String.class);
        ArgumentCaptor<Deployment> dcCaptor = ArgumentCaptor.forClass(Deployment.class);
        when(mockDcOps.reconcile(dcNamespaceCaptor.capture(), dcNameCaptor.capture(), dcCaptor.capture())).thenReturn(Future.failedFuture("Failed"));

        ArgumentCaptor<String> dcScaleUpNamespaceCaptor = ArgumentCaptor.forClass(String.class);
        ArgumentCaptor<String> dcScaleUpNameCaptor = ArgumentCaptor.forClass(String.class);
        ArgumentCaptor<Integer> dcScaleUpReplicasCaptor = ArgumentCaptor.forClass(Integer.class);
        when(mockDcOps.scaleUp(dcScaleUpNamespaceCaptor.capture(), dcScaleUpNameCaptor.capture(), dcScaleUpReplicasCaptor.capture())).thenReturn(Future.succeededFuture());

        ArgumentCaptor<String> dcScaleDownNamespaceCaptor = ArgumentCaptor.forClass(String.class);
        ArgumentCaptor<String> dcScaleDownNameCaptor = ArgumentCaptor.forClass(String.class);
        ArgumentCaptor<Integer> dcScaleDownReplicasCaptor = ArgumentCaptor.forClass(Integer.class);
        when(mockDcOps.scaleDown(dcScaleDownNamespaceCaptor.capture(), dcScaleDownNameCaptor.capture(), dcScaleDownReplicasCaptor.capture())).thenReturn(Future.succeededFuture());

        when(mockPdbOps.reconcile(anyString(), any(), any())).thenReturn(Future.succeededFuture());

        when(mockMirrorOps.reconcile(anyString(), any(), any())).thenReturn(Future.succeededFuture(ReconcileResult.created(new KafkaMirrorMaker())));
        when(mockMirrorOps.getAsync(anyString(), anyString())).thenReturn(Future.succeededFuture(kmm));
        when(mockMirrorOps.updateStatusAsync(any(KafkaMirrorMaker.class))).thenReturn(Future.succeededFuture());
        when(mockCmOps.reconcile(anyString(), any(), any())).thenReturn(Future.succeededFuture(ReconcileResult.created(new ConfigMap())));

        KafkaMirrorMakerAssemblyOperator ops = new KafkaMirrorMakerAssemblyOperator(vertx,
                new PlatformFeaturesAvailability(true, kubernetesVersion),
                new MockCertManager(), new PasswordGenerator(10, "a", "a"),
                supplier,
                ResourceUtils.dummyClusterOperatorConfig(VERSIONS));

        Checkpoint async = context.checkpoint();
        ops.createOrUpdate(new Reconciliation("test-trigger", KafkaMirrorMaker.RESOURCE_KIND, kmmNamespace, kmmName), kmm)
            .onComplete(context.failing(v -> context.verify(() -> async.flag())));
    }

    @Test
    public void testUpdateClusterScaleUp(VertxTestContext context) {
        final int scaleTo = 4;

        ResourceOperatorSupplier supplier = ResourceUtils.supplierWithMocks(true);
        CrdOperator mockMirrorOps = supplier.mirrorMakerOperator;
        DeploymentOperator mockDcOps = supplier.deploymentOperations;
        PodDisruptionBudgetOperator mockPdbOps = supplier.podDisruptionBudgetOperator;
        ConfigMapOperator mockCmOps = supplier.configMapOperations;

        String kmmName = "foo";
        String kmmNamespace = "test";

        KafkaMirrorMakerConsumerSpec consumer = new KafkaMirrorMakerConsumerSpecBuilder()
                .withBootstrapServers(consumerBootstrapServers)
                .withGroupId(groupId)
                .withNumStreams(numStreams)
                .build();
        KafkaMirrorMakerProducerSpec producer = new KafkaMirrorMakerProducerSpecBuilder()
                .withBootstrapServers(producerBootstrapServers)
                .build();
        Map<String, Object> metricsCm = new HashMap<>();
        metricsCm.put("foo", "bar");
        KafkaMirrorMaker kmm = ResourceUtils.createKafkaMirrorMaker(kmmNamespace, kmmName, image, producer, consumer, whitelist, metricsCm);
        KafkaMirrorMakerCluster mirror = KafkaMirrorMakerCluster.fromCrd(kmm,
                VERSIONS);
        kmm.getSpec().setReplicas(scaleTo); // Change replicas to create ScaleUp

        when(mockMirrorOps.get(kmmNamespace, kmmName)).thenReturn(kmm);
        when(mockDcOps.get(kmmNamespace, mirror.getName())).thenReturn(mirror.generateDeployment(new HashMap<String, String>(), true, null, null));
        when(mockDcOps.readiness(eq(kmmNamespace), eq(mirror.getName()), anyLong(), anyLong())).thenReturn(Future.succeededFuture());
        when(mockDcOps.reconcile(eq(kmmNamespace), any(), any())).thenReturn(Future.succeededFuture());
        when(mockDcOps.waitForObserved(anyString(), anyString(), anyLong(), anyLong())).thenReturn(Future.succeededFuture());

        doAnswer(i -> Future.succeededFuture(scaleTo))
                .when(mockDcOps).scaleUp(kmmNamespace, mirror.getName(), scaleTo);

        doAnswer(i -> Future.succeededFuture(scaleTo))
                .when(mockDcOps).scaleDown(kmmNamespace, mirror.getName(), scaleTo);

        when(mockMirrorOps.reconcile(anyString(), any(), any())).thenReturn(Future.succeededFuture(ReconcileResult.created(new KafkaMirrorMaker())));
        when(mockMirrorOps.getAsync(anyString(), anyString())).thenReturn(Future.succeededFuture(kmm));
        when(mockMirrorOps.updateStatusAsync(any(KafkaMirrorMaker.class))).thenReturn(Future.succeededFuture());
        when(mockCmOps.reconcile(anyString(), any(), any())).thenReturn(Future.succeededFuture(ReconcileResult.created(new ConfigMap())));

        when(mockPdbOps.reconcile(anyString(), any(), any())).thenReturn(Future.succeededFuture());

        KafkaMirrorMakerAssemblyOperator ops = new KafkaMirrorMakerAssemblyOperator(vertx,
                new PlatformFeaturesAvailability(true, kubernetesVersion),
                new MockCertManager(), new PasswordGenerator(10, "a", "a"),
                supplier,
                ResourceUtils.dummyClusterOperatorConfig(VERSIONS));

        Checkpoint async = context.checkpoint();
        ops.createOrUpdate(new Reconciliation("test-trigger", KafkaMirrorMaker.RESOURCE_KIND, kmmNamespace, kmmName), kmm)
            .onComplete(context.succeeding(v -> context.verify(() -> {
                verify(mockDcOps).scaleUp(kmmNamespace, mirror.getName(), scaleTo);
                async.flag();
            })));
    }

    @Test
    public void testUpdateClusterScaleDown(VertxTestContext context) {
        int scaleTo = 2;

        ResourceOperatorSupplier supplier = ResourceUtils.supplierWithMocks(true);
        CrdOperator mockMirrorOps = supplier.mirrorMakerOperator;
        DeploymentOperator mockDcOps = supplier.deploymentOperations;
        PodDisruptionBudgetOperator mockPdbOps = supplier.podDisruptionBudgetOperator;
        ConfigMapOperator mockCmOps = supplier.configMapOperations;

        String kmmName = "foo";
        String kmmNamespace = "test";

        KafkaMirrorMakerConsumerSpec consumer = new KafkaMirrorMakerConsumerSpecBuilder()
                .withBootstrapServers(consumerBootstrapServers)
                .withGroupId(groupId)
                .withNumStreams(numStreams)
                .build();
        KafkaMirrorMakerProducerSpec producer = new KafkaMirrorMakerProducerSpecBuilder()
                .withBootstrapServers(producerBootstrapServers)
                .build();
        Map<String, Object> metricsCm = new HashMap<>();
        metricsCm.put("foo", "bar");
        KafkaMirrorMaker kmm = ResourceUtils.createKafkaMirrorMaker(kmmNamespace, kmmName, image, producer, consumer, whitelist, metricsCm);
        KafkaMirrorMakerCluster mirror = KafkaMirrorMakerCluster.fromCrd(kmm,
                VERSIONS);
        kmm.getSpec().setReplicas(scaleTo); // Change replicas to create ScaleDown

        when(mockMirrorOps.get(kmmNamespace, kmmName)).thenReturn(kmm);
        when(mockMirrorOps.getAsync(anyString(), anyString())).thenReturn(Future.succeededFuture(kmm));
        when(mockMirrorOps.updateStatusAsync(any(KafkaMirrorMaker.class))).thenReturn(Future.succeededFuture());
        when(mockDcOps.get(kmmNamespace, mirror.getName())).thenReturn(mirror.generateDeployment(new HashMap<String, String>(), true, null, null));
        when(mockDcOps.readiness(eq(kmmNamespace), eq(mirror.getName()), anyLong(), anyLong())).thenReturn(Future.succeededFuture());
        when(mockDcOps.waitForObserved(anyString(), anyString(), anyLong(), anyLong())).thenReturn(Future.succeededFuture());
        when(mockDcOps.reconcile(eq(kmmNamespace), any(), any())).thenReturn(Future.succeededFuture());

        doAnswer(i -> Future.succeededFuture(scaleTo))
                .when(mockDcOps).scaleUp(kmmNamespace, mirror.getName(), scaleTo);

        doAnswer(i -> Future.succeededFuture(scaleTo))
                .when(mockDcOps).scaleDown(kmmNamespace, mirror.getName(), scaleTo);

        when(mockMirrorOps.reconcile(anyString(), any(), any())).thenReturn(Future.succeededFuture(ReconcileResult.created(new KafkaMirrorMaker())));
        when(mockCmOps.reconcile(anyString(), any(), any())).thenReturn(Future.succeededFuture(ReconcileResult.created(new ConfigMap())));

        when(mockPdbOps.reconcile(anyString(), any(), any())).thenReturn(Future.succeededFuture());

        KafkaMirrorMakerAssemblyOperator ops = new KafkaMirrorMakerAssemblyOperator(vertx,
                new PlatformFeaturesAvailability(true, kubernetesVersion),
                new MockCertManager(), new PasswordGenerator(10, "a", "a"),
                supplier,
                ResourceUtils.dummyClusterOperatorConfig(VERSIONS));

        Checkpoint async = context.checkpoint();
        ops.createOrUpdate(new Reconciliation("test-trigger", KafkaMirrorMaker.RESOURCE_KIND, kmmNamespace, kmmName), kmm)
            .onComplete(context.succeeding(v -> context.verify(() -> {
                verify(mockDcOps).scaleUp(kmmNamespace, mirror.getName(), scaleTo);
                async.flag();
            })));
    }

    @Test
    public void testReconcile(VertxTestContext context) {
        ResourceOperatorSupplier supplier = ResourceUtils.supplierWithMocks(true);
        CrdOperator mockMirrorOps = supplier.mirrorMakerOperator;
        DeploymentOperator mockDcOps = supplier.deploymentOperations;
        SecretOperator mockSecretOps = supplier.secretOperations;

        String kmmNamespace = "test";

        KafkaMirrorMakerConsumerSpec consumer = new KafkaMirrorMakerConsumerSpecBuilder()
                .withBootstrapServers(consumerBootstrapServers)
                .withGroupId(groupId)
                .withNumStreams(numStreams)
                .build();
        KafkaMirrorMakerProducerSpec producer = new KafkaMirrorMakerProducerSpecBuilder()
                .withBootstrapServers(producerBootstrapServers)
                .build();
        Map<String, Object> metricsCm = new HashMap<>();
        metricsCm.put("foo", "bar");

        KafkaMirrorMaker foo = ResourceUtils.createKafkaMirrorMaker(kmmNamespace, "foo", image, producer, consumer, whitelist, metricsCm);
        KafkaMirrorMaker bar = ResourceUtils.createKafkaMirrorMaker(kmmNamespace, "bar", image, producer, consumer, whitelist, metricsCm);

        when(mockMirrorOps.listAsync(eq(kmmNamespace), any(Optional.class))).thenReturn(Future.succeededFuture(asList(foo, bar)));
        // when requested ConfigMap for a specific Kafka Mirror Maker cluster
        when(mockMirrorOps.get(eq(kmmNamespace), eq("foo"))).thenReturn(foo);
        when(mockMirrorOps.get(eq(kmmNamespace), eq("bar"))).thenReturn(bar);
        when(mockMirrorOps.getAsync(anyString(), anyString())).thenReturn(Future.succeededFuture());

        // providing the list of ALL Deployments for all the Kafka Mirror Maker clusters
        Labels newLabels = Labels.forStrimziKind(KafkaMirrorMaker.RESOURCE_KIND);
<<<<<<< HEAD
        when(mockDcOps.list(eq(kmmNamespace), eq(newLabels))).thenReturn(
=======
        when(mockDcOps.list(eq(clusterCmNamespace), eq(newLabels))).thenReturn(
>>>>>>> 2e537b00
                asList(KafkaMirrorMakerCluster.fromCrd(bar,
                        VERSIONS).generateDeployment(new HashMap<String, String>(), true, null, null)));

        // providing the list Deployments for already "existing" Kafka Mirror Maker clusters
        Labels barLabels = Labels.forStrimziCluster("bar");
<<<<<<< HEAD
        when(mockDcOps.list(eq(kmmNamespace), eq(barLabels))).thenReturn(
=======
        when(mockDcOps.list(eq(clusterCmNamespace), eq(barLabels))).thenReturn(
>>>>>>> 2e537b00
                asList(KafkaMirrorMakerCluster.fromCrd(bar,
                        VERSIONS).generateDeployment(new HashMap<String, String>(), true, null, null))
        );
        when(mockDcOps.readiness(anyString(), anyString(), anyLong(), anyLong())).thenReturn(Future.succeededFuture());
        when(mockDcOps.waitForObserved(anyString(), anyString(), anyLong(), anyLong())).thenReturn(Future.succeededFuture());

        when(mockSecretOps.reconcile(eq(kmmNamespace), any(), any())).thenReturn(Future.succeededFuture());

        Set<String> createdOrUpdated = new CopyOnWriteArraySet<>();

        Checkpoint createdOrUpdateAsync = context.checkpoint(2);

        KafkaMirrorMakerAssemblyOperator ops = new KafkaMirrorMakerAssemblyOperator(vertx,
                new PlatformFeaturesAvailability(true, kubernetesVersion),
                new MockCertManager(), new PasswordGenerator(10, "a", "a"),
                supplier,
                ResourceUtils.dummyClusterOperatorConfig(VERSIONS)) {

            @Override
            public Future<KafkaMirrorMakerStatus> createOrUpdate(Reconciliation reconciliation, KafkaMirrorMaker kafkaMirrorMakerAssembly) {
                createdOrUpdated.add(kafkaMirrorMakerAssembly.getMetadata().getName());
                createdOrUpdateAsync.flag();
                return Future.succeededFuture();
            }
        };

        Checkpoint async = context.checkpoint();
        // Now try to reconcile all the Kafka Mirror Maker clusters
        ops.reconcileAll("test", kmmNamespace,
            context.succeeding(v -> context.verify(() -> {
                assertThat(createdOrUpdated, is(new HashSet(asList("foo", "bar"))));
                async.flag();
            })));

    }

    @Test
    public void testCreateClusterStatusNotReady(VertxTestContext context) throws InterruptedException {
        ResourceOperatorSupplier supplier = ResourceUtils.supplierWithMocks(true);
        CrdOperator mockMirrorOps = supplier.mirrorMakerOperator;
        DeploymentOperator mockDcOps = supplier.deploymentOperations;
        PodDisruptionBudgetOperator mockPdbOps = supplier.podDisruptionBudgetOperator;
        ConfigMapOperator mockCmOps = supplier.configMapOperations;

        String failureMsg = "failure";
        String kmmName = "foo";
        String kmmNamespace = "test";
        KafkaMirrorMakerConsumerSpec consumer = new KafkaMirrorMakerConsumerSpecBuilder()
                .withBootstrapServers(consumerBootstrapServers)
                .withGroupId(groupId)
                .withNumStreams(numStreams)
                .build();
        KafkaMirrorMakerProducerSpec producer = new KafkaMirrorMakerProducerSpecBuilder()
                .withBootstrapServers(producerBootstrapServers)
                .build();
        Map<String, Object> metricsCm = new HashMap<>();
        metricsCm.put("foo", "bar");
        KafkaMirrorMaker kmm = ResourceUtils.createKafkaMirrorMaker(kmmNamespace, kmmName, image, producer, consumer, whitelist, metricsCm);

        when(mockMirrorOps.get(kmmNamespace, kmmName)).thenReturn(kmm);
        when(mockMirrorOps.getAsync(anyString(), anyString())).thenReturn(Future.succeededFuture(kmm));
        when(mockDcOps.reconcile(anyString(), anyString(), any())).thenReturn(Future.succeededFuture());
        when(mockDcOps.scaleUp(anyString(), anyString(), anyInt())).thenReturn(Future.failedFuture(failureMsg));
        when(mockDcOps.scaleDown(anyString(), anyString(), anyInt())).thenReturn(Future.succeededFuture(42));
        when(mockDcOps.readiness(eq(kmmNamespace), eq(kmmName), anyLong(), anyLong())).thenReturn(Future.succeededFuture());
        when(mockDcOps.waitForObserved(anyString(), anyString(), anyLong(), anyLong())).thenReturn(Future.succeededFuture());
        when(mockPdbOps.reconcile(anyString(), any(), any())).thenReturn(Future.succeededFuture());

        ArgumentCaptor<KafkaMirrorMaker> statusCaptor = ArgumentCaptor.forClass(KafkaMirrorMaker.class);
        when(mockMirrorOps.updateStatusAsync(statusCaptor.capture())).thenReturn(Future.succeededFuture());

        when(mockCmOps.reconcile(anyString(), any(), any())).thenReturn(Future.succeededFuture(ReconcileResult.created(new ConfigMap())));
        KafkaMirrorMakerAssemblyOperator ops = new KafkaMirrorMakerAssemblyOperator(vertx,
                new PlatformFeaturesAvailability(true, kubernetesVersion),
                new MockCertManager(), new PasswordGenerator(10, "a", "a"),
                supplier,
                ResourceUtils.dummyClusterOperatorConfig(VERSIONS));

        Checkpoint async = context.checkpoint();
        ops.reconcile(new Reconciliation("test-trigger", KafkaMirrorMaker.RESOURCE_KIND, kmmNamespace, kmmName))
            .onComplete(context.failing(e -> context.verify(() -> {
                // Verify status
                List<KafkaMirrorMaker> capturedMM = statusCaptor.getAllValues();
                assertThat(capturedMM, hasSize(1));
                KafkaMirrorMaker mm = capturedMM.get(0);
                assertThat(mm.getStatus().getConditions().get(0).getType(), is("NotReady"));
                assertThat(mm.getStatus().getConditions().get(0).getStatus(), is("True"));
                assertThat(mm.getStatus().getConditions().get(0).getMessage(), is(failureMsg));

                async.flag();
            })));
    }

    @Test
    public void testCreateOrUpdateZeroReplica(VertxTestContext context) {
        ResourceOperatorSupplier supplier = ResourceUtils.supplierWithMocks(true);
        CrdOperator mockMirrorOps = supplier.mirrorMakerOperator;
        DeploymentOperator mockDcOps = supplier.deploymentOperations;
        PodDisruptionBudgetOperator mockPdbOps = supplier.podDisruptionBudgetOperator;
        ConfigMapOperator mockCmOps = supplier.configMapOperations;

        String kmmName = "foo";
        String kmmNamespace = "test";
        KafkaMirrorMakerConsumerSpec consumer = new KafkaMirrorMakerConsumerSpecBuilder()
                .withBootstrapServers(consumerBootstrapServers)
                .withGroupId(groupId)
                .withNumStreams(numStreams)
                .build();
        KafkaMirrorMakerProducerSpec producer = new KafkaMirrorMakerProducerSpecBuilder()
                .withBootstrapServers(producerBootstrapServers)
                .build();
        Map<String, Object> metricsCm = new HashMap<>();
        metricsCm.put("foo", "bar");

        KafkaMirrorMaker kmm = ResourceUtils.createKafkaMirrorMaker(kmmNamespace, kmmName, image, 0, producer, consumer, whitelist, metricsCm);

        when(mockMirrorOps.get(kmmNamespace, kmmName)).thenReturn(kmm);
        when(mockMirrorOps.getAsync(anyString(), anyString())).thenReturn(Future.succeededFuture(kmm));
        when(mockDcOps.reconcile(anyString(), anyString(), any())).thenReturn(Future.succeededFuture());
        when(mockDcOps.scaleUp(anyString(), anyString(), anyInt())).thenReturn(Future.succeededFuture(42));
        when(mockDcOps.scaleDown(anyString(), anyString(), anyInt())).thenReturn(Future.succeededFuture(42));
        when(mockDcOps.waitForObserved(anyString(), anyString(), anyLong(), anyLong())).thenReturn(Future.succeededFuture());
        when(mockPdbOps.reconcile(anyString(), any(), any())).thenReturn(Future.succeededFuture());
        when(mockCmOps.reconcile(anyString(), any(), any())).thenReturn(Future.succeededFuture(ReconcileResult.created(new ConfigMap())));

        ArgumentCaptor<KafkaMirrorMaker> mirrorMakerCaptor = ArgumentCaptor.forClass(KafkaMirrorMaker.class);
        when(mockMirrorOps.updateStatusAsync(mirrorMakerCaptor.capture())).thenReturn(Future.succeededFuture());

        KafkaMirrorMakerAssemblyOperator ops = new KafkaMirrorMakerAssemblyOperator(vertx,
                new PlatformFeaturesAvailability(true, kubernetesVersion),
                new MockCertManager(), new PasswordGenerator(10, "a", "a"),
                supplier,
                ResourceUtils.dummyClusterOperatorConfig(VERSIONS));

        Checkpoint async = context.checkpoint();
        ops.reconcile(new Reconciliation("test-trigger", KafkaMirrorMaker.RESOURCE_KIND, kmmNamespace, kmmName))
                .onComplete(context.succeeding(v -> context.verify(() -> {
                    // 0 Replicas - readiness should never get called.
                    verify(mockDcOps, never()).readiness(anyString(), anyString(), anyLong(), anyLong());

                    assertThat(mirrorMakerCaptor.getValue().getStatus().getConditions().get(0).getType(), is("Ready"));
                    async.flag();
                })));
    }
}<|MERGE_RESOLUTION|>--- conflicted
+++ resolved
@@ -14,7 +14,6 @@
 import io.strimzi.api.kafka.model.KafkaMirrorMakerProducerSpec;
 import io.strimzi.api.kafka.model.KafkaMirrorMakerProducerSpecBuilder;
 import io.strimzi.api.kafka.model.KafkaMirrorMakerResources;
-import io.strimzi.api.kafka.model.status.KafkaMirrorMakerStatus;
 import io.strimzi.operator.KubernetesVersion;
 import io.strimzi.operator.PlatformFeaturesAvailability;
 import io.strimzi.operator.cluster.KafkaVersionTestUtils;
@@ -54,11 +53,14 @@
 import java.util.Optional;
 import java.util.Set;
 import java.util.concurrent.CopyOnWriteArraySet;
+import java.util.concurrent.CountDownLatch;
+import java.util.concurrent.ExecutionException;
+import java.util.concurrent.TimeUnit;
+import java.util.concurrent.TimeoutException;
 
 import static java.util.Arrays.asList;
 import static org.hamcrest.CoreMatchers.is;
 import static org.hamcrest.MatcherAssert.assertThat;
-import static org.hamcrest.Matchers.hasSize;
 import static org.mockito.ArgumentMatchers.any;
 import static org.mockito.ArgumentMatchers.anyInt;
 import static org.mockito.ArgumentMatchers.anyLong;
@@ -76,7 +78,7 @@
     protected static Vertx vertx;
     private static final String METRICS_CONFIG = "{\"foo\":\"bar\"}";
     private static final String LOGGING_CONFIG = AbstractModel.getOrderedProperties("mirrorMakerDefaultLoggingProperties")
-            .asPairsWithComment("Do not change this generated file. Logging can be configured in the corresponding Kubernetes resource.");
+            .asPairsWithComment("Do not change this generated file. Logging can be configured in the corresponding kubernetes/openshift resource.");
 
     private final String producerBootstrapServers = "foo-kafka:9092";
     private final String consumerBootstrapServers = "bar-kafka:9092";
@@ -105,8 +107,8 @@
         PodDisruptionBudgetOperator mockPdbOps = supplier.podDisruptionBudgetOperator;
         ConfigMapOperator mockCmOps = supplier.configMapOperations;
 
-        String kmmName = "foo";
-        String kmmNamespace = "test";
+        String clusterCmName = "foo";
+        String clusterCmNamespace = "test";
         KafkaMirrorMakerConsumerSpec consumer = new KafkaMirrorMakerConsumerSpecBuilder()
                 .withBootstrapServers(consumerBootstrapServers)
                 .withGroupId(groupId)
@@ -117,10 +119,10 @@
                 .build();
         Map<String, Object> metricsCm = new HashMap<>();
         metricsCm.put("foo", "bar");
-        KafkaMirrorMaker kmm = ResourceUtils.createKafkaMirrorMaker(kmmNamespace, kmmName, image, producer, consumer, whitelist, metricsCm);
-
-        when(mockMirrorOps.get(kmmNamespace, kmmName)).thenReturn(kmm);
-        when(mockMirrorOps.getAsync(anyString(), anyString())).thenReturn(Future.succeededFuture(kmm));
+        KafkaMirrorMaker clusterCm = ResourceUtils.createKafkaMirrorMakerCluster(clusterCmNamespace, clusterCmName, image, producer, consumer, whitelist, metricsCm);
+
+        when(mockMirrorOps.get(clusterCmNamespace, clusterCmName)).thenReturn(clusterCm);
+        when(mockMirrorOps.getAsync(anyString(), anyString())).thenReturn(Future.succeededFuture(clusterCm));
 
         ArgumentCaptor<Deployment> dcCaptor = ArgumentCaptor.forClass(Deployment.class);
         when(mockDcOps.reconcile(anyString(), anyString(), dcCaptor.capture())).thenReturn(Future.succeededFuture());
@@ -142,45 +144,44 @@
                 supplier,
                 ResourceUtils.dummyClusterOperatorConfig(VERSIONS));
 
-        KafkaMirrorMakerCluster mirror = KafkaMirrorMakerCluster.fromCrd(kmm,
+        KafkaMirrorMakerCluster mirror = KafkaMirrorMakerCluster.fromCrd(clusterCm,
                 VERSIONS);
 
         Checkpoint async = context.checkpoint();
-        ops.reconcile(new Reconciliation("test-trigger", KafkaMirrorMaker.RESOURCE_KIND, kmmNamespace, kmmName))
-            .onComplete(context.succeeding(v -> context.verify(() -> {
+        ops.createOrUpdate(new Reconciliation("test-trigger", KafkaMirrorMaker.RESOURCE_KIND, clusterCmNamespace, clusterCmName), clusterCm)
+            .setHandler(context.succeeding(createResult -> {
+
                 // No metrics config  => no CMs created
                 Set<String> metricsNames = new HashSet<>();
                 if (mirror.isMetricsEnabled()) {
-                    metricsNames.add(KafkaMirrorMakerResources.metricsAndLogConfigMapName(kmmName));
+                    metricsNames.add(KafkaMirrorMakerResources.metricsAndLogConfigMapName(clusterCmName));
                 }
 
                 // Verify Deployment
                 List<Deployment> capturedDc = dcCaptor.getAllValues();
-                assertThat(capturedDc, hasSize(1));
+                context.verify(() -> assertThat(capturedDc.size(), is(1)));
                 Deployment dc = capturedDc.get(0);
-                assertThat(dc.getMetadata().getName(), is(mirror.getName()));
+                context.verify(() -> assertThat(dc.getMetadata().getName(), is(mirror.getName())));
                 Map annotations = new HashMap();
                 annotations.put(Annotations.STRIMZI_LOGGING_ANNOTATION, LOGGING_CONFIG);
-                assertThat("Deployments are not equal", dc, is(mirror.generateDeployment(annotations, true, null, null)));
+                context.verify(() -> assertThat("Deployments are not equal", dc, is(mirror.generateDeployment(annotations, true, null, null))));
 
                 // Verify PodDisruptionBudget
                 List<PodDisruptionBudget> capturedPdb = pdbCaptor.getAllValues();
-                assertThat(capturedPdb, hasSize(1));
+                context.verify(() -> assertThat(capturedPdb.size(), is(1)));
                 PodDisruptionBudget pdb = capturedPdb.get(0);
-                assertThat(pdb.getMetadata().getName(), is(mirror.getName()));
-                assertThat("PodDisruptionBudgets are not equal", pdb, is(mirror.generatePodDisruptionBudget()));
+                context.verify(() -> assertThat(pdb.getMetadata().getName(), is(mirror.getName())));
+                context.verify(() -> assertThat("PodDisruptionBudgets are not equal", pdb, is(mirror.generatePodDisruptionBudget())));
 
                 // Verify status
                 List<KafkaMirrorMaker> capturedMM = statusCaptor.getAllValues();
-                assertThat(capturedMM, hasSize(1));
+                context.verify(() -> assertThat(capturedMM.size(), is(1)));
                 KafkaMirrorMaker mm = capturedMM.get(0);
-                assertThat(mm.getStatus().getReplicas(), is(mirror.getReplicas()));
-                assertThat(mm.getStatus().getLabelSelector(), is(mirror.getSelectorLabels().toSelectorString()));
-                assertThat(mm.getStatus().getConditions().get(0).getType(), is("Ready"));
-                assertThat(mm.getStatus().getConditions().get(0).getStatus(), is("True"));
+                context.verify(() -> assertThat(mm.getStatus().getConditions().get(0).getType(), is("Ready")));
+                context.verify(() -> assertThat(mm.getStatus().getConditions().get(0).getStatus(), is("True")));
 
                 async.flag();
-            })));
+            }));
     }
 
     @Test
@@ -191,8 +192,8 @@
         PodDisruptionBudgetOperator mockPdbOps = supplier.podDisruptionBudgetOperator;
         ConfigMapOperator mockCmOps = supplier.configMapOperations;
 
-        String kmmName = "foo";
-        String kmmNamespace = "test";
+        String clusterCmName = "foo";
+        String clusterCmNamespace = "test";
 
         KafkaMirrorMakerConsumerSpec consumer = new KafkaMirrorMakerConsumerSpecBuilder()
                 .withBootstrapServers(consumerBootstrapServers)
@@ -204,28 +205,28 @@
                 .build();
         Map<String, Object> metricsCm = new HashMap<>();
         metricsCm.put("foo", "bar");
-        KafkaMirrorMaker kmm = ResourceUtils.createKafkaMirrorMaker(kmmNamespace, kmmName, image, producer, consumer, whitelist, metricsCm);
-
-        KafkaMirrorMakerCluster mirror = KafkaMirrorMakerCluster.fromCrd(kmm,
+        KafkaMirrorMaker clusterCm = ResourceUtils.createKafkaMirrorMakerCluster(clusterCmNamespace, clusterCmName, image, producer, consumer, whitelist, metricsCm);
+
+        KafkaMirrorMakerCluster mirror = KafkaMirrorMakerCluster.fromCrd(clusterCm,
                 VERSIONS);
-        when(mockMirrorOps.get(kmmNamespace, kmmName)).thenReturn(kmm);
-        when(mockMirrorOps.getAsync(anyString(), anyString())).thenReturn(Future.succeededFuture(kmm));
+        when(mockMirrorOps.get(clusterCmNamespace, clusterCmName)).thenReturn(clusterCm);
+        when(mockMirrorOps.getAsync(anyString(), anyString())).thenReturn(Future.succeededFuture(clusterCm));
         when(mockMirrorOps.updateStatusAsync(any(KafkaMirrorMaker.class))).thenReturn(Future.succeededFuture());
-        when(mockDcOps.get(kmmNamespace, mirror.getName())).thenReturn(mirror.generateDeployment(new HashMap<String, String>(), true, null, null));
+        when(mockDcOps.get(clusterCmNamespace, mirror.getName())).thenReturn(mirror.generateDeployment(new HashMap<String, String>(), true, null, null));
         when(mockDcOps.waitForObserved(anyString(), anyString(), anyLong(), anyLong())).thenReturn(Future.succeededFuture());
 
         ArgumentCaptor<String> dcNameCaptor = ArgumentCaptor.forClass(String.class);
         ArgumentCaptor<Deployment> dcCaptor = ArgumentCaptor.forClass(Deployment.class);
-        when(mockDcOps.reconcile(eq(kmmNamespace), dcNameCaptor.capture(), dcCaptor.capture())).thenReturn(Future.succeededFuture());
+        when(mockDcOps.reconcile(eq(clusterCmNamespace), dcNameCaptor.capture(), dcCaptor.capture())).thenReturn(Future.succeededFuture());
 
         ArgumentCaptor<String> dcScaleUpNameCaptor = ArgumentCaptor.forClass(String.class);
         ArgumentCaptor<Integer> dcScaleUpReplicasCaptor = ArgumentCaptor.forClass(Integer.class);
-        when(mockDcOps.scaleUp(eq(kmmNamespace), dcScaleUpNameCaptor.capture(), dcScaleUpReplicasCaptor.capture())).thenReturn(Future.succeededFuture());
+        when(mockDcOps.scaleUp(eq(clusterCmNamespace), dcScaleUpNameCaptor.capture(), dcScaleUpReplicasCaptor.capture())).thenReturn(Future.succeededFuture());
 
         ArgumentCaptor<String> dcScaleDownNameCaptor = ArgumentCaptor.forClass(String.class);
         ArgumentCaptor<Integer> dcScaleDownReplicasCaptor = ArgumentCaptor.forClass(Integer.class);
-        when(mockDcOps.scaleDown(eq(kmmNamespace), dcScaleDownNameCaptor.capture(), dcScaleDownReplicasCaptor.capture())).thenReturn(Future.succeededFuture());
-        when(mockDcOps.readiness(eq(kmmNamespace), eq(mirror.getName()), anyLong(), anyLong())).thenReturn(Future.succeededFuture());
+        when(mockDcOps.scaleDown(eq(clusterCmNamespace), dcScaleDownNameCaptor.capture(), dcScaleDownReplicasCaptor.capture())).thenReturn(Future.succeededFuture());
+        when(mockDcOps.readiness(eq(clusterCmNamespace), eq(mirror.getName()), anyLong(), anyLong())).thenReturn(Future.succeededFuture());
 
         ArgumentCaptor<PodDisruptionBudget> pdbCaptor = ArgumentCaptor.forClass(PodDisruptionBudget.class);
         when(mockPdbOps.reconcile(anyString(), any(), pdbCaptor.capture())).thenReturn(Future.succeededFuture());
@@ -238,25 +239,26 @@
                 ResourceUtils.dummyClusterOperatorConfig(VERSIONS));
 
         Checkpoint async = context.checkpoint();
-        ops.createOrUpdate(new Reconciliation("test-trigger", KafkaMirrorMaker.RESOURCE_KIND, kmmNamespace, kmmName), kmm)
-            .onComplete(context.succeeding(v -> context.verify(() -> {
-                // Verify Deployment Config
-                List<Deployment> capturedDc = dcCaptor.getAllValues();
-                assertThat(capturedDc, hasSize(1));
-
-                // Verify PodDisruptionBudget
-                List<PodDisruptionBudget> capturedPdb = pdbCaptor.getAllValues();
-                assertThat(capturedPdb, hasSize(1));
-                PodDisruptionBudget pdb = capturedPdb.get(0);
-                assertThat(pdb.getMetadata().getName(), is(mirror.getName()));
-                assertThat("PodDisruptionBudgets are not equal", pdb, is(mirror.generatePodDisruptionBudget()));
-
-                // Verify scaleDown / scaleUp were not called
-                assertThat(dcScaleDownNameCaptor.getAllValues(), hasSize(1));
-                assertThat(dcScaleUpNameCaptor.getAllValues(), hasSize(1));
-
-                async.flag();
-            })));
+        ops.createOrUpdate(new Reconciliation("test-trigger", KafkaMirrorMaker.RESOURCE_KIND, clusterCmNamespace, clusterCmName), clusterCm).setHandler(createResult -> {
+            context.verify(() -> assertThat(createResult.succeeded(), is(true)));
+
+            // Verify Deployment Config
+            List<Deployment> capturedDc = dcCaptor.getAllValues();
+            context.verify(() -> assertThat(capturedDc.size(), is(1)));
+
+            // Verify PodDisruptionBudget
+            List<PodDisruptionBudget> capturedPdb = pdbCaptor.getAllValues();
+            context.verify(() -> assertThat(capturedPdb.size(), is(1)));
+            PodDisruptionBudget pdb = capturedPdb.get(0);
+            context.verify(() -> assertThat(pdb.getMetadata().getName(), is(mirror.getName())));
+            context.verify(() -> assertThat("PodDisruptionBudgets are not equal", pdb, is(mirror.generatePodDisruptionBudget())));
+
+            // Verify scaleDown / scaleUp were not called
+            context.verify(() -> assertThat(dcScaleDownNameCaptor.getAllValues().size(), is(1)));
+            context.verify(() -> assertThat(dcScaleUpNameCaptor.getAllValues().size(), is(1)));
+
+            async.flag();
+        });
     }
 
     @Test
@@ -267,8 +269,8 @@
         PodDisruptionBudgetOperator mockPdbOps = supplier.podDisruptionBudgetOperator;
         ConfigMapOperator mockCmOps = supplier.configMapOperations;
 
-        String kmmName = "foo";
-        String kmmNamespace = "test";
+        String clusterCmName = "foo";
+        String clusterCmNamespace = "test";
 
         KafkaMirrorMakerConsumerSpec consumer = new KafkaMirrorMakerConsumerSpecBuilder()
                 .withBootstrapServers(consumerBootstrapServers)
@@ -280,29 +282,29 @@
                 .build();
         Map<String, Object> metricsCmP = new HashMap<>();
         metricsCmP.put("foo", "bar");
-        KafkaMirrorMaker kmm = ResourceUtils.createKafkaMirrorMaker(kmmNamespace, kmmName, image, producer, consumer, whitelist, metricsCmP);
-        KafkaMirrorMakerCluster mirror = KafkaMirrorMakerCluster.fromCrd(kmm,
+        KafkaMirrorMaker clusterCm = ResourceUtils.createKafkaMirrorMakerCluster(clusterCmNamespace, clusterCmName, image, producer, consumer, whitelist, metricsCmP);
+        KafkaMirrorMakerCluster mirror = KafkaMirrorMakerCluster.fromCrd(clusterCm,
                 VERSIONS);
-        kmm.getSpec().setImage("some/different:image"); // Change the image to generate some diff
-
-        when(mockMirrorOps.get(kmmNamespace, kmmName)).thenReturn(kmm);
-        when(mockMirrorOps.getAsync(anyString(), anyString())).thenReturn(Future.succeededFuture(kmm));
+        clusterCm.getSpec().setImage("some/different:image"); // Change the image to generate some diff
+
+        when(mockMirrorOps.get(clusterCmNamespace, clusterCmName)).thenReturn(clusterCm);
+        when(mockMirrorOps.getAsync(anyString(), anyString())).thenReturn(Future.succeededFuture(clusterCm));
         when(mockMirrorOps.updateStatusAsync(any(KafkaMirrorMaker.class))).thenReturn(Future.succeededFuture());
-        when(mockDcOps.get(kmmNamespace, mirror.getName())).thenReturn(mirror.generateDeployment(new HashMap<String, String>(), true, null, null));
-        when(mockDcOps.readiness(eq(kmmNamespace), eq(mirror.getName()), anyLong(), anyLong())).thenReturn(Future.succeededFuture());
+        when(mockDcOps.get(clusterCmNamespace, mirror.getName())).thenReturn(mirror.generateDeployment(new HashMap<String, String>(), true, null, null));
+        when(mockDcOps.readiness(eq(clusterCmNamespace), eq(mirror.getName()), anyLong(), anyLong())).thenReturn(Future.succeededFuture());
         when(mockDcOps.waitForObserved(anyString(), anyString(), anyLong(), anyLong())).thenReturn(Future.succeededFuture());
 
         ArgumentCaptor<String> dcNameCaptor = ArgumentCaptor.forClass(String.class);
         ArgumentCaptor<Deployment> dcCaptor = ArgumentCaptor.forClass(Deployment.class);
-        when(mockDcOps.reconcile(eq(kmmNamespace), dcNameCaptor.capture(), dcCaptor.capture())).thenReturn(Future.succeededFuture());
+        when(mockDcOps.reconcile(eq(clusterCmNamespace), dcNameCaptor.capture(), dcCaptor.capture())).thenReturn(Future.succeededFuture());
 
         ArgumentCaptor<String> dcScaleUpNameCaptor = ArgumentCaptor.forClass(String.class);
         ArgumentCaptor<Integer> dcScaleUpReplicasCaptor = ArgumentCaptor.forClass(Integer.class);
-        when(mockDcOps.scaleUp(eq(kmmNamespace), dcScaleUpNameCaptor.capture(), dcScaleUpReplicasCaptor.capture())).thenReturn(Future.succeededFuture());
+        when(mockDcOps.scaleUp(eq(clusterCmNamespace), dcScaleUpNameCaptor.capture(), dcScaleUpReplicasCaptor.capture())).thenReturn(Future.succeededFuture());
 
         ArgumentCaptor<String> dcScaleDownNameCaptor = ArgumentCaptor.forClass(String.class);
         ArgumentCaptor<Integer> dcScaleDownReplicasCaptor = ArgumentCaptor.forClass(Integer.class);
-        when(mockDcOps.scaleDown(eq(kmmNamespace), dcScaleDownNameCaptor.capture(), dcScaleDownReplicasCaptor.capture())).thenReturn(Future.succeededFuture());
+        when(mockDcOps.scaleDown(eq(clusterCmNamespace), dcScaleDownNameCaptor.capture(), dcScaleDownReplicasCaptor.capture())).thenReturn(Future.succeededFuture());
 
         ArgumentCaptor<PodDisruptionBudget> pdbCaptor = ArgumentCaptor.forClass(PodDisruptionBudget.class);
         when(mockPdbOps.reconcile(anyString(), any(), pdbCaptor.capture())).thenReturn(Future.succeededFuture());
@@ -310,30 +312,30 @@
         when(mockCmOps.reconcile(anyString(), any(), any())).thenReturn(Future.succeededFuture(ReconcileResult.created(new ConfigMap())));
 
         // Mock CM get
-        when(mockMirrorOps.get(kmmNamespace, kmmName)).thenReturn(kmm);
+        when(mockMirrorOps.get(clusterCmNamespace, clusterCmName)).thenReturn(clusterCm);
         ConfigMap metricsCm = new ConfigMapBuilder().withNewMetadata()
-                    .withName(KafkaMirrorMakerResources.metricsAndLogConfigMapName(kmmName))
-                    .withNamespace(kmmNamespace)
+                    .withName(KafkaMirrorMakerResources.metricsAndLogConfigMapName(clusterCmName))
+                    .withNamespace(clusterCmNamespace)
                 .endMetadata()
                 .withData(Collections.singletonMap(AbstractModel.ANCILLARY_CM_KEY_METRICS, METRICS_CONFIG))
                 .build();
-        when(mockCmOps.get(kmmNamespace, KafkaMirrorMakerResources.metricsAndLogConfigMapName(kmmName))).thenReturn(metricsCm);
+        when(mockCmOps.get(clusterCmNamespace, KafkaMirrorMakerResources.metricsAndLogConfigMapName(clusterCmName))).thenReturn(metricsCm);
 
         ConfigMap loggingCm = new ConfigMapBuilder().withNewMetadata()
-                    .withName(KafkaMirrorMakerResources.metricsAndLogConfigMapName(kmmName))
-                    .withNamespace(kmmNamespace)
+                    .withName(KafkaMirrorMakerResources.metricsAndLogConfigMapName(clusterCmName))
+                    .withNamespace(clusterCmNamespace)
                     .endMetadata()
                     .withData(Collections.singletonMap(AbstractModel.ANCILLARY_CM_KEY_LOG_CONFIG, LOGGING_CONFIG))
                     .build();
 
-        when(mockCmOps.get(kmmNamespace, KafkaMirrorMakerResources.metricsAndLogConfigMapName(kmmName))).thenReturn(metricsCm);
+        when(mockCmOps.get(clusterCmNamespace, KafkaMirrorMakerResources.metricsAndLogConfigMapName(clusterCmName))).thenReturn(metricsCm);
 
         // Mock CM patch
         Set<String> metricsCms = TestUtils.set();
         doAnswer(invocation -> {
             metricsCms.add(invocation.getArgument(1));
             return Future.succeededFuture();
-        }).when(mockCmOps).reconcile(eq(kmmNamespace), anyString(), any());
+        }).when(mockCmOps).reconcile(eq(clusterCmNamespace), anyString(), any());
 
         KafkaMirrorMakerAssemblyOperator ops = new KafkaMirrorMakerAssemblyOperator(vertx,
                 new PlatformFeaturesAvailability(true, kubernetesVersion),
@@ -342,35 +344,36 @@
                 ResourceUtils.dummyClusterOperatorConfig(VERSIONS));
 
         Checkpoint async = context.checkpoint();
-        ops.createOrUpdate(new Reconciliation("test-trigger", KafkaMirrorMaker.RESOURCE_KIND, kmmNamespace, kmmName), kmm)
-            .onComplete(context.succeeding(v -> context.verify(() -> {
-                KafkaMirrorMakerCluster compareTo = KafkaMirrorMakerCluster.fromCrd(kmm,
-                        VERSIONS);
-
-                // Verify Deployment
-                List<Deployment> capturedDc = dcCaptor.getAllValues();
-                assertThat(capturedDc, hasSize(1));
-                Deployment dc = capturedDc.get(0);
-                assertThat(dc.getMetadata().getName(), is(compareTo.getName()));
-                Map<String, String> annotations = new HashMap();
-                annotations.put(Annotations.STRIMZI_LOGGING_ANNOTATION, loggingCm.getData().get(compareTo.ANCILLARY_CM_KEY_LOG_CONFIG));
-                assertThat("Deployments are not equal", dc, is(compareTo.generateDeployment(annotations, true, null, null)));
-
-                // Verify PodDisruptionBudget
-                List<PodDisruptionBudget> capturedPdb = pdbCaptor.getAllValues();
-                assertThat(capturedPdb, hasSize(1));
-                PodDisruptionBudget pdb = capturedPdb.get(0);
-                assertThat(pdb.getMetadata().getName(), is(compareTo.getName()));
-                assertThat("PodDisruptionBudgets are not equal", pdb, is(compareTo.generatePodDisruptionBudget()));
-
-                // Verify scaleDown / scaleUp were not called
-                assertThat(dcScaleDownNameCaptor.getAllValues(), hasSize(1));
-                assertThat(dcScaleUpNameCaptor.getAllValues(), hasSize(1));
-
-                // No metrics config  => no CMs created
-                verify(mockCmOps, never()).createOrUpdate(any());
-                async.flag();
-            })));
+        ops.createOrUpdate(new Reconciliation("test-trigger", KafkaMirrorMaker.RESOURCE_KIND, clusterCmNamespace, clusterCmName), clusterCm).setHandler(createResult -> {
+            context.verify(() -> assertThat(createResult.succeeded(), is(true)));
+
+            KafkaMirrorMakerCluster compareTo = KafkaMirrorMakerCluster.fromCrd(clusterCm,
+                    VERSIONS);
+
+            // Verify Deployment
+            List<Deployment> capturedDc = dcCaptor.getAllValues();
+            context.verify(() -> assertThat(capturedDc.size(), is(1)));
+            Deployment dc = capturedDc.get(0);
+            context.verify(() -> assertThat(dc.getMetadata().getName(), is(compareTo.getName())));
+            Map<String, String> annotations = new HashMap();
+            annotations.put(Annotations.STRIMZI_LOGGING_ANNOTATION, loggingCm.getData().get(compareTo.ANCILLARY_CM_KEY_LOG_CONFIG));
+            context.verify(() -> assertThat("Deployments are not equal", dc, is(compareTo.generateDeployment(annotations, true, null, null))));
+
+            // Verify PodDisruptionBudget
+            List<PodDisruptionBudget> capturedPdb = pdbCaptor.getAllValues();
+            context.verify(() -> assertThat(capturedPdb.size(), is(1)));
+            PodDisruptionBudget pdb = capturedPdb.get(0);
+            context.verify(() -> assertThat(pdb.getMetadata().getName(), is(compareTo.getName())));
+            context.verify(() -> assertThat("PodDisruptionBudgets are not equal", pdb, is(compareTo.generatePodDisruptionBudget())));
+
+            // Verify scaleDown / scaleUp were not called
+            context.verify(() -> assertThat(dcScaleDownNameCaptor.getAllValues().size(), is(1)));
+            context.verify(() -> assertThat(dcScaleUpNameCaptor.getAllValues().size(), is(1)));
+
+            // No metrics config  => no CMs created
+            verify(mockCmOps, never()).createOrUpdate(any());
+            async.flag();
+        });
     }
 
     @Test
@@ -381,8 +384,8 @@
         PodDisruptionBudgetOperator mockPdbOps = supplier.podDisruptionBudgetOperator;
         ConfigMapOperator mockCmOps = supplier.configMapOperations;
 
-        String kmmName = "foo";
-        String kmmNamespace = "test";
+        String clusterCmName = "foo";
+        String clusterCmNamespace = "test";
 
         KafkaMirrorMakerConsumerSpec consumer = new KafkaMirrorMakerConsumerSpecBuilder()
                 .withBootstrapServers(consumerBootstrapServers)
@@ -394,14 +397,14 @@
                 .build();
         Map<String, Object> metricsCm = new HashMap<>();
         metricsCm.put("foo", "bar");
-        KafkaMirrorMaker kmm = ResourceUtils.createKafkaMirrorMaker(kmmNamespace, kmmName, image, producer, consumer, whitelist, metricsCm);
-        KafkaMirrorMakerCluster mirror = KafkaMirrorMakerCluster.fromCrd(kmm,
+        KafkaMirrorMaker clusterCm = ResourceUtils.createKafkaMirrorMakerCluster(clusterCmNamespace, clusterCmName, image, producer, consumer, whitelist, metricsCm);
+        KafkaMirrorMakerCluster mirror = KafkaMirrorMakerCluster.fromCrd(clusterCm,
                 VERSIONS);
-        kmm.getSpec().setImage("some/different:image"); // Change the image to generate some diff
-
-        when(mockMirrorOps.get(kmmNamespace, kmmName)).thenReturn(kmm);
-        when(mockDcOps.get(kmmNamespace, mirror.getName())).thenReturn(mirror.generateDeployment(new HashMap<String, String>(), true, null, null));
-        when(mockDcOps.readiness(eq(kmmNamespace), eq(mirror.getName()), anyLong(), anyLong())).thenReturn(Future.succeededFuture());
+        clusterCm.getSpec().setImage("some/different:image"); // Change the image to generate some diff
+
+        when(mockMirrorOps.get(clusterCmNamespace, clusterCmName)).thenReturn(clusterCm);
+        when(mockDcOps.get(clusterCmNamespace, mirror.getName())).thenReturn(mirror.generateDeployment(new HashMap<String, String>(), true, null, null));
+        when(mockDcOps.readiness(eq(clusterCmNamespace), eq(mirror.getName()), anyLong(), anyLong())).thenReturn(Future.succeededFuture());
         when(mockDcOps.waitForObserved(anyString(), anyString(), anyLong(), anyLong())).thenReturn(Future.succeededFuture());
 
         ArgumentCaptor<String> dcNamespaceCaptor = ArgumentCaptor.forClass(String.class);
@@ -422,7 +425,7 @@
         when(mockPdbOps.reconcile(anyString(), any(), any())).thenReturn(Future.succeededFuture());
 
         when(mockMirrorOps.reconcile(anyString(), any(), any())).thenReturn(Future.succeededFuture(ReconcileResult.created(new KafkaMirrorMaker())));
-        when(mockMirrorOps.getAsync(anyString(), anyString())).thenReturn(Future.succeededFuture(kmm));
+        when(mockMirrorOps.getAsync(anyString(), anyString())).thenReturn(Future.succeededFuture(clusterCm));
         when(mockMirrorOps.updateStatusAsync(any(KafkaMirrorMaker.class))).thenReturn(Future.succeededFuture());
         when(mockCmOps.reconcile(anyString(), any(), any())).thenReturn(Future.succeededFuture(ReconcileResult.created(new ConfigMap())));
 
@@ -433,8 +436,11 @@
                 ResourceUtils.dummyClusterOperatorConfig(VERSIONS));
 
         Checkpoint async = context.checkpoint();
-        ops.createOrUpdate(new Reconciliation("test-trigger", KafkaMirrorMaker.RESOURCE_KIND, kmmNamespace, kmmName), kmm)
-            .onComplete(context.failing(v -> context.verify(() -> async.flag())));
+        ops.createOrUpdate(new Reconciliation("test-trigger", KafkaMirrorMaker.RESOURCE_KIND, clusterCmNamespace, clusterCmName), clusterCm).setHandler(createResult -> {
+            context.verify(() -> assertThat(createResult.succeeded(), is(false)));
+
+            async.flag();
+        });
     }
 
     @Test
@@ -447,8 +453,8 @@
         PodDisruptionBudgetOperator mockPdbOps = supplier.podDisruptionBudgetOperator;
         ConfigMapOperator mockCmOps = supplier.configMapOperations;
 
-        String kmmName = "foo";
-        String kmmNamespace = "test";
+        String clusterCmName = "foo";
+        String clusterCmNamespace = "test";
 
         KafkaMirrorMakerConsumerSpec consumer = new KafkaMirrorMakerConsumerSpecBuilder()
                 .withBootstrapServers(consumerBootstrapServers)
@@ -460,25 +466,25 @@
                 .build();
         Map<String, Object> metricsCm = new HashMap<>();
         metricsCm.put("foo", "bar");
-        KafkaMirrorMaker kmm = ResourceUtils.createKafkaMirrorMaker(kmmNamespace, kmmName, image, producer, consumer, whitelist, metricsCm);
-        KafkaMirrorMakerCluster mirror = KafkaMirrorMakerCluster.fromCrd(kmm,
+        KafkaMirrorMaker clusterCm = ResourceUtils.createKafkaMirrorMakerCluster(clusterCmNamespace, clusterCmName, image, producer, consumer, whitelist, metricsCm);
+        KafkaMirrorMakerCluster mirror = KafkaMirrorMakerCluster.fromCrd(clusterCm,
                 VERSIONS);
-        kmm.getSpec().setReplicas(scaleTo); // Change replicas to create ScaleUp
-
-        when(mockMirrorOps.get(kmmNamespace, kmmName)).thenReturn(kmm);
-        when(mockDcOps.get(kmmNamespace, mirror.getName())).thenReturn(mirror.generateDeployment(new HashMap<String, String>(), true, null, null));
-        when(mockDcOps.readiness(eq(kmmNamespace), eq(mirror.getName()), anyLong(), anyLong())).thenReturn(Future.succeededFuture());
-        when(mockDcOps.reconcile(eq(kmmNamespace), any(), any())).thenReturn(Future.succeededFuture());
+        clusterCm.getSpec().setReplicas(scaleTo); // Change replicas to create ScaleUp
+
+        when(mockMirrorOps.get(clusterCmNamespace, clusterCmName)).thenReturn(clusterCm);
+        when(mockDcOps.get(clusterCmNamespace, mirror.getName())).thenReturn(mirror.generateDeployment(new HashMap<String, String>(), true, null, null));
+        when(mockDcOps.readiness(eq(clusterCmNamespace), eq(mirror.getName()), anyLong(), anyLong())).thenReturn(Future.succeededFuture());
+        when(mockDcOps.reconcile(eq(clusterCmNamespace), any(), any())).thenReturn(Future.succeededFuture());
         when(mockDcOps.waitForObserved(anyString(), anyString(), anyLong(), anyLong())).thenReturn(Future.succeededFuture());
 
         doAnswer(i -> Future.succeededFuture(scaleTo))
-                .when(mockDcOps).scaleUp(kmmNamespace, mirror.getName(), scaleTo);
+                .when(mockDcOps).scaleUp(clusterCmNamespace, mirror.getName(), scaleTo);
 
         doAnswer(i -> Future.succeededFuture(scaleTo))
-                .when(mockDcOps).scaleDown(kmmNamespace, mirror.getName(), scaleTo);
+                .when(mockDcOps).scaleDown(clusterCmNamespace, mirror.getName(), scaleTo);
 
         when(mockMirrorOps.reconcile(anyString(), any(), any())).thenReturn(Future.succeededFuture(ReconcileResult.created(new KafkaMirrorMaker())));
-        when(mockMirrorOps.getAsync(anyString(), anyString())).thenReturn(Future.succeededFuture(kmm));
+        when(mockMirrorOps.getAsync(anyString(), anyString())).thenReturn(Future.succeededFuture(clusterCm));
         when(mockMirrorOps.updateStatusAsync(any(KafkaMirrorMaker.class))).thenReturn(Future.succeededFuture());
         when(mockCmOps.reconcile(anyString(), any(), any())).thenReturn(Future.succeededFuture(ReconcileResult.created(new ConfigMap())));
 
@@ -491,11 +497,13 @@
                 ResourceUtils.dummyClusterOperatorConfig(VERSIONS));
 
         Checkpoint async = context.checkpoint();
-        ops.createOrUpdate(new Reconciliation("test-trigger", KafkaMirrorMaker.RESOURCE_KIND, kmmNamespace, kmmName), kmm)
-            .onComplete(context.succeeding(v -> context.verify(() -> {
-                verify(mockDcOps).scaleUp(kmmNamespace, mirror.getName(), scaleTo);
-                async.flag();
-            })));
+        ops.createOrUpdate(new Reconciliation("test-trigger", KafkaMirrorMaker.RESOURCE_KIND, clusterCmNamespace, clusterCmName), clusterCm).setHandler(createResult -> {
+            context.verify(() -> assertThat(createResult.succeeded(), is(true)));
+
+            verify(mockDcOps).scaleUp(clusterCmNamespace, mirror.getName(), scaleTo);
+
+            async.flag();
+        });
     }
 
     @Test
@@ -508,8 +516,8 @@
         PodDisruptionBudgetOperator mockPdbOps = supplier.podDisruptionBudgetOperator;
         ConfigMapOperator mockCmOps = supplier.configMapOperations;
 
-        String kmmName = "foo";
-        String kmmNamespace = "test";
+        String clusterCmName = "foo";
+        String clusterCmNamespace = "test";
 
         KafkaMirrorMakerConsumerSpec consumer = new KafkaMirrorMakerConsumerSpecBuilder()
                 .withBootstrapServers(consumerBootstrapServers)
@@ -521,24 +529,24 @@
                 .build();
         Map<String, Object> metricsCm = new HashMap<>();
         metricsCm.put("foo", "bar");
-        KafkaMirrorMaker kmm = ResourceUtils.createKafkaMirrorMaker(kmmNamespace, kmmName, image, producer, consumer, whitelist, metricsCm);
-        KafkaMirrorMakerCluster mirror = KafkaMirrorMakerCluster.fromCrd(kmm,
+        KafkaMirrorMaker clusterCm = ResourceUtils.createKafkaMirrorMakerCluster(clusterCmNamespace, clusterCmName, image, producer, consumer, whitelist, metricsCm);
+        KafkaMirrorMakerCluster mirror = KafkaMirrorMakerCluster.fromCrd(clusterCm,
                 VERSIONS);
-        kmm.getSpec().setReplicas(scaleTo); // Change replicas to create ScaleDown
-
-        when(mockMirrorOps.get(kmmNamespace, kmmName)).thenReturn(kmm);
-        when(mockMirrorOps.getAsync(anyString(), anyString())).thenReturn(Future.succeededFuture(kmm));
+        clusterCm.getSpec().setReplicas(scaleTo); // Change replicas to create ScaleDown
+
+        when(mockMirrorOps.get(clusterCmNamespace, clusterCmName)).thenReturn(clusterCm);
+        when(mockMirrorOps.getAsync(anyString(), anyString())).thenReturn(Future.succeededFuture(clusterCm));
         when(mockMirrorOps.updateStatusAsync(any(KafkaMirrorMaker.class))).thenReturn(Future.succeededFuture());
-        when(mockDcOps.get(kmmNamespace, mirror.getName())).thenReturn(mirror.generateDeployment(new HashMap<String, String>(), true, null, null));
-        when(mockDcOps.readiness(eq(kmmNamespace), eq(mirror.getName()), anyLong(), anyLong())).thenReturn(Future.succeededFuture());
+        when(mockDcOps.get(clusterCmNamespace, mirror.getName())).thenReturn(mirror.generateDeployment(new HashMap<String, String>(), true, null, null));
+        when(mockDcOps.readiness(eq(clusterCmNamespace), eq(mirror.getName()), anyLong(), anyLong())).thenReturn(Future.succeededFuture());
         when(mockDcOps.waitForObserved(anyString(), anyString(), anyLong(), anyLong())).thenReturn(Future.succeededFuture());
-        when(mockDcOps.reconcile(eq(kmmNamespace), any(), any())).thenReturn(Future.succeededFuture());
+        when(mockDcOps.reconcile(eq(clusterCmNamespace), any(), any())).thenReturn(Future.succeededFuture());
 
         doAnswer(i -> Future.succeededFuture(scaleTo))
-                .when(mockDcOps).scaleUp(kmmNamespace, mirror.getName(), scaleTo);
+                .when(mockDcOps).scaleUp(clusterCmNamespace, mirror.getName(), scaleTo);
 
         doAnswer(i -> Future.succeededFuture(scaleTo))
-                .when(mockDcOps).scaleDown(kmmNamespace, mirror.getName(), scaleTo);
+                .when(mockDcOps).scaleDown(clusterCmNamespace, mirror.getName(), scaleTo);
 
         when(mockMirrorOps.reconcile(anyString(), any(), any())).thenReturn(Future.succeededFuture(ReconcileResult.created(new KafkaMirrorMaker())));
         when(mockCmOps.reconcile(anyString(), any(), any())).thenReturn(Future.succeededFuture(ReconcileResult.created(new ConfigMap())));
@@ -552,21 +560,23 @@
                 ResourceUtils.dummyClusterOperatorConfig(VERSIONS));
 
         Checkpoint async = context.checkpoint();
-        ops.createOrUpdate(new Reconciliation("test-trigger", KafkaMirrorMaker.RESOURCE_KIND, kmmNamespace, kmmName), kmm)
-            .onComplete(context.succeeding(v -> context.verify(() -> {
-                verify(mockDcOps).scaleUp(kmmNamespace, mirror.getName(), scaleTo);
-                async.flag();
-            })));
+        ops.createOrUpdate(new Reconciliation("test-trigger", KafkaMirrorMaker.RESOURCE_KIND, clusterCmNamespace, clusterCmName), clusterCm).setHandler(createResult -> {
+            context.verify(() -> assertThat(createResult.succeeded(), is(true)));
+
+            verify(mockDcOps).scaleUp(clusterCmNamespace, mirror.getName(), scaleTo);
+
+            async.flag();
+        });
     }
 
     @Test
-    public void testReconcile(VertxTestContext context) {
+    public void testReconcile(VertxTestContext context) throws InterruptedException, ExecutionException, TimeoutException {
         ResourceOperatorSupplier supplier = ResourceUtils.supplierWithMocks(true);
         CrdOperator mockMirrorOps = supplier.mirrorMakerOperator;
         DeploymentOperator mockDcOps = supplier.deploymentOperations;
         SecretOperator mockSecretOps = supplier.secretOperations;
 
-        String kmmNamespace = "test";
+        String clusterCmNamespace = "test";
 
         KafkaMirrorMakerConsumerSpec consumer = new KafkaMirrorMakerConsumerSpecBuilder()
                 .withBootstrapServers(consumerBootstrapServers)
@@ -579,43 +589,35 @@
         Map<String, Object> metricsCm = new HashMap<>();
         metricsCm.put("foo", "bar");
 
-        KafkaMirrorMaker foo = ResourceUtils.createKafkaMirrorMaker(kmmNamespace, "foo", image, producer, consumer, whitelist, metricsCm);
-        KafkaMirrorMaker bar = ResourceUtils.createKafkaMirrorMaker(kmmNamespace, "bar", image, producer, consumer, whitelist, metricsCm);
-
-        when(mockMirrorOps.listAsync(eq(kmmNamespace), any(Optional.class))).thenReturn(Future.succeededFuture(asList(foo, bar)));
+        KafkaMirrorMaker foo = ResourceUtils.createKafkaMirrorMakerCluster(clusterCmNamespace, "foo", image, producer, consumer, whitelist, metricsCm);
+        KafkaMirrorMaker bar = ResourceUtils.createKafkaMirrorMakerCluster(clusterCmNamespace, "bar", image, producer, consumer, whitelist, metricsCm);
+
+        when(mockMirrorOps.listAsync(eq(clusterCmNamespace), any(Optional.class))).thenReturn(Future.succeededFuture(asList(foo, bar)));
         // when requested ConfigMap for a specific Kafka Mirror Maker cluster
-        when(mockMirrorOps.get(eq(kmmNamespace), eq("foo"))).thenReturn(foo);
-        when(mockMirrorOps.get(eq(kmmNamespace), eq("bar"))).thenReturn(bar);
+        when(mockMirrorOps.get(eq(clusterCmNamespace), eq("foo"))).thenReturn(foo);
+        when(mockMirrorOps.get(eq(clusterCmNamespace), eq("bar"))).thenReturn(bar);
         when(mockMirrorOps.getAsync(anyString(), anyString())).thenReturn(Future.succeededFuture());
 
         // providing the list of ALL Deployments for all the Kafka Mirror Maker clusters
         Labels newLabels = Labels.forStrimziKind(KafkaMirrorMaker.RESOURCE_KIND);
-<<<<<<< HEAD
-        when(mockDcOps.list(eq(kmmNamespace), eq(newLabels))).thenReturn(
-=======
         when(mockDcOps.list(eq(clusterCmNamespace), eq(newLabels))).thenReturn(
->>>>>>> 2e537b00
                 asList(KafkaMirrorMakerCluster.fromCrd(bar,
                         VERSIONS).generateDeployment(new HashMap<String, String>(), true, null, null)));
 
         // providing the list Deployments for already "existing" Kafka Mirror Maker clusters
         Labels barLabels = Labels.forStrimziCluster("bar");
-<<<<<<< HEAD
-        when(mockDcOps.list(eq(kmmNamespace), eq(barLabels))).thenReturn(
-=======
         when(mockDcOps.list(eq(clusterCmNamespace), eq(barLabels))).thenReturn(
->>>>>>> 2e537b00
                 asList(KafkaMirrorMakerCluster.fromCrd(bar,
                         VERSIONS).generateDeployment(new HashMap<String, String>(), true, null, null))
         );
         when(mockDcOps.readiness(anyString(), anyString(), anyLong(), anyLong())).thenReturn(Future.succeededFuture());
         when(mockDcOps.waitForObserved(anyString(), anyString(), anyLong(), anyLong())).thenReturn(Future.succeededFuture());
 
-        when(mockSecretOps.reconcile(eq(kmmNamespace), any(), any())).thenReturn(Future.succeededFuture());
+        when(mockSecretOps.reconcile(eq(clusterCmNamespace), any(), any())).thenReturn(Future.succeededFuture());
 
         Set<String> createdOrUpdated = new CopyOnWriteArraySet<>();
 
-        Checkpoint createdOrUpdateAsync = context.checkpoint(2);
+        CountDownLatch async = new CountDownLatch(2);
 
         KafkaMirrorMakerAssemblyOperator ops = new KafkaMirrorMakerAssemblyOperator(vertx,
                 new PlatformFeaturesAvailability(true, kubernetesVersion),
@@ -624,25 +626,23 @@
                 ResourceUtils.dummyClusterOperatorConfig(VERSIONS)) {
 
             @Override
-            public Future<KafkaMirrorMakerStatus> createOrUpdate(Reconciliation reconciliation, KafkaMirrorMaker kafkaMirrorMakerAssembly) {
+            public Future<Void> createOrUpdate(Reconciliation reconciliation, KafkaMirrorMaker kafkaMirrorMakerAssembly) {
                 createdOrUpdated.add(kafkaMirrorMakerAssembly.getMetadata().getName());
-                createdOrUpdateAsync.flag();
+                async.countDown();
                 return Future.succeededFuture();
             }
         };
 
-        Checkpoint async = context.checkpoint();
         // Now try to reconcile all the Kafka Mirror Maker clusters
-        ops.reconcileAll("test", kmmNamespace,
-            context.succeeding(v -> context.verify(() -> {
-                assertThat(createdOrUpdated, is(new HashSet(asList("foo", "bar"))));
-                async.flag();
-            })));
-
+        ops.reconcileAll("test", clusterCmNamespace, ignored -> { });
+
+        async.await(60, TimeUnit.SECONDS);
+        context.verify(() -> assertThat(createdOrUpdated, is(new HashSet(asList("foo", "bar")))));
+        context.completeNow();
     }
 
     @Test
-    public void testCreateClusterStatusNotReady(VertxTestContext context) throws InterruptedException {
+    public void testCreateClusterStatusNotReady(VertxTestContext context) throws InterruptedException, ExecutionException, TimeoutException {
         ResourceOperatorSupplier supplier = ResourceUtils.supplierWithMocks(true);
         CrdOperator mockMirrorOps = supplier.mirrorMakerOperator;
         DeploymentOperator mockDcOps = supplier.deploymentOperations;
@@ -650,8 +650,8 @@
         ConfigMapOperator mockCmOps = supplier.configMapOperations;
 
         String failureMsg = "failure";
-        String kmmName = "foo";
-        String kmmNamespace = "test";
+        String clusterCmName = "foo";
+        String clusterCmNamespace = "test";
         KafkaMirrorMakerConsumerSpec consumer = new KafkaMirrorMakerConsumerSpecBuilder()
                 .withBootstrapServers(consumerBootstrapServers)
                 .withGroupId(groupId)
@@ -662,14 +662,14 @@
                 .build();
         Map<String, Object> metricsCm = new HashMap<>();
         metricsCm.put("foo", "bar");
-        KafkaMirrorMaker kmm = ResourceUtils.createKafkaMirrorMaker(kmmNamespace, kmmName, image, producer, consumer, whitelist, metricsCm);
-
-        when(mockMirrorOps.get(kmmNamespace, kmmName)).thenReturn(kmm);
-        when(mockMirrorOps.getAsync(anyString(), anyString())).thenReturn(Future.succeededFuture(kmm));
+        KafkaMirrorMaker clusterCm = ResourceUtils.createKafkaMirrorMakerCluster(clusterCmNamespace, clusterCmName, image, producer, consumer, whitelist, metricsCm);
+
+        when(mockMirrorOps.get(clusterCmNamespace, clusterCmName)).thenReturn(clusterCm);
+        when(mockMirrorOps.getAsync(anyString(), anyString())).thenReturn(Future.succeededFuture(clusterCm));
         when(mockDcOps.reconcile(anyString(), anyString(), any())).thenReturn(Future.succeededFuture());
         when(mockDcOps.scaleUp(anyString(), anyString(), anyInt())).thenReturn(Future.failedFuture(failureMsg));
         when(mockDcOps.scaleDown(anyString(), anyString(), anyInt())).thenReturn(Future.succeededFuture(42));
-        when(mockDcOps.readiness(eq(kmmNamespace), eq(kmmName), anyLong(), anyLong())).thenReturn(Future.succeededFuture());
+        when(mockDcOps.readiness(eq(clusterCmNamespace), eq(clusterCmName), anyLong(), anyLong())).thenReturn(Future.succeededFuture());
         when(mockDcOps.waitForObserved(anyString(), anyString(), anyLong(), anyLong())).thenReturn(Future.succeededFuture());
         when(mockPdbOps.reconcile(anyString(), any(), any())).thenReturn(Future.succeededFuture());
 
@@ -683,70 +683,23 @@
                 supplier,
                 ResourceUtils.dummyClusterOperatorConfig(VERSIONS));
 
-        Checkpoint async = context.checkpoint();
-        ops.reconcile(new Reconciliation("test-trigger", KafkaMirrorMaker.RESOURCE_KIND, kmmNamespace, kmmName))
-            .onComplete(context.failing(e -> context.verify(() -> {
-                // Verify status
-                List<KafkaMirrorMaker> capturedMM = statusCaptor.getAllValues();
-                assertThat(capturedMM, hasSize(1));
-                KafkaMirrorMaker mm = capturedMM.get(0);
-                assertThat(mm.getStatus().getConditions().get(0).getType(), is("NotReady"));
-                assertThat(mm.getStatus().getConditions().get(0).getStatus(), is("True"));
-                assertThat(mm.getStatus().getConditions().get(0).getMessage(), is(failureMsg));
-
-                async.flag();
-            })));
-    }
-
-    @Test
-    public void testCreateOrUpdateZeroReplica(VertxTestContext context) {
-        ResourceOperatorSupplier supplier = ResourceUtils.supplierWithMocks(true);
-        CrdOperator mockMirrorOps = supplier.mirrorMakerOperator;
-        DeploymentOperator mockDcOps = supplier.deploymentOperations;
-        PodDisruptionBudgetOperator mockPdbOps = supplier.podDisruptionBudgetOperator;
-        ConfigMapOperator mockCmOps = supplier.configMapOperations;
-
-        String kmmName = "foo";
-        String kmmNamespace = "test";
-        KafkaMirrorMakerConsumerSpec consumer = new KafkaMirrorMakerConsumerSpecBuilder()
-                .withBootstrapServers(consumerBootstrapServers)
-                .withGroupId(groupId)
-                .withNumStreams(numStreams)
-                .build();
-        KafkaMirrorMakerProducerSpec producer = new KafkaMirrorMakerProducerSpecBuilder()
-                .withBootstrapServers(producerBootstrapServers)
-                .build();
-        Map<String, Object> metricsCm = new HashMap<>();
-        metricsCm.put("foo", "bar");
-
-        KafkaMirrorMaker kmm = ResourceUtils.createKafkaMirrorMaker(kmmNamespace, kmmName, image, 0, producer, consumer, whitelist, metricsCm);
-
-        when(mockMirrorOps.get(kmmNamespace, kmmName)).thenReturn(kmm);
-        when(mockMirrorOps.getAsync(anyString(), anyString())).thenReturn(Future.succeededFuture(kmm));
-        when(mockDcOps.reconcile(anyString(), anyString(), any())).thenReturn(Future.succeededFuture());
-        when(mockDcOps.scaleUp(anyString(), anyString(), anyInt())).thenReturn(Future.succeededFuture(42));
-        when(mockDcOps.scaleDown(anyString(), anyString(), anyInt())).thenReturn(Future.succeededFuture(42));
-        when(mockDcOps.waitForObserved(anyString(), anyString(), anyLong(), anyLong())).thenReturn(Future.succeededFuture());
-        when(mockPdbOps.reconcile(anyString(), any(), any())).thenReturn(Future.succeededFuture());
-        when(mockCmOps.reconcile(anyString(), any(), any())).thenReturn(Future.succeededFuture(ReconcileResult.created(new ConfigMap())));
-
-        ArgumentCaptor<KafkaMirrorMaker> mirrorMakerCaptor = ArgumentCaptor.forClass(KafkaMirrorMaker.class);
-        when(mockMirrorOps.updateStatusAsync(mirrorMakerCaptor.capture())).thenReturn(Future.succeededFuture());
-
-        KafkaMirrorMakerAssemblyOperator ops = new KafkaMirrorMakerAssemblyOperator(vertx,
-                new PlatformFeaturesAvailability(true, kubernetesVersion),
-                new MockCertManager(), new PasswordGenerator(10, "a", "a"),
-                supplier,
-                ResourceUtils.dummyClusterOperatorConfig(VERSIONS));
-
-        Checkpoint async = context.checkpoint();
-        ops.reconcile(new Reconciliation("test-trigger", KafkaMirrorMaker.RESOURCE_KIND, kmmNamespace, kmmName))
-                .onComplete(context.succeeding(v -> context.verify(() -> {
-                    // 0 Replicas - readiness should never get called.
-                    verify(mockDcOps, never()).readiness(anyString(), anyString(), anyLong(), anyLong());
-
-                    assertThat(mirrorMakerCaptor.getValue().getStatus().getConditions().get(0).getType(), is("Ready"));
-                    async.flag();
-                })));
+        CountDownLatch async = new CountDownLatch(1);
+        ops.createOrUpdate(new Reconciliation("test-trigger", KafkaMirrorMaker.RESOURCE_KIND, clusterCmNamespace, clusterCmName), clusterCm).setHandler(createResult -> {
+            context.verify(() -> assertThat(createResult.succeeded(), is(false)));
+
+            // Verify status
+            List<KafkaMirrorMaker> capturedMM = statusCaptor.getAllValues();
+            context.verify(() -> assertThat(capturedMM.size(), is(1)));
+            KafkaMirrorMaker mm = capturedMM.get(0);
+            context.verify(() -> assertThat(mm.getStatus().getConditions().get(0).getType(), is("NotReady")));
+            context.verify(() -> assertThat(mm.getStatus().getConditions().get(0).getStatus(), is("True")));
+            context.verify(() -> assertThat(mm.getStatus().getConditions().get(0).getMessage(), is(failureMsg)));
+
+            async.countDown();
+        });
+        if (!async.await(60, TimeUnit.SECONDS)) {
+            context.failNow(new Throwable("Test timeout"));
+        }
+        context.completeNow();
     }
 }