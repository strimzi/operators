--- conflicted
+++ resolved
@@ -99,13 +99,6 @@
         ConfigMapOperator mockCmOps = supplier.configMapOperations;
         ServiceOperator mockServiceOps = supplier.serviceOperations;
         NetworkPolicyOperator mockNetPolOps = supplier.networkPolicyOperator;
-<<<<<<< HEAD
-
-        String clusterCmName = "foo";
-        String clusterCmNamespace = "test";
-        KafkaMirrorMaker2 clusterCm = ResourceUtils.createEmptyKafkaMirrorMaker2Cluster(clusterCmNamespace, clusterCmName);
-=======
->>>>>>> 902ec063
 
         String kmm2Name = "foo";
         String kmm2Namespace = "test";
@@ -124,11 +117,7 @@
         when(mockDcOps.readiness(anyString(), anyString(), anyLong(), anyLong())).thenReturn(Future.succeededFuture());
         when(mockDcOps.waitForObserved(anyString(), anyString(), anyLong(), anyLong())).thenReturn(Future.succeededFuture());
         when(mockCmOps.reconcile(anyString(), any(), any())).thenReturn(Future.succeededFuture(ReconcileResult.created(new ConfigMap())));
-<<<<<<< HEAD
-        when(mockNetPolOps.reconcile(eq(clusterCm.getMetadata().getNamespace()), eq(KafkaMirrorMaker2Resources.deploymentName(clusterCm.getMetadata().getName())), any())).thenReturn(Future.succeededFuture(ReconcileResult.created(new NetworkPolicy())));
-=======
         when(mockNetPolOps.reconcile(eq(kmm2.getMetadata().getNamespace()), eq(KafkaMirrorMaker2Resources.deploymentName(kmm2.getMetadata().getName())), any())).thenReturn(Future.succeededFuture(ReconcileResult.created(new NetworkPolicy())));
->>>>>>> 902ec063
 
         ArgumentCaptor<PodDisruptionBudget> pdbCaptor = ArgumentCaptor.forClass(PodDisruptionBudget.class);
         when(mockPdbOps.reconcile(anyString(), any(), pdbCaptor.capture())).thenReturn(Future.succeededFuture());
@@ -145,20 +134,12 @@
         KafkaMirrorMaker2Cluster mirrorMaker2 = KafkaMirrorMaker2Cluster.fromCrd(kmm2, VERSIONS);
 
         Checkpoint async = context.checkpoint();
-<<<<<<< HEAD
-        ops.createOrUpdate(new Reconciliation("test-trigger", KafkaMirrorMaker2.RESOURCE_KIND, clusterCmNamespace, clusterCmName), clusterCm)
-=======
         ops.createOrUpdate(new Reconciliation("test-trigger", KafkaMirrorMaker2.RESOURCE_KIND, kmm2Namespace, kmm2Name), kmm2)
->>>>>>> 902ec063
             .onComplete(context.succeeding(v -> context.verify(() -> {
                 // No metrics config  => no CMs created
                 Set<String> metricsNames = new HashSet<>();
                 if (mirrorMaker2.isMetricsEnabled()) {
-<<<<<<< HEAD
-                    metricsNames.add(KafkaMirrorMaker2Resources.metricsAndLogConfigMapName(clusterCmName));
-=======
                     metricsNames.add(KafkaMirrorMaker2Resources.metricsAndLogConfigMapName(kmm2Name));
->>>>>>> 902ec063
                 }
 
                 // Verify service
@@ -188,11 +169,7 @@
                 List<KafkaMirrorMaker2> capturedMirrorMaker2s = mirrorMaker2Captor.getAllValues();
                 assertThat(capturedMirrorMaker2s.get(0).getStatus().getUrl(), is("http://foo-mirrormaker2-api.test.svc:8083"));
                 assertThat(capturedMirrorMaker2s.get(0).getStatus().getReplicas(), is(mirrorMaker2.getReplicas()));
-<<<<<<< HEAD
-                assertThat(capturedMirrorMaker2s.get(0).getStatus().getPodSelector().getMatchLabels(), is(mirrorMaker2.getSelectorLabels().toMap()));
-=======
                 assertThat(capturedMirrorMaker2s.get(0).getStatus().getLabelSelector(), is(mirrorMaker2.getSelectorLabels().toSelectorString()));
->>>>>>> 902ec063
                 assertThat(capturedMirrorMaker2s.get(0).getStatus().getConditions().get(0).getStatus(), is("True"));
                 assertThat(capturedMirrorMaker2s.get(0).getStatus().getConditions().get(0).getType(), is("Ready"));
                 async.flag();
@@ -239,11 +216,7 @@
         when(mockDcOps.scaleDown(eq(kmm2Namespace), dcScaleDownNameCaptor.capture(), dcScaleDownReplicasCaptor.capture())).thenReturn(Future.succeededFuture());
 
         when(mockCmOps.reconcile(anyString(), any(), any())).thenReturn(Future.succeededFuture(ReconcileResult.created(new ConfigMap())));
-<<<<<<< HEAD
-        when(mockNetPolOps.reconcile(eq(clusterCm.getMetadata().getNamespace()), eq(KafkaMirrorMaker2Resources.deploymentName(clusterCm.getMetadata().getName())), any())).thenReturn(Future.succeededFuture(ReconcileResult.created(new NetworkPolicy())));
-=======
         when(mockNetPolOps.reconcile(eq(kmm2.getMetadata().getNamespace()), eq(KafkaMirrorMaker2Resources.deploymentName(kmm2.getMetadata().getName())), any())).thenReturn(Future.succeededFuture(ReconcileResult.created(new NetworkPolicy())));
->>>>>>> 902ec063
 
         ArgumentCaptor<PodDisruptionBudget> pdbCaptor = ArgumentCaptor.forClass(PodDisruptionBudget.class);
         when(mockPdbOps.reconcile(anyString(), any(), pdbCaptor.capture())).thenReturn(Future.succeededFuture());
@@ -255,11 +228,7 @@
                 supplier, ResourceUtils.dummyClusterOperatorConfig(VERSIONS), x -> mockConnectClient);
 
         Checkpoint async = context.checkpoint();
-<<<<<<< HEAD
-        ops.createOrUpdate(new Reconciliation("test-trigger", KafkaMirrorMaker2.RESOURCE_KIND, clusterCmNamespace, clusterCmName), clusterCm)
-=======
         ops.createOrUpdate(new Reconciliation("test-trigger", KafkaMirrorMaker2.RESOURCE_KIND, kmm2Namespace, kmm2Name), kmm2)
->>>>>>> 902ec063
             .onComplete(context.succeeding(v -> context.verify(() -> {
 
                 // Verify service
@@ -304,13 +273,8 @@
         when(mockMirrorMaker2Ops.get(kmm2Namespace, kmm2Name)).thenReturn(kmm2);
         when(mockMirrorMaker2Ops.getAsync(anyString(), anyString())).thenReturn(Future.succeededFuture(kmm2));
         when(mockMirrorMaker2Ops.updateStatusAsync(any(KafkaMirrorMaker2.class))).thenReturn(Future.succeededFuture());
-<<<<<<< HEAD
-        when(mockServiceOps.get(clusterCmNamespace, mirrorMaker2.getName())).thenReturn(mirrorMaker2.generateService());
-        when(mockDcOps.get(clusterCmNamespace, mirrorMaker2.getName()))
-=======
         when(mockServiceOps.get(kmm2Namespace, mirrorMaker2.getName())).thenReturn(mirrorMaker2.generateService());
         when(mockDcOps.get(kmm2Namespace, mirrorMaker2.getName()))
->>>>>>> 902ec063
                 .thenReturn(mirrorMaker2.generateDeployment(new HashMap<String, String>(), true, null, null));
         when(mockDcOps.readiness(anyString(), anyString(), anyLong(), anyLong())).thenReturn(Future.succeededFuture());
         when(mockDcOps.waitForObserved(anyString(), anyString(), anyLong(), anyLong())).thenReturn(Future.succeededFuture());
@@ -332,11 +296,7 @@
         when(mockDcOps.scaleDown(eq(kmm2Namespace), dcScaleDownNameCaptor.capture(), dcScaleDownReplicasCaptor.capture())).thenReturn(Future.succeededFuture());
 
         when(mockCmOps.reconcile(anyString(), any(), any())).thenReturn(Future.succeededFuture(ReconcileResult.created(new ConfigMap())));
-<<<<<<< HEAD
-        when(mockNetPolOps.reconcile(eq(clusterCm.getMetadata().getNamespace()), eq(KafkaMirrorMaker2Resources.deploymentName(clusterCm.getMetadata().getName())), any()))
-=======
         when(mockNetPolOps.reconcile(eq(kmm2.getMetadata().getNamespace()), eq(KafkaMirrorMaker2Resources.deploymentName(kmm2.getMetadata().getName())), any()))
->>>>>>> 902ec063
                 .thenReturn(Future.succeededFuture(ReconcileResult.created(new NetworkPolicy())));
 
         ArgumentCaptor<PodDisruptionBudget> pdbCaptor = ArgumentCaptor.forClass(PodDisruptionBudget.class);
@@ -375,15 +335,9 @@
                 supplier, ResourceUtils.dummyClusterOperatorConfig(VERSIONS), x -> mockConnectClient);
 
         Checkpoint async = context.checkpoint();
-<<<<<<< HEAD
-        ops.createOrUpdate(new Reconciliation("test-trigger", KafkaMirrorMaker2.RESOURCE_KIND, clusterCmNamespace, clusterCmName), clusterCm)
-            .onComplete(context.succeeding(v -> context.verify(() -> {
-                KafkaMirrorMaker2Cluster compareTo = KafkaMirrorMaker2Cluster.fromCrd(clusterCm, VERSIONS);
-=======
         ops.createOrUpdate(new Reconciliation("test-trigger", KafkaMirrorMaker2.RESOURCE_KIND, kmm2Namespace, kmm2Name), kmm2)
             .onComplete(context.succeeding(v -> context.verify(() -> {
                 KafkaMirrorMaker2Cluster compareTo = KafkaMirrorMaker2Cluster.fromCrd(kmm2, VERSIONS);
->>>>>>> 902ec063
 
                 // Verify service
                 List<Service> capturedServices = serviceCaptor.getAllValues();
@@ -466,21 +420,13 @@
         when(mockMirrorMaker2Ops.reconcile(anyString(), any(), any())).thenReturn(Future.succeededFuture(ReconcileResult.created(new KafkaMirrorMaker2())));
         when(mockCmOps.reconcile(anyString(), any(), any())).thenReturn(Future.succeededFuture(ReconcileResult.created(new ConfigMap())));
         when(mockPdbOps.reconcile(anyString(), any(), any())).thenReturn(Future.succeededFuture(ReconcileResult.created(new PodDisruptionBudget())));
-<<<<<<< HEAD
-        when(mockNetPolOps.reconcile(eq(clusterCm.getMetadata().getNamespace()), eq(KafkaMirrorMaker2Resources.deploymentName(clusterCm.getMetadata().getName())), any())).thenReturn(Future.succeededFuture(ReconcileResult.created(new NetworkPolicy())));
-=======
         when(mockNetPolOps.reconcile(eq(kmm2.getMetadata().getNamespace()), eq(KafkaMirrorMaker2Resources.deploymentName(kmm2.getMetadata().getName())), any())).thenReturn(Future.succeededFuture(ReconcileResult.created(new NetworkPolicy())));
->>>>>>> 902ec063
 
         KafkaMirrorMaker2AssemblyOperator ops = new KafkaMirrorMaker2AssemblyOperator(vertx, new PlatformFeaturesAvailability(true, kubernetesVersion),
                 supplier, ResourceUtils.dummyClusterOperatorConfig(VERSIONS));
 
         Checkpoint async = context.checkpoint();
-<<<<<<< HEAD
-        ops.createOrUpdate(new Reconciliation("test-trigger", KafkaMirrorMaker2.RESOURCE_KIND, clusterCmNamespace, clusterCmName), clusterCm)
-=======
         ops.createOrUpdate(new Reconciliation("test-trigger", KafkaMirrorMaker2.RESOURCE_KIND, kmm2Namespace, kmm2Name), kmm2)
->>>>>>> 902ec063
             .onComplete(context.failing(v -> async.flag()));
     }
 
@@ -524,11 +470,7 @@
         when(mockMirrorMaker2Ops.reconcile(anyString(), any(), any())).thenReturn(Future.succeededFuture(ReconcileResult.created(new KafkaMirrorMaker2())));
         when(mockCmOps.reconcile(anyString(), any(), any())).thenReturn(Future.succeededFuture(ReconcileResult.created(new ConfigMap())));
         when(mockPdbOps.reconcile(anyString(), any(), any())).thenReturn(Future.succeededFuture(ReconcileResult.created(new PodDisruptionBudget())));
-<<<<<<< HEAD
-        when(mockNetPolOps.reconcile(eq(clusterCm.getMetadata().getNamespace()), eq(KafkaMirrorMaker2Resources.deploymentName(clusterCm.getMetadata().getName())), any())).thenReturn(Future.succeededFuture(ReconcileResult.created(new NetworkPolicy())));
-=======
         when(mockNetPolOps.reconcile(eq(kmm2.getMetadata().getNamespace()), eq(KafkaMirrorMaker2Resources.deploymentName(kmm2.getMetadata().getName())), any())).thenReturn(Future.succeededFuture(ReconcileResult.created(new NetworkPolicy())));
->>>>>>> 902ec063
 
         KafkaConnectApi mockConnectClient = mock(KafkaConnectApi.class);
         when(mockConnectClient.list(anyString(), anyInt())).thenReturn(Future.succeededFuture(emptyList()));
@@ -537,15 +479,9 @@
                 supplier, ResourceUtils.dummyClusterOperatorConfig(VERSIONS), x -> mockConnectClient);
 
         Checkpoint async = context.checkpoint();
-<<<<<<< HEAD
-        ops.createOrUpdate(new Reconciliation("test-trigger", KafkaMirrorMaker2.RESOURCE_KIND, clusterCmNamespace, clusterCmName), clusterCm)
-            .onComplete(context.succeeding(v -> context.verify(() -> {
-                verify(mockDcOps).scaleUp(clusterCmNamespace, mirrorMaker2.getName(), scaleTo);
-=======
         ops.createOrUpdate(new Reconciliation("test-trigger", KafkaMirrorMaker2.RESOURCE_KIND, kmm2Namespace, kmm2Name), kmm2)
             .onComplete(context.succeeding(v -> context.verify(() -> {
                 verify(mockDcOps).scaleUp(kmm2Namespace, mirrorMaker2.getName(), scaleTo);
->>>>>>> 902ec063
                 async.flag();
             })));
     }
@@ -590,11 +526,7 @@
         when(mockMirrorMaker2Ops.reconcile(anyString(), any(), any())).thenReturn(Future.succeededFuture(ReconcileResult.created(new KafkaMirrorMaker2())));
         when(mockCmOps.reconcile(anyString(), any(), any())).thenReturn(Future.succeededFuture(ReconcileResult.created(new ConfigMap())));
         when(mockPdbOps.reconcile(anyString(), any(), any())).thenReturn(Future.succeededFuture(ReconcileResult.created(new PodDisruptionBudget())));
-<<<<<<< HEAD
-        when(mockNetPolOps.reconcile(eq(clusterCm.getMetadata().getNamespace()), eq(KafkaMirrorMaker2Resources.deploymentName(clusterCm.getMetadata().getName())), any())).thenReturn(Future.succeededFuture(ReconcileResult.created(new NetworkPolicy())));
-=======
         when(mockNetPolOps.reconcile(eq(kmm2.getMetadata().getNamespace()), eq(KafkaMirrorMaker2Resources.deploymentName(kmm2.getMetadata().getName())), any())).thenReturn(Future.succeededFuture(ReconcileResult.created(new NetworkPolicy())));
->>>>>>> 902ec063
 
         KafkaConnectApi mockConnectClient = mock(KafkaConnectApi.class);
         when(mockConnectClient.list(anyString(), anyInt())).thenReturn(Future.succeededFuture(emptyList()));
@@ -603,15 +535,9 @@
                 supplier, ResourceUtils.dummyClusterOperatorConfig(VERSIONS), x -> mockConnectClient);
 
         Checkpoint async = context.checkpoint();
-<<<<<<< HEAD
-        ops.createOrUpdate(new Reconciliation("test-trigger", KafkaMirrorMaker2.RESOURCE_KIND, clusterCmNamespace, clusterCmName), clusterCm)
-            .onComplete(context.succeeding(v -> context.verify(() -> {
-                verify(mockDcOps).scaleUp(clusterCmNamespace, mirrorMaker2.getName(), scaleTo);
-=======
         ops.createOrUpdate(new Reconciliation("test-trigger", KafkaMirrorMaker2.RESOURCE_KIND, kmm2Namespace, kmm2Name), kmm2)
             .onComplete(context.succeeding(v -> context.verify(() -> {
                 verify(mockDcOps).scaleUp(kmm2Namespace, mirrorMaker2.getName(), scaleTo);
->>>>>>> 902ec063
                 async.flag();
             })));
     }
@@ -635,20 +561,12 @@
 
         // providing the list of ALL Deployments for all the Kafka MirrorMaker 2.0 clusters
         Labels newLabels = Labels.forStrimziKind(KafkaMirrorMaker2.RESOURCE_KIND);
-<<<<<<< HEAD
-        when(mockDcOps.list(eq(clusterCmNamespace), eq(newLabels))).thenReturn(
-=======
         when(mockDcOps.list(eq(kmm2Namespace), eq(newLabels))).thenReturn(
->>>>>>> 902ec063
                 asList(KafkaMirrorMaker2Cluster.fromCrd(bar, VERSIONS).generateDeployment(new HashMap<String, String>(), true, null, null)));
 
         // providing the list Deployments for already "existing" Kafka MirrorMaker 2.0 clusters
         Labels barLabels = Labels.forStrimziCluster("bar");
-<<<<<<< HEAD
-        when(mockDcOps.list(eq(clusterCmNamespace), eq(barLabels))).thenReturn(
-=======
         when(mockDcOps.list(eq(kmm2Namespace), eq(barLabels))).thenReturn(
->>>>>>> 902ec063
                 asList(KafkaMirrorMaker2Cluster.fromCrd(bar, VERSIONS).generateDeployment(new HashMap<String, String>(), true, null, null))
         );
         when(mockDcOps.readiness(anyString(), anyString(), anyLong(), anyLong())).thenReturn(Future.succeededFuture());
@@ -673,11 +591,7 @@
 
         Checkpoint async = context.checkpoint();
         // Now try to reconcile all the Kafka MirrorMaker 2.0 clusters
-<<<<<<< HEAD
-        ops.reconcileAll("test", clusterCmNamespace,
-=======
         ops.reconcileAll("test", kmm2Namespace,
->>>>>>> 902ec063
             context.succeeding(v -> context.verify(() -> {
                 assertThat(createdOrUpdated, is(new HashSet(asList("foo", "bar"))));
                 async.flag();
@@ -709,11 +623,7 @@
         when(mockDcOps.readiness(anyString(), anyString(), anyLong(), anyLong())).thenReturn(Future.succeededFuture());
         when(mockDcOps.waitForObserved(anyString(), anyString(), anyLong(), anyLong())).thenReturn(Future.succeededFuture());
         when(mockCmOps.reconcile(anyString(), any(), any())).thenReturn(Future.succeededFuture(ReconcileResult.created(new ConfigMap())));
-<<<<<<< HEAD
-        when(mockNetPolOps.reconcile(eq(clusterCm.getMetadata().getNamespace()), eq(KafkaMirrorMaker2Resources.deploymentName(clusterCm.getMetadata().getName())), any())).thenReturn(Future.succeededFuture(ReconcileResult.created(new NetworkPolicy())));
-=======
         when(mockNetPolOps.reconcile(eq(kmm2.getMetadata().getNamespace()), eq(KafkaMirrorMaker2Resources.deploymentName(kmm2.getMetadata().getName())), any())).thenReturn(Future.succeededFuture(ReconcileResult.created(new NetworkPolicy())));
->>>>>>> 902ec063
         when(mockPdbOps.reconcile(anyString(), any(), any())).thenReturn(Future.succeededFuture());
 
         ArgumentCaptor<KafkaMirrorMaker2> mirrorMaker2Captor = ArgumentCaptor.forClass(KafkaMirrorMaker2.class);
@@ -723,11 +633,7 @@
                 supplier, ResourceUtils.dummyClusterOperatorConfig(VERSIONS));
 
         Checkpoint async = context.checkpoint();
-<<<<<<< HEAD
-        ops.createOrUpdate(new Reconciliation("test-trigger", KafkaMirrorMaker2.RESOURCE_KIND, clusterCmNamespace, clusterCmName), clusterCm)
-=======
         ops.createOrUpdate(new Reconciliation("test-trigger", KafkaMirrorMaker2.RESOURCE_KIND, kmm2Namespace, kmm2Name), kmm2)
->>>>>>> 902ec063
             .onComplete(context.failing(v -> context.verify(() -> {
                 // Verify status
                 List<KafkaMirrorMaker2> capturedMirrorMaker2s = mirrorMaker2Captor.getAllValues();
@@ -737,8 +643,6 @@
                 assertThat(capturedMirrorMaker2s.get(0).getStatus().getConditions().get(0).getMessage(), is(failureMsg));
                 async.flag();
             })));
-<<<<<<< HEAD
-=======
     }
 
 
@@ -823,7 +727,6 @@
                     assertThat(capturedMirrorMaker2s.get(0).getStatus().getConditions().get(0).getType(), is("Ready"));
                     async.flag();
                 })));
->>>>>>> 902ec063
     }
 
 }