--- conflicted
+++ resolved
@@ -156,16 +156,11 @@
                 bootstrapClient,
                 ResourceUtils.zookeeperLeaderFinder(vertx, bootstrapClient),
                 ResourceUtils.adminClientProvider(), ResourceUtils.zookeeperScalerProvider(),
-<<<<<<< HEAD
                 ResourceUtils.metricsProvider(),
                 pfa,
-                FeatureGates.NONE,
+
                 60_000L,
                 KubernetesRestartEventPublisher.createPublisher(bootstrapClient, "op", pfa.hasEventsApiV1()));
-=======
-                ResourceUtils.metricsProvider(), new PlatformFeaturesAvailability(false, KubernetesVersion.V1_16),
-                60_000L);
->>>>>>> 3a2a126a
     }
 
     private void updateStatefulSetGeneration(String stsName, String annotation, String generation)  {
