/*
 * Copyright Strimzi authors.
 * License: Apache License 2.0 (see the file LICENSE or http://apache.org/licenses/LICENSE-2.0.html).
 */
package io.strimzi.operator.cluster.operator.resource;

import java.util.ArrayList;
import java.util.Collection;
import java.util.Collections;
import java.util.IdentityHashMap;
import java.util.List;
import java.util.Set;
import java.util.concurrent.CountDownLatch;
import java.util.concurrent.TimeUnit;
import java.util.concurrent.atomic.AtomicInteger;
import java.util.function.Function;
import java.util.stream.Collectors;

import io.fabric8.kubernetes.api.model.Pod;
import io.fabric8.kubernetes.api.model.PodBuilder;
import io.fabric8.kubernetes.api.model.Secret;
import io.fabric8.kubernetes.api.model.apps.StatefulSet;
import io.fabric8.kubernetes.api.model.apps.StatefulSetBuilder;
import io.strimzi.operator.cluster.KafkaVersionTestUtils;
import io.strimzi.operator.common.BackOff;
import io.strimzi.operator.common.Reconciliation;
import io.strimzi.operator.common.model.Labels;
import io.strimzi.operator.common.operator.resource.PodOperator;
import io.strimzi.operator.common.operator.resource.TimeoutException;
import io.vertx.core.Future;
import io.vertx.core.Vertx;
import io.vertx.junit5.Checkpoint;
import io.vertx.junit5.VertxExtension;
import io.vertx.junit5.VertxTestContext;
import org.apache.kafka.clients.admin.Admin;
import org.apache.kafka.clients.admin.AdminClient;
import org.apache.kafka.clients.admin.Config;
import org.apache.kafka.clients.admin.TopicDescription;
import org.apache.logging.log4j.LogManager;
import org.apache.logging.log4j.Logger;
import org.junit.jupiter.api.AfterAll;
import org.junit.jupiter.api.BeforeAll;
import org.junit.jupiter.api.BeforeEach;
import org.junit.jupiter.api.Test;
import org.junit.jupiter.api.extension.ExtendWith;

<<<<<<< HEAD
import java.util.ArrayList;
import java.util.Collection;
import java.util.Collections;
import java.util.IdentityHashMap;
import java.util.List;
import java.util.Set;
import java.util.concurrent.CountDownLatch;
import java.util.concurrent.TimeUnit;
import java.util.concurrent.atomic.AtomicInteger;
import java.util.function.Function;
import java.util.stream.Collectors;

=======
>>>>>>> 902ec063
import static io.vertx.core.Future.failedFuture;
import static io.vertx.core.Future.succeededFuture;
import static java.util.Arrays.asList;
import static java.util.Collections.emptyList;
import static java.util.Collections.singletonList;
import static org.hamcrest.CoreMatchers.instanceOf;
<<<<<<< HEAD
import static org.hamcrest.MatcherAssert.assertThat;
import static org.hamcrest.CoreMatchers.is;
=======
import static org.hamcrest.CoreMatchers.is;
import static org.hamcrest.MatcherAssert.assertThat;
>>>>>>> 902ec063
import static org.mockito.ArgumentMatchers.any;
import static org.mockito.ArgumentMatchers.anyLong;
import static org.mockito.ArgumentMatchers.anyString;
import static org.mockito.Mockito.mock;
import static org.mockito.Mockito.when;


@ExtendWith(VertxExtension.class)
public class KafkaRollerTest {

    private static Vertx vertx;
    private List<String> restarted;

    @BeforeAll
    public static void before() {
        vertx = Vertx.vertx();
    }

    @AfterAll
    public static void after() {
        vertx.close();
    }

    private static int podName2Number(String podName) {
        return Integer.parseInt(podName.substring(ssName().length() + 1));
    }

    private static String clusterName() {
        return "c";
    }

    private static String ssName() {
        return "c-kafka";
    }

    private static String stsNamespace() {
        return "ns";
    }

    @Test
    public void testRollWithNoController(VertxTestContext testContext) {
        PodOperator podOps = mockPodOps(podId -> succeededFuture());
        StatefulSet sts = buildStatefulSet();
        TestingKafkaRoller kafkaRoller = rollerWithControllers(sts, podOps, -1);
        doSuccessfulRollingRestart(testContext, kafkaRoller,
                asList(0, 1, 2, 3, 4),
                asList(0, 1, 2, 3, 4));
    }

    @Test
    public void testRollWithPod2AsController(VertxTestContext testContext) {
        PodOperator podOps = mockPodOps(podId -> succeededFuture());
        StatefulSet sts = buildStatefulSet();
        TestingKafkaRoller kafkaRoller = rollerWithControllers(sts, podOps, 2);
        doSuccessfulRollingRestart(testContext, kafkaRoller,
                asList(0, 1, 2, 3, 4),
                asList(0, 1, 3, 4, 2));
    }

    @Test
    public void tesRollWithtAControllerChange(VertxTestContext testContext) {
        PodOperator podOps = mockPodOps(podId -> succeededFuture());
        StatefulSet sts = buildStatefulSet();
        TestingKafkaRoller kafkaRoller = rollerWithControllers(sts, podOps, 0, 1);
        doSuccessfulRollingRestart(testContext, kafkaRoller,
                asList(0, 1, 2, 3, 4),
                asList(2, 3, 4, 0, 1));
    }

    @Test
    public void pod0NotReadyAfterRolling(VertxTestContext testContext) throws InterruptedException {
        PodOperator podOps = mockPodOps(podId ->
            podId == 0 ? failedFuture(new TimeoutException("Timeout")) : succeededFuture()
        );
        StatefulSet sts = buildStatefulSet();
        TestingKafkaRoller kafkaRoller = rollerWithControllers(sts, podOps, 2);
        // What does/did the ZK algo do?
        doFailingRollingRestart(testContext, kafkaRoller,
                asList(0, 1, 2, 3, 4),
                KafkaRoller.FatalProblem.class, "Error while waiting for restarted pod c-kafka-0 to become ready",
                singletonList(0));
        // TODO assert subsequent rolls
    }

    @Test
    public void pod1NotReadyAfterRolling(VertxTestContext testContext) throws InterruptedException {
        PodOperator podOps = mockPodOps(podId ->
                podId == 1 ? failedFuture(new TimeoutException("Timeout")) : succeededFuture()
        );
        StatefulSet sts = buildStatefulSet();
        TestingKafkaRoller kafkaRoller = rollerWithControllers(sts, podOps, 2);
        // On the first reconciliation we expect it to abort when it gets to pod 1
        doFailingRollingRestart(testContext, kafkaRoller,
                asList(0, 1, 2, 3, 4),
                KafkaRoller.FatalProblem.class, "Error while waiting for restarted pod c-kafka-1 to become ready",
                asList(1));
        // On the next reconciliation only pod 2 (controller) would need rolling, and we expect it to fail in the same way
        kafkaRoller = rollerWithControllers(sts, podOps, 2);
        clearRestarted();
        doFailingRollingRestart(testContext, kafkaRoller,
                asList(2, 3, 4),
                KafkaRoller.FatalProblem.class, "Error while waiting for non-restarted pod c-kafka-1 to become ready",
                emptyList());
    }

    @Test
    public void pod3NotReadyAfterRolling(VertxTestContext testContext) throws InterruptedException {
        PodOperator podOps = mockPodOps(podId ->
                podId == 3 ? failedFuture(new TimeoutException("Timeout")) : succeededFuture()
        );
        StatefulSet sts = buildStatefulSet();
        TestingKafkaRoller kafkaRoller = rollerWithControllers(sts, podOps, 2);
        // On the first reconciliation we expect it to abort when it gets to pod 3 (but not 2, which is controller)
        doFailingRollingRestart(testContext, kafkaRoller,
                asList(0, 1, 2, 3, 4),
                KafkaRoller.FatalProblem.class, "Error while waiting for restarted pod c-kafka-3 to become ready",
                asList(3));
        // On the next reconciliation only pods 2 (controller) and 4 would need rolling, and we expect it to fail in the same way
        kafkaRoller = rollerWithControllers(sts, podOps, 2);
        clearRestarted();
        doFailingRollingRestart(testContext, kafkaRoller,
                asList(0, 1, 2, 4),
                KafkaRoller.FatalProblem.class, "Error while waiting for non-restarted pod c-kafka-3 to become ready",
                emptyList());
    }

    @Test
    public void controllerNotReadyAfterRolling(VertxTestContext testContext) throws InterruptedException {
        PodOperator podOps = mockPodOps(podId ->
                podId == 2 ? failedFuture(new TimeoutException("Timeout")) : succeededFuture()
        );
        StatefulSet sts = buildStatefulSet();
        TestingKafkaRoller kafkaRoller = rollerWithControllers(sts, podOps, 2);
        // On the first reconciliation we expect it to fail when rolling the controller (i.e. as rolling all the rest)
        doFailingRollingRestart(testContext, kafkaRoller,
                asList(0, 1, 2, 3, 4),
                KafkaRoller.FatalProblem.class, "Error while waiting for restarted pod c-kafka-2 to become ready",
                asList(0, 1, 3, 4, 2));
        // On the next reconciliation only pod 2 would need rolling, and we expect it to fail in the same way
        kafkaRoller = rollerWithControllers(sts, podOps, 2);
        clearRestarted();
        doFailingRollingRestart(testContext, kafkaRoller,
                singletonList(2),
                KafkaRoller.FatalProblem.class, "Error while waiting for restarted pod c-kafka-2 to become ready",
                singletonList(2));
    }

    @Test
    public void testRollHandlesErrorWhenOpeningAdminClient(VertxTestContext testContext) {
        PodOperator podOps = mockPodOps(podId -> succeededFuture());
        StatefulSet sts = buildStatefulSet();
        TestingKafkaRoller kafkaRoller = new TestingKafkaRoller(sts, null, null, podOps,
            new RuntimeException("Test Exception"),
            null, null, null, null,
            brokerId -> succeededFuture(true),
            2);
        // The algorithm should carry on rolling the pods (errors are logged),
        // because we never find the controller we get ascending order
        doSuccessfulRollingRestart(testContext, kafkaRoller,
                asList(0, 1, 2, 3, 4),
                asList(0, 1, 2, 3, 4));
    }

    @Test
    public void testRollHandlesErrorWhenGettingController(VertxTestContext testContext) {
        PodOperator podOps = mockPodOps(podId -> succeededFuture());
        StatefulSet sts = buildStatefulSet();
        TestingKafkaRoller kafkaRoller = new TestingKafkaRoller(sts, null, null, podOps,
            null, null,
            new RuntimeException("Test Exception"), null, null,
            brokerId -> succeededFuture(true),
            2);
        // The algorithm should carry on rolling the pods (errors are logged),
        // because we never find the controller we get ascending order
        doSuccessfulRollingRestart(testContext, kafkaRoller,
                asList(0, 1, 2, 3, 4),
                asList(0, 1, 2, 3, 4));
    }

    @Test
    public void testRollHandlesErrorWhenClosingAdminClient(VertxTestContext testContext) {
        PodOperator podOps = mockPodOps(podId -> succeededFuture());
        StatefulSet sts = buildStatefulSet();
        TestingKafkaRoller kafkaRoller = new TestingKafkaRoller(sts, null, null, podOps,
            null,
            new RuntimeException("Test Exception"), null, null, null,
            brokerId -> succeededFuture(true),
            2);
        // The algorithm should carry on rolling the pods (errors are logged),
        // because we did the controller we controller last order
        doSuccessfulRollingRestart(testContext, kafkaRoller,
                asList(0, 1, 2, 3, 4),
                asList(0, 1, 3, 4, 2));
    }

    @Test
    public void testNonControllerNotInitiallyRollable(VertxTestContext testContext) {
        PodOperator podOps = mockPodOps(podId -> succeededFuture());
        StatefulSet sts = buildStatefulSet();
        AtomicInteger count = new AtomicInteger(3);
        TestingKafkaRoller kafkaRoller = new TestingKafkaRoller(sts, null, null, podOps,
            null, null, null, null, null,
            brokerId ->
                    brokerId == 1 ? succeededFuture(count.getAndDecrement() == 0)
                            : succeededFuture(true),
            2);
        doSuccessfulRollingRestart(testContext, kafkaRoller,
                asList(0, 1, 2, 3, 4),
                asList(0, 3, 4, 1, 2));
    }

    private static final Logger log = LogManager.getLogger(KafkaRollerTest.class);

    @Test
    public void testControllerNotInitiallyRollable(VertxTestContext testContext) {
        PodOperator podOps = mockPodOps(podId -> succeededFuture());
        StatefulSet sts = buildStatefulSet();
        AtomicInteger count = new AtomicInteger(2);
        TestingKafkaRoller kafkaRoller = new TestingKafkaRoller(sts, null, null, podOps,
            null, null, null, null, null,
            brokerId -> {
                if (brokerId == 2) {
                    boolean b = count.getAndDecrement() == 0;
                    log.info("Can broker {} be rolled now ? {}", brokerId, b);
                    return succeededFuture(b);
                } else {
                    return succeededFuture(true);
                }
            },
            2);
        doSuccessfulRollingRestart(testContext, kafkaRoller,
                asList(0, 1, 2, 3, 4),
                asList(0, 1, 3, 4, 2));
    }

    @Test
    public void testNonControllerNeverRollable(VertxTestContext testContext) throws InterruptedException {
        PodOperator podOps = mockPodOps(podId -> succeededFuture());
        StatefulSet sts = buildStatefulSet();
        TestingKafkaRoller kafkaRoller = new TestingKafkaRoller(sts, null, null, podOps,
            null, null, null, null, null,
            brokerId ->
                    brokerId == 1 ? succeededFuture(false)
                            : succeededFuture(true),
            2);
        doFailingRollingRestart(testContext, kafkaRoller,
                asList(0, 1, 2, 3, 4),
                KafkaRoller.UnforceableProblem.class, "Pod c-kafka-1 is currently not rollable",
                // Controller last, broker 1 never restarted
                asList(0, 3, 4, 2));
        // TODO assert subsequent rolls
        kafkaRoller = new TestingKafkaRoller(sts, null, null, podOps,
            null, null, null, null, null,
            brokerId -> succeededFuture(brokerId != 1),
            2);
        clearRestarted();
        doFailingRollingRestart(testContext, kafkaRoller,
                singletonList(1),
                KafkaRoller.UnforceableProblem.class, "Pod c-kafka-1 is currently not rollable",
                // Controller last, broker 1 never restarted
                emptyList());
    }

    @Test
    public void testControllerNeverRollable(VertxTestContext testContext) throws InterruptedException {
        PodOperator podOps = mockPodOps(podId -> succeededFuture());
        StatefulSet sts = buildStatefulSet();
        TestingKafkaRoller kafkaRoller = new TestingKafkaRoller(sts, null, null,
                podOps,
            null, null, null, null, null,
            brokerId ->
                    brokerId == 2 ? succeededFuture(false)
                            : succeededFuture(true),
            2);
        doFailingRollingRestart(testContext, kafkaRoller,
                asList(0, 1, 2, 3, 4),
                KafkaRoller.UnforceableProblem.class, "Pod c-kafka-2 is currently not rollable",
                // We expect all non-controller pods to be rolled
                asList(0, 1, 3, 4));
        clearRestarted();
        kafkaRoller = new TestingKafkaRoller(sts, null, null,
            podOps,
            null, null, null, null, null,
            brokerId -> succeededFuture(brokerId != 2),
            2);
        doFailingRollingRestart(testContext, kafkaRoller,
                singletonList(2),
                KafkaRoller.UnforceableProblem.class, "Pod c-kafka-2 is currently not rollable",
                // We expect all non-controller pods to be rolled
                emptyList());
    }

    @Test
    public void testRollHandlesErrorWhenGettingConfig(VertxTestContext testContext) {
        PodOperator podOps = mockPodOps(podId -> succeededFuture());
        StatefulSet sts = buildStatefulSet();
        TestingKafkaRoller kafkaRoller = new TestingKafkaRoller(sts, null, null, podOps,
                null, null,
                null, null, new KafkaRoller.ForceableProblem("could not get config exception"),
            brokerId -> succeededFuture(true), 2);
        // The algorithm should carry on rolling the pods
        doSuccessfulRollingRestart(testContext, kafkaRoller,
                asList(0, 1, 2, 3, 4),
                asList(0, 1, 3, 4, 2));
    }

    @Test
    public void testRollHandlesErrorWhenAlteringConfig(VertxTestContext testContext) {
        PodOperator podOps = mockPodOps(podId -> succeededFuture());
        StatefulSet sts = buildStatefulSet();
        TestingKafkaRoller kafkaRoller = new TestingKafkaRoller(sts, null, null, podOps,
                null, null,
                null, new KafkaRoller.ForceableProblem("could not get alter exception"), null,
            brokerId -> succeededFuture(true), 2);
        // The algorithm should carry on rolling the pods
        doSuccessfulRollingRestart(testContext, kafkaRoller,
                asList(0, 1, 2, 3, 4),
                asList(0, 1, 3, 4, 2));
    }

    @Test
    public void testSuccessfulAlteringConfigNotRoll(VertxTestContext testContext) {
        PodOperator podOps = mockPodOps(podId -> succeededFuture());
        StatefulSet sts = buildStatefulSet();
        TestingKafkaRoller kafkaRoller = new TestingKafkaRoller(sts, null, null, podOps,
                null, null,
                null, null, null,
            brokerId -> succeededFuture(true), 2);
        // The algorithm should carry on rolling the pods
        doSuccessfulConfigUpdate(testContext, kafkaRoller,
                emptyList());
    }

    private TestingKafkaRoller rollerWithControllers(StatefulSet sts, PodOperator podOps, int... controllers) {
        return new TestingKafkaRoller(sts, null, null, podOps,
            null, null, null, null, null,
            brokerId -> succeededFuture(true),
            controllers);
    }

    private void doSuccessfulConfigUpdate(VertxTestContext testContext, TestingKafkaRoller kafkaRoller,
                                            List<Integer> expected) {
        Checkpoint async = testContext.checkpoint();
        kafkaRoller.rollingRestart(pod -> emptyList())
                .onComplete(testContext.succeeding(v -> {
                    testContext.verify(() -> assertThat(restarted(), is(expected)));
                    assertNoUnclosedAdminClient(testContext, kafkaRoller);
                    async.flag();
                }));
    }

    private void doSuccessfulRollingRestart(VertxTestContext testContext, TestingKafkaRoller kafkaRoller,
                                    Collection<Integer> podsToRestart,
                                    List<Integer> expected) {
        Checkpoint async = testContext.checkpoint();
        kafkaRoller.rollingRestart(pod -> {
            if (podsToRestart.contains(podName2Number(pod.getMetadata().getName()))) {
<<<<<<< HEAD
                return "roll";
            } else {
                return null;
=======
                return singletonList("roll");
            } else {
                return emptyList();
>>>>>>> 902ec063
            }
        })
            .onComplete(testContext.succeeding(v -> {
                testContext.verify(() -> assertThat(restarted(), is(expected)));
                assertNoUnclosedAdminClient(testContext, kafkaRoller);
                async.flag();
            }));
    }

    private void assertNoUnclosedAdminClient(VertxTestContext testContext, TestingKafkaRoller kafkaRoller) {
        if (!kafkaRoller.unclosedAdminClients.isEmpty()) {
            Throwable alloc = kafkaRoller.unclosedAdminClients.values().iterator().next();
            alloc.printStackTrace(System.out);
            testContext.failNow(new Throwable(kafkaRoller.unclosedAdminClients.size() + " unclosed AdminClient instances"));
        }
    }

    private void doFailingRollingRestart(VertxTestContext testContext, TestingKafkaRoller kafkaRoller,
                                 Collection<Integer> podsToRestart,
                                 Class<? extends Throwable> exception, String message,
                                 List<Integer> expectedRestart) throws InterruptedException {
        CountDownLatch async = new CountDownLatch(1);
        kafkaRoller.rollingRestart(pod -> {
            if (podsToRestart.contains(podName2Number(pod.getMetadata().getName()))) {
<<<<<<< HEAD
                return "roll";
            } else {
                return null;
=======
                return singletonList("roll");
            } else {
                return emptyList();
>>>>>>> 902ec063
            }
        })
            .onComplete(testContext.failing(e -> testContext.verify(() -> {
                assertThat(e.getClass() + " is not a subclass of " + exception.getName(), e, instanceOf(exception));
                assertThat("The exception message was not as expected", e.getMessage(), is(message));
                assertThat("The restarted pods were not as expected", restarted(), is(expectedRestart));
                assertNoUnclosedAdminClient(testContext, kafkaRoller);
                testContext.completeNow();
                async.countDown();
            })));
        async.await();
    }

    public List<Integer> restarted() {
        return restarted.stream().map(KafkaRollerTest::podName2Number).collect(Collectors.toList());
    }

    @BeforeEach
    public void clearRestarted() {
        restarted = new ArrayList<>();
    }

    private PodOperator mockPodOps(Function<Integer, Future<Void>> readiness) {
        PodOperator podOps = mock(PodOperator.class);
        when(podOps.get(any(), any())).thenAnswer(
            invocation -> new PodBuilder()
                    .withNewMetadata()
                        .withNamespace(invocation.getArgument(0))
                        .withName(invocation.getArgument(1))
                    .endMetadata()
                .build()
        );
        when(podOps.readiness(any(), any(), anyLong(), anyLong())).thenAnswer(invocationOnMock ->  {
            String podName = invocationOnMock.getArgument(1);
            return readiness.apply(podName2Number(podName));
        });
        when(podOps.isReady(anyString(), anyString())).thenAnswer(invocationOnMock ->  {
            String podName = invocationOnMock.getArgument(1);
            Future<Void> ready = readiness.apply(podName2Number(podName));
            if (ready.succeeded()) {
                return true;
            } else {
                if (ready.cause() instanceof TimeoutException) {
                    return false;
                } else {
                    throw ready.cause();
                }
            }
        });
        return podOps;
    }

    private StatefulSet buildStatefulSet() {
        return new StatefulSetBuilder()
                .withNewMetadata()
                .withName(ssName())
                .withNamespace(stsNamespace())
                .addToLabels(Labels.STRIMZI_CLUSTER_LABEL, clusterName())
                .endMetadata()
                .withNewSpec()
                .withReplicas(5)
                .endSpec()
                .build();
    }

    private class TestingKafkaRoller extends KafkaRoller {

        int controllerCall;
        private final IdentityHashMap<Admin, Throwable> unclosedAdminClients;
        private final RuntimeException acOpenException;
        private final Throwable acCloseException;
        private final Function<Integer, Future<Boolean>> canRollFn;
        private final Throwable controllerException;
        private final ForceableProblem alterConfigsException;
        private final ForceableProblem getConfigsException;
        private final int[] controllers;

        private TestingKafkaRoller(StatefulSet sts, Secret clusterCaCertSecret, Secret coKeySecret,
                                  PodOperator podOps,
                                  RuntimeException acOpenException, Throwable acCloseException,
                                  Throwable controllerException,
                                  ForceableProblem alterConfigsException,
                                  ForceableProblem getConfigsException,
                                  Function<Integer, Future<Boolean>> canRollFn,
                                  int... controllers) {
            super(KafkaRollerTest.vertx, new Reconciliation("test", "Kafka", stsNamespace(), clusterName()), podOps, 500, 1000,
                () -> new BackOff(10L, 2, 4),
                sts, clusterCaCertSecret, coKeySecret, "", "", KafkaVersionTestUtils.getLatestVersion());
            this.controllers = controllers;
            this.controllerCall = 0;
            this.acOpenException = acOpenException;
            this.controllerException = controllerException;
            this.alterConfigsException = alterConfigsException;
            this.getConfigsException = getConfigsException;
            this.acCloseException = acCloseException;
            this.canRollFn = canRollFn;
            this.unclosedAdminClients = new IdentityHashMap<>();
        }

        @Override
<<<<<<< HEAD
        protected Admin adminClient(Integer podId) throws ForceableProblem {
=======
        protected Admin adminClient(Integer podId, boolean b) throws ForceableProblem {
>>>>>>> 902ec063
            if (acOpenException != null) {
                throw new ForceableProblem("An error while try to create the admin client", acOpenException);
            }
            Admin ac = mock(AdminClient.class, invocation -> {
                if ("close".equals(invocation.getMethod().getName())) {
                    Admin mock = (Admin) invocation.getMock();
                    unclosedAdminClients.remove(mock);
                    if (acCloseException != null) {
                        throw acCloseException;
                    }
                    return null;
                }
                throw new RuntimeException("Not mocked " + invocation.getMethod());
            });
            unclosedAdminClients.put(ac, new Throwable("Pod " + podId));
            return ac;
        }

        @Override
        protected KafkaAvailability availability(Admin ac) {
            return new KafkaAvailability(null) {
                @Override
                protected Future<Set<String>> topicNames() {
                    return succeededFuture(Collections.emptySet());
                }

                @Override
                protected Future<Collection<TopicDescription>> describeTopics(Set<String> names) {
                    return succeededFuture(Collections.emptySet());
                }

                @Override
                Future<Boolean> canRoll(int podId) {
                    return canRollFn.apply(podId);
                }
            };
        }

        @Override
        int controller(int podId, Admin ac, long timeout, TimeUnit unit, RestartContext restartContext) throws ForceableProblem {
            if (controllerException != null) {
                throw new ForceableProblem("An error while trying to determine the cluster controller from pod " + podName(podId), controllerException);
            } else {
                int index;
                if (controllerCall < controllers.length) {
                    index = controllerCall;
                } else {
                    index = controllers.length - 1;
                }
                controllerCall++;
                return controllers[index];
            }
        }

        @Override
        protected Config brokerConfig(Admin ac, int brokerId) throws ForceableProblem, InterruptedException {
            if (getConfigsException != null) {
                throw getConfigsException;
            } else return new Config(emptyList());
        }

        @Override
        protected Config brokerLogging(Admin ac, int brokerId) throws ForceableProblem, InterruptedException {
            if (getConfigsException != null) {
                throw getConfigsException;
            } else return new Config(emptyList());
        }

        @Override
        protected void dynamicUpdateBrokerConfig(int podId, Admin ac, KafkaBrokerConfigurationDiff configurationDiff, KafkaBrokerLoggingConfigurationDiff logDiff) throws ForceableProblem, InterruptedException {
            if (alterConfigsException != null) {
                throw alterConfigsException;
            }
        }

        @Override
        protected Future<Void> restart(Pod pod) {
            restarted.add(pod.getMetadata().getName());
            return succeededFuture();
        }

    }

    // TODO Error when finding the next broker
}<|MERGE_RESOLUTION|>--- conflicted
+++ resolved
@@ -44,34 +44,14 @@
 import org.junit.jupiter.api.Test;
 import org.junit.jupiter.api.extension.ExtendWith;
 
-<<<<<<< HEAD
-import java.util.ArrayList;
-import java.util.Collection;
-import java.util.Collections;
-import java.util.IdentityHashMap;
-import java.util.List;
-import java.util.Set;
-import java.util.concurrent.CountDownLatch;
-import java.util.concurrent.TimeUnit;
-import java.util.concurrent.atomic.AtomicInteger;
-import java.util.function.Function;
-import java.util.stream.Collectors;
-
-=======
->>>>>>> 902ec063
 import static io.vertx.core.Future.failedFuture;
 import static io.vertx.core.Future.succeededFuture;
 import static java.util.Arrays.asList;
 import static java.util.Collections.emptyList;
 import static java.util.Collections.singletonList;
 import static org.hamcrest.CoreMatchers.instanceOf;
-<<<<<<< HEAD
-import static org.hamcrest.MatcherAssert.assertThat;
-import static org.hamcrest.CoreMatchers.is;
-=======
 import static org.hamcrest.CoreMatchers.is;
 import static org.hamcrest.MatcherAssert.assertThat;
->>>>>>> 902ec063
 import static org.mockito.ArgumentMatchers.any;
 import static org.mockito.ArgumentMatchers.anyLong;
 import static org.mockito.ArgumentMatchers.anyString;
@@ -429,15 +409,9 @@
         Checkpoint async = testContext.checkpoint();
         kafkaRoller.rollingRestart(pod -> {
             if (podsToRestart.contains(podName2Number(pod.getMetadata().getName()))) {
-<<<<<<< HEAD
-                return "roll";
-            } else {
-                return null;
-=======
                 return singletonList("roll");
             } else {
                 return emptyList();
->>>>>>> 902ec063
             }
         })
             .onComplete(testContext.succeeding(v -> {
@@ -462,15 +436,9 @@
         CountDownLatch async = new CountDownLatch(1);
         kafkaRoller.rollingRestart(pod -> {
             if (podsToRestart.contains(podName2Number(pod.getMetadata().getName()))) {
-<<<<<<< HEAD
-                return "roll";
-            } else {
-                return null;
-=======
                 return singletonList("roll");
             } else {
                 return emptyList();
->>>>>>> 902ec063
             }
         })
             .onComplete(testContext.failing(e -> testContext.verify(() -> {
@@ -571,11 +539,7 @@
         }
 
         @Override
-<<<<<<< HEAD
-        protected Admin adminClient(Integer podId) throws ForceableProblem {
-=======
         protected Admin adminClient(Integer podId, boolean b) throws ForceableProblem {
->>>>>>> 902ec063
             if (acOpenException != null) {
                 throw new ForceableProblem("An error while try to create the admin client", acOpenException);
             }
