--- conflicted
+++ resolved
@@ -87,7 +87,7 @@
 @EnableKubernetesMockClient(crud = true)
 @ExtendWith(VertxExtension.class)
 @SuppressWarnings("checkstyle:ClassFanOutComplexity")
-public class KafkaAssemblyOperatorMockTest {
+public class  KafkaAssemblyOperatorMockTest {
 
     private static final Logger LOGGER = LogManager.getLogger(KafkaAssemblyOperatorMockTest.class);
 
@@ -292,12 +292,7 @@
         ZookeeperLeaderFinder leaderFinder = ResourceUtils.zookeeperLeaderFinder(vertx, client);
         return new ResourceOperatorSupplier(vertx, client, leaderFinder,
                 ResourceUtils.adminClientProvider(), ResourceUtils.zookeeperScalerProvider(),
-<<<<<<< HEAD
-                ResourceUtils.metricsProvider(), new PlatformFeaturesAvailability(false, kubernetesVersion),
-                FeatureGates.NONE, 2_000, restartEventPublisher);
-=======
-                ResourceUtils.metricsProvider(), new PlatformFeaturesAvailability(false, kubernetesVersion), 2_000);
->>>>>>> 3a2a126a
+                 ResourceUtils.metricsProvider(), new PlatformFeaturesAvailability(false, kubernetesVersion), 2_000, restartEventPublisher);
     }
 
     private void assertResourceRequirements(VertxTestContext context, String statefulSetName) {
