/*
 * Copyright Strimzi authors.
 * License: Apache License 2.0 (see the file LICENSE or http://apache.org/licenses/LICENSE-2.0.html).
 */
package io.strimzi.operator.cluster.operator.assembly;

import io.fabric8.kubernetes.api.model.Container;
<<<<<<< HEAD
=======
import io.fabric8.kubernetes.api.model.DeletionPropagation;
>>>>>>> 902ec063
import io.fabric8.kubernetes.api.model.PersistentVolumeClaim;
import io.fabric8.kubernetes.api.model.PodSpec;
import io.fabric8.kubernetes.api.model.PodTemplateSpec;
import io.fabric8.kubernetes.api.model.Quantity;
import io.fabric8.kubernetes.api.model.ResourceRequirements;
import io.fabric8.kubernetes.api.model.ResourceRequirementsBuilder;
import io.fabric8.kubernetes.api.model.Volume;
import io.fabric8.kubernetes.api.model.apiextensions.CustomResourceDefinition;
import io.fabric8.kubernetes.api.model.apps.StatefulSet;
import io.fabric8.kubernetes.api.model.apps.StatefulSetSpec;
import io.fabric8.kubernetes.api.model.apps.StatefulSetStatus;
import io.fabric8.kubernetes.client.KubernetesClient;
import io.fabric8.kubernetes.client.dsl.Resource;
import io.fabric8.kubernetes.client.dsl.base.CustomResourceDefinitionContext;
import io.strimzi.api.kafka.Crds;
import io.strimzi.api.kafka.KafkaList;
import io.strimzi.api.kafka.model.DoneableKafka;
import io.strimzi.api.kafka.model.Kafka;
import io.strimzi.api.kafka.model.KafkaBuilder;
import io.strimzi.api.kafka.model.storage.EphemeralStorage;
import io.strimzi.api.kafka.model.storage.PersistentClaimStorage;
import io.strimzi.api.kafka.model.storage.PersistentClaimStorageBuilder;
import io.strimzi.api.kafka.model.storage.SingleVolumeStorage;
import io.strimzi.api.kafka.model.storage.Storage;
import io.strimzi.operator.KubernetesVersion;
import io.strimzi.operator.PlatformFeaturesAvailability;
import io.strimzi.operator.cluster.ClusterOperator;
import io.strimzi.operator.cluster.ClusterOperatorConfig;
import io.strimzi.operator.cluster.KafkaVersionTestUtils;
import io.strimzi.operator.cluster.ResourceUtils;
import io.strimzi.operator.cluster.model.AbstractModel;
import io.strimzi.operator.cluster.model.Ca;
import io.strimzi.operator.cluster.model.KafkaCluster;
import io.strimzi.operator.cluster.model.KafkaVersion;
import io.strimzi.operator.cluster.model.ZookeeperCluster;
import io.strimzi.operator.cluster.operator.resource.ResourceOperatorSupplier;
import io.strimzi.operator.cluster.operator.resource.StatefulSetOperator;
import io.strimzi.operator.cluster.operator.resource.ZookeeperLeaderFinder;
import io.strimzi.operator.common.PasswordGenerator;
import io.strimzi.operator.common.Reconciliation;
import io.strimzi.operator.common.model.Labels;
import io.strimzi.operator.common.operator.MockCertManager;
import io.strimzi.test.mockkube.MockKube;
import io.vertx.core.Future;
import io.vertx.core.Vertx;
import io.vertx.junit5.Checkpoint;
import io.vertx.junit5.VertxExtension;
import io.vertx.junit5.VertxTestContext;
import org.apache.logging.log4j.LogManager;
import org.apache.logging.log4j.Logger;
import org.junit.jupiter.api.AfterAll;
import org.junit.jupiter.api.BeforeAll;
import org.junit.jupiter.api.extension.ExtendWith;
import org.junit.jupiter.params.ParameterizedTest;
import org.junit.jupiter.params.provider.MethodSource;

import java.util.ArrayList;
import java.util.Collections;
import java.util.HashMap;
import java.util.List;
import java.util.Map;
import java.util.Optional;
import java.util.Set;
import java.util.concurrent.atomic.AtomicBoolean;
import java.util.concurrent.atomic.AtomicInteger;
import java.util.concurrent.atomic.AtomicReference;
import java.util.stream.Collectors;

import static io.strimzi.api.kafka.model.storage.Storage.deleteClaim;
import static java.util.Collections.singletonMap;
import static org.hamcrest.CoreMatchers.is;
import static org.hamcrest.CoreMatchers.notNullValue;
import static org.hamcrest.MatcherAssert.assertThat;
import static org.hamcrest.Matchers.aMapWithSize;
import static org.hamcrest.Matchers.hasEntry;
import static org.hamcrest.Matchers.hasSize;
import static org.hamcrest.Matchers.nullValue;
import static org.junit.jupiter.api.Assumptions.assumeTrue;

@ExtendWith(VertxExtension.class)
@SuppressWarnings("checkstyle:ClassFanOutComplexity")
public class KafkaAssemblyOperatorMockTest {

    private static final Logger LOGGER = LogManager.getLogger(KafkaAssemblyOperatorMockTest.class);

    private static final String NAMESPACE = "my-namespace";
    private static final String CLUSTER_NAME = "my-cluster";

    private static final KafkaVersion.Lookup VERSIONS = KafkaVersionTestUtils.getKafkaVersionLookup();
    private static Vertx vertx;

    private final KubernetesVersion kubernetesVersion = KubernetesVersion.V1_9;

    private int zkReplicas;
    private SingleVolumeStorage zkStorage;

    private int kafkaReplicas;
    private Storage kafkaStorage;

    private ResourceRequirements resources;
    private KubernetesClient client;

    private KafkaAssemblyOperator operator;

    /*
     * Params contains the parameterized fields of different configurations of a Kafka and Zookeeper Strimzi cluster
     */
    public static class Params {
        private final int zkReplicas;
        private final SingleVolumeStorage zkStorage;

        private final int kafkaReplicas;
        private final Storage kafkaStorage;
        private ResourceRequirements resources;

        public Params(int zkReplicas,
                      SingleVolumeStorage zkStorage,
                      int kafkaReplicas,
                      Storage kafkaStorage,
                      ResourceRequirements resources) {
            this.zkReplicas = zkReplicas;
            this.zkStorage = zkStorage;
            this.kafkaReplicas = kafkaReplicas;
            this.kafkaStorage = kafkaStorage;
            this.resources = resources;
        }

        public String toString() {
            return "zkReplicas=" + zkReplicas +
                    ",zkStorage=" + zkStorage +
                    ",kafkaReplicas=" + kafkaReplicas +
                    ",kafkaStorage=" + kafkaStorage +
                    ",resources=" + resources;
        }
    }

    public static Iterable<KafkaAssemblyOperatorMockTest.Params> data() {
        int[] replicas = {1, 3};
        Storage[] kafkaStorageConfigs = {
            new EphemeralStorage(),
            new PersistentClaimStorageBuilder()
                .withSize("123")
                .withStorageClass("foo")
                .withDeleteClaim(true)
                .build(),
            new PersistentClaimStorageBuilder()
                .withSize("123")
                .withStorageClass("foo")
                .withDeleteClaim(false)
                .build()
        };
        SingleVolumeStorage[] zkStorageConfigs = {
            new EphemeralStorage(),
            new PersistentClaimStorageBuilder()
                    .withSize("123")
                    .withStorageClass("foo")
                    .withDeleteClaim(true)
                    .build(),
            new PersistentClaimStorageBuilder()
                    .withSize("123")
                    .withStorageClass("foo")
                    .withDeleteClaim(false)
                    .build()
        };
        ResourceRequirements[] resources = {
            new ResourceRequirementsBuilder()
                .addToLimits("cpu", new Quantity("5000m"))
                .addToLimits("memory", new Quantity("5000m"))
                .addToRequests("cpu", new Quantity("5000"))
                .addToRequests("memory", new Quantity("5000m"))
                .build()
        };
        List<KafkaAssemblyOperatorMockTest.Params> result = new ArrayList();

        for (int zkReplica : replicas) {
            for (SingleVolumeStorage zkStorage : zkStorageConfigs) {
                for (int kafkaReplica : replicas) {
                    for (Storage kafkaStorage : kafkaStorageConfigs) {
                        for (ResourceRequirements resource : resources) {
                            result.add(new KafkaAssemblyOperatorMockTest.Params(
                                    zkReplica, zkStorage,
                                    kafkaReplica, kafkaStorage, resource));
                        }
                    }
                }
            }
        }

        return result;
    }

    public void setFields(KafkaAssemblyOperatorMockTest.Params params) {
        this.zkReplicas = params.zkReplicas;
        this.zkStorage = params.zkStorage;

        this.kafkaReplicas = params.kafkaReplicas;
        this.kafkaStorage = params.kafkaStorage;

        this.resources = params.resources;
    }

    private Kafka cluster;

    @BeforeAll
    public static void before() {
        vertx = Vertx.vertx();
    }

    @AfterAll
    public static void after() {
        vertx.close();
        ResourceUtils.cleanUpTemporaryTLSFiles();
    }

    /*
     * init is equivalent to a @BeforeEach method
     * since this is a parameterized set, the tests params are only available at test start
     * This must be called before each test
     */
    private void init(Params params) {
        setFields(params);

        cluster = new KafkaBuilder()
                .withNewMetadata()
                    .withName(CLUSTER_NAME)
                    .withNamespace(NAMESPACE)
                    .withLabels(singletonMap("foo", "bar"))
                .endMetadata()
                .withNewSpec()
                    .withNewKafka()
                        .withReplicas(kafkaReplicas)
                        .withStorage(kafkaStorage)
                        .withMetrics(singletonMap("foo", "bar"))
                        .withResources(resources)
                    .endKafka()
                    .withNewZookeeper()
                        .withReplicas(zkReplicas)
                        .withStorage(zkStorage)
                        .withMetrics(singletonMap("foo", "bar"))
                    .endZookeeper()
                    .withNewEntityOperator()
                        .withNewTopicOperator()
                        .endTopicOperator()
                        .withNewUserOperator()
                        .endUserOperator()
                    .endEntityOperator()
                .endSpec()
                .build();

        CustomResourceDefinition kafkaAssemblyCrd = Crds.kafka();

        client = new MockKube()
                .withCustomResourceDefinition(kafkaAssemblyCrd, Kafka.class, KafkaList.class, DoneableKafka.class)
                    .withInitialInstances(Collections.singleton(cluster))
                .end()
                .build();

        PlatformFeaturesAvailability pfa = new PlatformFeaturesAvailability(true, kubernetesVersion);
        ResourceOperatorSupplier supplier = supplierWithMocks();
        ClusterOperatorConfig config = ResourceUtils.dummyClusterOperatorConfig(VERSIONS);
        operator = new KafkaAssemblyOperator(vertx, pfa, new MockCertManager(),
                new PasswordGenerator(10, "a", "a"), supplier, config);
    }

    private ResourceOperatorSupplier supplierWithMocks() {
        ZookeeperLeaderFinder leaderFinder = ResourceUtils.zookeeperLeaderFinder(vertx, client);
        return new ResourceOperatorSupplier(vertx, client, leaderFinder,
                ResourceUtils.adminClientProvider(), ResourceUtils.zookeeperScalerProvider(),
                ResourceUtils.metricsProvider(), new PlatformFeaturesAvailability(true, kubernetesVersion),
                2_000);
    }

    private void assertResourceRequirements(VertxTestContext context, String statefulSetName) {
        context.verify(() -> {
            StatefulSet statefulSet = client.apps().statefulSets().inNamespace(NAMESPACE).withName(statefulSetName).get();
            assertThat(statefulSet, is(notNullValue()));
            ResourceRequirements requirements = statefulSet.getSpec().getTemplate().getSpec().getContainers().get(0).getResources();
            if (resources != null && resources.getRequests() != null) {
                assertThat(requirements.getRequests(), hasEntry("cpu", resources.getRequests().get("cpu")));
                assertThat(requirements.getRequests(), hasEntry("memory", resources.getRequests().get("memory")));
            }
            if (resources != null && resources.getLimits() != null) {
                assertThat(requirements.getLimits(), hasEntry("cpu", resources.getLimits().get("cpu")));
                assertThat(requirements.getLimits(), hasEntry("memory", resources.getLimits().get("memory")));
            }
        });
    }

    private Future<Void> initialReconcile(VertxTestContext context) {
        LOGGER.info("Reconciling initially -> create");
        return operator.reconcile(new Reconciliation("test-trigger", Kafka.RESOURCE_KIND, NAMESPACE, CLUSTER_NAME))
            .onComplete(context.succeeding(v -> context.verify(() -> {
                StatefulSet kafkaSts = client.apps().statefulSets().inNamespace(NAMESPACE).withName(KafkaCluster.kafkaClusterName(CLUSTER_NAME)).get();
                kafkaSts.setStatus(new StatefulSetStatus());

                assertThat(kafkaSts, is(notNullValue()));
                assertThat(kafkaSts.getSpec().getTemplate().getMetadata().getAnnotations(), hasEntry(StatefulSetOperator.ANNO_STRIMZI_IO_GENERATION, "0"));
                assertThat(kafkaSts.getSpec().getTemplate().getMetadata().getAnnotations(), hasEntry(Ca.ANNO_STRIMZI_IO_CLUSTER_CA_CERT_GENERATION, "0"));
                assertThat(kafkaSts.getSpec().getTemplate().getMetadata().getAnnotations(), hasEntry(Ca.ANNO_STRIMZI_IO_CLIENTS_CA_CERT_GENERATION, "0"));

                StatefulSet zkSts = client.apps().statefulSets().inNamespace(NAMESPACE).withName(ZookeeperCluster.zookeeperClusterName(CLUSTER_NAME)).get();
                assertThat(zkSts, is(notNullValue()));
                assertThat(zkSts.getSpec().getTemplate().getMetadata().getAnnotations(), hasEntry(StatefulSetOperator.ANNO_STRIMZI_IO_GENERATION, "0"));
                assertThat(zkSts.getSpec().getTemplate().getMetadata().getAnnotations(), hasEntry(Ca.ANNO_STRIMZI_IO_CLUSTER_CA_CERT_GENERATION, "0"));

                assertThat(client.configMaps().inNamespace(NAMESPACE).withName(KafkaCluster.metricAndLogConfigsName(CLUSTER_NAME)).get(), is(notNullValue()));
                assertThat(client.configMaps().inNamespace(NAMESPACE).withName(ZookeeperCluster.zookeeperMetricAndLogConfigsName(CLUSTER_NAME)).get(), is(notNullValue()));
                assertResourceRequirements(context, KafkaCluster.kafkaClusterName(CLUSTER_NAME));
                assertThat(client.secrets().inNamespace(NAMESPACE).withName(KafkaCluster.clientsCaKeySecretName(CLUSTER_NAME)).get(), is(notNullValue()));
                assertThat(client.secrets().inNamespace(NAMESPACE).withName(KafkaCluster.clientsCaCertSecretName(CLUSTER_NAME)).get(), is(notNullValue()));
                assertThat(client.secrets().inNamespace(NAMESPACE).withName(KafkaCluster.clusterCaCertSecretName(CLUSTER_NAME)).get(), is(notNullValue()));
                assertThat(client.secrets().inNamespace(NAMESPACE).withName(KafkaCluster.brokersSecretName(CLUSTER_NAME)).get(), is(notNullValue()));
                assertThat(client.secrets().inNamespace(NAMESPACE).withName(ZookeeperCluster.nodesSecretName(CLUSTER_NAME)).get(), is(notNullValue()));
            })));
    }

    /** Create a cluster from a Kafka */
    @ParameterizedTest
    @MethodSource("data")
    public void testReconcile(Params params, VertxTestContext context) {
        init(params);

        Checkpoint async = context.checkpoint();
        initialReconcile(context)
            .onComplete(context.succeeding())
            .compose(v -> operator.reconcile(new Reconciliation("test-trigger", Kafka.RESOURCE_KIND, NAMESPACE, CLUSTER_NAME)))
            .onComplete(context.succeeding(v -> async.flag()));
    }
    
    @ParameterizedTest
    @MethodSource("data")
    public void testReconcileReplacesAllDeletedSecrets(Params params, VertxTestContext context) {
        init(params);

        initialReconcileThenDeleteSecretsThenReconcile(context,
                KafkaCluster.clientsCaKeySecretName(CLUSTER_NAME),
                KafkaCluster.clientsCaCertSecretName(CLUSTER_NAME),
                KafkaCluster.clusterCaCertSecretName(CLUSTER_NAME),
                KafkaCluster.brokersSecretName(CLUSTER_NAME),
                ZookeeperCluster.nodesSecretName(CLUSTER_NAME),
                ClusterOperator.secretName(CLUSTER_NAME));
    }

    /**
     * Test the operator re-creates secrets if they get deleted
     */
    private void initialReconcileThenDeleteSecretsThenReconcile(VertxTestContext context, String... secrets) {
        Checkpoint async = context.checkpoint();

        initialReconcile(context)
            .onComplete(context.succeeding(v -> context.verify(() -> {
                for (String secret: secrets) {
<<<<<<< HEAD
                    client.secrets().inNamespace(NAMESPACE).withName(secret).cascading(true).delete();
=======
                    client.secrets().inNamespace(NAMESPACE).withName(secret).withPropagationPolicy(DeletionPropagation.FOREGROUND).delete();
>>>>>>> 902ec063
                    assertThat("Expected secret " + secret + " to not exist",
                            client.secrets().inNamespace(NAMESPACE).withName(secret).get(), is(nullValue()));
                }
                LOGGER.info("Reconciling again -> update");
            })))
            .compose(v -> operator.reconcile(new Reconciliation("test-trigger", Kafka.RESOURCE_KIND, NAMESPACE, CLUSTER_NAME)))
            .onComplete(context.succeeding(v -> context.verify(() -> {
                for (String secret: secrets) {
                    assertThat("Expected secret " + secret + " to have been recreated",
                            client.secrets().inNamespace(NAMESPACE).withName(secret).get(), is(notNullValue()));
                }
                async.flag();
            })));
    }

    /**
     * Test the operator re-creates services if they get deleted
     */
    private void initialReconcileThenDeleteServicesThenReconcile(VertxTestContext context, String... services) {
        Checkpoint async = context.checkpoint();

        initialReconcile(context)
            .onComplete(context.succeeding(v -> context.verify(() -> {
                for (String service : services) {
<<<<<<< HEAD
                    client.services().inNamespace(NAMESPACE).withName(service).cascading(true).delete();
=======
                    client.services().inNamespace(NAMESPACE).withName(service).withPropagationPolicy(DeletionPropagation.FOREGROUND).delete();
>>>>>>> 902ec063
                    assertThat("Expected service " + service + " to be not exist",
                            client.services().inNamespace(NAMESPACE).withName(service).get(), is(nullValue()));
                }
                LOGGER.info("Reconciling again -> update");
            })))
            .compose(v -> operator.reconcile(new Reconciliation("test-trigger", Kafka.RESOURCE_KIND, NAMESPACE, CLUSTER_NAME)))
            .onComplete(context.succeeding(v -> context.verify(() -> {
                for (String service: services) {
                    assertThat("Expected service " + service + " to have been recreated",
                            client.services().inNamespace(NAMESPACE).withName(service).get(), is(notNullValue()));
                }
                async.flag();
            })));
    }

    @ParameterizedTest
    @MethodSource("data")
    public void testReconcileReplacesDeletedZookeeperServices(Params params, VertxTestContext context) {
        init(params);

        initialReconcileThenDeleteServicesThenReconcile(context,
                ZookeeperCluster.serviceName(CLUSTER_NAME),
                ZookeeperCluster.headlessServiceName(CLUSTER_NAME));
    }

    @ParameterizedTest
    @MethodSource("data")
    public void testReconcileReplacesDeletedKafkaServices(Params params, VertxTestContext context) {
        init(params);

        initialReconcileThenDeleteServicesThenReconcile(context,
                KafkaCluster.serviceName(CLUSTER_NAME),
                KafkaCluster.headlessServiceName(CLUSTER_NAME));
    }

    @ParameterizedTest
    @MethodSource("data")
    public void testReconcileReplacesDeletedZookeeperStatefulSet(Params params, VertxTestContext context) {
        init(params);

        String statefulSet = ZookeeperCluster.zookeeperClusterName(CLUSTER_NAME);
        initialReconcileThenDeleteStatefulSetsThenReconcile(context, statefulSet);
    }

    @ParameterizedTest
    @MethodSource("data")
    public void testReconcileReplacesDeletedKafkaStatefulSet(Params params, VertxTestContext context) {
        init(params);

        String statefulSet = KafkaCluster.kafkaClusterName(CLUSTER_NAME);
        initialReconcileThenDeleteStatefulSetsThenReconcile(context, statefulSet);
    }

    private void initialReconcileThenDeleteStatefulSetsThenReconcile(VertxTestContext context, String statefulSet) {
        Checkpoint async = context.checkpoint();
<<<<<<< HEAD

        initialReconcile(context)
            .onComplete(context.succeeding(v -> context.verify(() -> {
                client.apps().statefulSets().inNamespace(NAMESPACE).withName(statefulSet).cascading(true).delete();
                assertThat("Expected sts " + statefulSet + " should not exist",
                        client.apps().statefulSets().inNamespace(NAMESPACE).withName(statefulSet).get(), is(nullValue()));

=======

        initialReconcile(context)
            .onComplete(context.succeeding(v -> context.verify(() -> {
                client.apps().statefulSets().inNamespace(NAMESPACE).withName(statefulSet).withPropagationPolicy(DeletionPropagation.FOREGROUND).delete();
                assertThat("Expected sts " + statefulSet + " should not exist",
                        client.apps().statefulSets().inNamespace(NAMESPACE).withName(statefulSet).get(), is(nullValue()));

>>>>>>> 902ec063
                LOGGER.info("Reconciling again -> update");
            })))
            .compose(v -> operator.reconcile(new Reconciliation("test-trigger", Kafka.RESOURCE_KIND, NAMESPACE, CLUSTER_NAME)))
            .onComplete(context.succeeding(v -> context.verify(() -> {
                assertThat("Expected sts " + statefulSet + " should have been re-created",
                        client.apps().statefulSets().inNamespace(NAMESPACE).withName(statefulSet).get(), is(notNullValue()));
                async.flag();
            })));
    }

    @ParameterizedTest
    @MethodSource("data")
    public void testReconcileUpdatesKafkaPersistentVolumes(Params params, VertxTestContext context) {
        init(params);
        assumeTrue(kafkaStorage instanceof PersistentClaimStorage, "Parameterized Test only runs for Params with Kafka Persistent storage");

        String originalStorageClass = Storage.storageClass(kafkaStorage);

        Checkpoint async = context.checkpoint();
        initialReconcile(context)
            .onComplete(context.succeeding(v -> context.verify(() -> {
                assertStorageClass(context, KafkaCluster.kafkaClusterName(CLUSTER_NAME), originalStorageClass);

                // Try to update the storage class
                String changedClass = originalStorageClass + "2";

<<<<<<< HEAD
                Kafka changedClusterCm = new KafkaBuilder(cluster)
=======
                Kafka patchedPersistenceKafka = new KafkaBuilder(cluster)
>>>>>>> 902ec063
                        .editSpec()
                            .editKafka()
                                .withNewPersistentClaimStorage()
                                    .withStorageClass(changedClass)
                                    .withSize("123")
                                .endPersistentClaimStorage()
                            .endKafka()
                        .endSpec()
                        .build();
<<<<<<< HEAD
                kafkaAssembly(NAMESPACE, CLUSTER_NAME).patch(changedClusterCm);
=======
                kafkaAssembly(NAMESPACE, CLUSTER_NAME).patch(patchedPersistenceKafka);
>>>>>>> 902ec063

                LOGGER.info("Updating with changed storage class");
            })))
            .compose(v -> operator.reconcile(new Reconciliation("test-trigger", Kafka.RESOURCE_KIND, NAMESPACE, CLUSTER_NAME)))
            .onComplete(context.succeeding(v -> context.verify(() -> {
                // Check the storage class was not changed
                assertStorageClass(context, KafkaCluster.kafkaClusterName(CLUSTER_NAME), originalStorageClass);
                async.flag();
            })));
    }

    private Resource<Kafka, DoneableKafka> kafkaAssembly(String namespace, String name) {
        CustomResourceDefinition crd = client.customResourceDefinitions().withName(Kafka.CRD_NAME).get();
<<<<<<< HEAD
        return client.customResources(crd, Kafka.class, KafkaList.class, DoneableKafka.class)
=======
        return client.customResources(CustomResourceDefinitionContext.fromCrd(crd), Kafka.class, KafkaList.class, DoneableKafka.class)
>>>>>>> 902ec063
                .inNamespace(namespace).withName(name);
    }

    private void assertStorageClass(VertxTestContext context, String statefulSetName, String expectedClass) {
        StatefulSet statefulSet = client.apps().statefulSets().inNamespace(NAMESPACE).withName(statefulSetName).get();
        context.verify(() -> {
            assertThat(statefulSet, is(notNullValue()));
            // Check the storage class is initially "foo"
            List<PersistentVolumeClaim> volumeClaimTemplates = statefulSet.getSpec().getVolumeClaimTemplates();
            assertThat(volumeClaimTemplates, hasSize(1));
            assertThat(volumeClaimTemplates.get(0).getSpec().getStorageClassName(), is(expectedClass));
        });
    }

    @ParameterizedTest
    @MethodSource("data")
    public void testReconcileUpdatesKafkaStorageType(Params params, VertxTestContext context) {
        init(params);

        AtomicReference<List<PersistentVolumeClaim>> originalPVCs = new AtomicReference<>();
        AtomicReference<List<Volume>> originalVolumes = new AtomicReference<>();
        AtomicReference<List<Container>> originalInitContainers = new AtomicReference<>();

        Checkpoint async = context.checkpoint();
        initialReconcile(context)
            .onComplete(context.succeeding(v -> context.verify(() -> {
                originalPVCs.set(Optional.ofNullable(client.apps().statefulSets().inNamespace(NAMESPACE).withName(KafkaCluster.kafkaClusterName(CLUSTER_NAME)).get())
                        .map(StatefulSet::getSpec)
                        .map(StatefulSetSpec::getVolumeClaimTemplates)
                        .orElse(new ArrayList<>()));
                originalVolumes.set(Optional.ofNullable(client.apps().statefulSets().inNamespace(NAMESPACE).withName(KafkaCluster.kafkaClusterName(CLUSTER_NAME)).get())
                        .map(StatefulSet::getSpec)
                        .map(StatefulSetSpec::getTemplate)
                        .map(PodTemplateSpec::getSpec)
                        .map(PodSpec::getVolumes)
                        .orElse(new ArrayList<>()));
                originalInitContainers.set(Optional.ofNullable(client.apps().statefulSets().inNamespace(NAMESPACE).withName(KafkaCluster.kafkaClusterName(CLUSTER_NAME)).get())
                        .map(StatefulSet::getSpec)
                        .map(StatefulSetSpec::getTemplate)
                        .map(PodTemplateSpec::getSpec)
                        .map(PodSpec::getInitContainers)
                        .orElse(new ArrayList<>()));

                // Update the storage type
                // ephemeral -> persistent
                // or
                // persistent -> ephemeral
<<<<<<< HEAD
                Kafka changedClusterCm = null;
                if (kafkaStorage instanceof EphemeralStorage) {
                    changedClusterCm = new KafkaBuilder(cluster)
=======
                Kafka updatedStorageKafka = null;
                if (kafkaStorage instanceof EphemeralStorage) {
                    updatedStorageKafka = new KafkaBuilder(cluster)
>>>>>>> 902ec063
                            .editSpec()
                                .editKafka()
                                    .withNewPersistentClaimStorage()
                                        .withSize("123")
                                    .endPersistentClaimStorage()
                                .endKafka()
                            .endSpec()
                            .build();
                } else if (kafkaStorage instanceof PersistentClaimStorage) {
<<<<<<< HEAD
                    changedClusterCm = new KafkaBuilder(cluster)
=======
                    updatedStorageKafka = new KafkaBuilder(cluster)
>>>>>>> 902ec063
                            .editSpec()
                                .editKafka()
                                    .withNewEphemeralStorage()
                                    .endEphemeralStorage()
                                .endKafka()
                            .endSpec()
                            .build();
                } else {
                    context.failNow(new Exception("If storage is not ephemeral or persistent something has gone wrong"));
                }
<<<<<<< HEAD
                kafkaAssembly(NAMESPACE, CLUSTER_NAME).patch(changedClusterCm);
=======
                kafkaAssembly(NAMESPACE, CLUSTER_NAME).patch(updatedStorageKafka);
>>>>>>> 902ec063

                LOGGER.info("Updating with changed storage type");
            })))
            .compose(v -> operator.reconcile(new Reconciliation("test-trigger", Kafka.RESOURCE_KIND, NAMESPACE, CLUSTER_NAME)))
            .onComplete(context.succeeding(v -> context.verify(() -> {
                // Check the Volumes and PVCs were not changed
                assertPVCs(context, KafkaCluster.kafkaClusterName(CLUSTER_NAME), originalPVCs.get());
                assertVolumes(context, KafkaCluster.kafkaClusterName(CLUSTER_NAME), originalVolumes.get());
                assertInitContainers(context, KafkaCluster.kafkaClusterName(CLUSTER_NAME), originalInitContainers.get());
                async.flag();
            })));
    }

    private void assertPVCs(VertxTestContext context, String statefulSetName, List<PersistentVolumeClaim> originalPVCs) {
        context.verify(() -> {
            StatefulSet statefulSet = client.apps().statefulSets().inNamespace(NAMESPACE).withName(statefulSetName).get();
            assertThat(statefulSet, is(notNullValue()));
            List<PersistentVolumeClaim> pvcs = statefulSet.getSpec().getVolumeClaimTemplates();
            assertThat(originalPVCs.size(), is(pvcs.size()));
            assertThat(originalPVCs, is(pvcs));
        });

    }

    private void assertVolumes(VertxTestContext context, String statefulSetName, List<Volume> originalVolumes) {
        context.verify(() -> {
            StatefulSet statefulSet = client.apps().statefulSets().inNamespace(NAMESPACE).withName(statefulSetName).get();
            assertThat(statefulSet, is(notNullValue()));
            List<Volume> volumes = statefulSet.getSpec().getTemplate().getSpec().getVolumes();
            assertThat(originalVolumes.size(), is(volumes.size()));
            assertThat(originalVolumes, is(volumes));
        });
    }

    private void assertInitContainers(VertxTestContext context, String statefulSetName, List<Container> originalInitContainers) {
        context.verify(() -> {
            StatefulSet statefulSet = client.apps().statefulSets().inNamespace(NAMESPACE).withName(statefulSetName).get();
            assertThat(statefulSet, is(notNullValue()));
            List<Container> initContainers = statefulSet.getSpec().getTemplate().getSpec().getInitContainers();
            assertThat(originalInitContainers.size(), is(initContainers.size()));
            assertThat(originalInitContainers, is(initContainers));
        });
    }


    /** Test that we can change the deleteClaim flag, and that it's honoured */
    @ParameterizedTest
    @MethodSource("data")
    public void testReconcileUpdatesKafkaWithChangedDeleteClaim(Params params, VertxTestContext context) {
        init(params);
        assumeTrue(kafkaStorage instanceof PersistentClaimStorage, "Kafka delete claims do not apply to non-persistent volumes");
<<<<<<< HEAD

        Map<String, String> kafkaLabels = new HashMap<>();
        kafkaLabels.put(Labels.STRIMZI_KIND_LABEL, Kafka.RESOURCE_KIND);
        kafkaLabels.put(Labels.STRIMZI_CLUSTER_LABEL, CLUSTER_NAME);
        kafkaLabels.put(Labels.STRIMZI_NAME_LABEL, KafkaCluster.kafkaClusterName(CLUSTER_NAME));

        Map<String, String> zkLabels = new HashMap<>();
        zkLabels.put(Labels.STRIMZI_KIND_LABEL, Kafka.RESOURCE_KIND);
        zkLabels.put(Labels.STRIMZI_CLUSTER_LABEL, CLUSTER_NAME);
        zkLabels.put(Labels.STRIMZI_NAME_LABEL, ZookeeperCluster.zookeeperClusterName(CLUSTER_NAME));

        AtomicReference<Set<String>> kafkaPvcs = new AtomicReference<>();
        AtomicReference<Set<String>> zkPvcs = new AtomicReference<>();
        AtomicBoolean originalKafkaDeleteClaim = new AtomicBoolean();


        Checkpoint async = context.checkpoint();

        initialReconcile(context)
            .onComplete(context.succeeding(v -> context.verify(() -> {
                kafkaPvcs.set(client.persistentVolumeClaims().inNamespace(NAMESPACE).withLabels(kafkaLabels).list().getItems()
=======

        Map<String, String> kafkaLabels = new HashMap<>();
        kafkaLabels.put(Labels.STRIMZI_KIND_LABEL, Kafka.RESOURCE_KIND);
        kafkaLabels.put(Labels.STRIMZI_CLUSTER_LABEL, CLUSTER_NAME);
        kafkaLabels.put(Labels.STRIMZI_NAME_LABEL, KafkaCluster.kafkaClusterName(CLUSTER_NAME));

        Map<String, String> zkLabels = new HashMap<>();
        zkLabels.put(Labels.STRIMZI_KIND_LABEL, Kafka.RESOURCE_KIND);
        zkLabels.put(Labels.STRIMZI_CLUSTER_LABEL, CLUSTER_NAME);
        zkLabels.put(Labels.STRIMZI_NAME_LABEL, ZookeeperCluster.zookeeperClusterName(CLUSTER_NAME));

        AtomicReference<Set<String>> kafkaPvcs = new AtomicReference<>();
        AtomicReference<Set<String>> zkPvcs = new AtomicReference<>();
        AtomicBoolean originalKafkaDeleteClaim = new AtomicBoolean();


        Checkpoint async = context.checkpoint();

        initialReconcile(context)
            .onComplete(context.succeeding(v -> context.verify(() -> {
                kafkaPvcs.set(client.persistentVolumeClaims().inNamespace(NAMESPACE).withLabels(kafkaLabels).list().getItems()
                        .stream()
                        .map(pvc -> pvc.getMetadata().getName())
                        .collect(Collectors.toSet()));

                zkPvcs.set(client.persistentVolumeClaims().inNamespace(NAMESPACE).withLabels(zkLabels).list().getItems()
>>>>>>> 902ec063
                        .stream()
                        .map(pvc -> pvc.getMetadata().getName())
                        .collect(Collectors.toSet()));

<<<<<<< HEAD
                zkPvcs.set(client.persistentVolumeClaims().inNamespace(NAMESPACE).withLabels(zkLabels).list().getItems()
                        .stream()
                        .map(pvc -> pvc.getMetadata().getName())
                        .collect(Collectors.toSet()));

                originalKafkaDeleteClaim.set(deleteClaim(kafkaStorage));

                // Try to update the storage class
                Kafka changedClusterCm = new KafkaBuilder(cluster).editSpec().editKafka()
=======
                originalKafkaDeleteClaim.set(deleteClaim(kafkaStorage));

                // Try to update the storage class
                Kafka updatedStorageKafka = new KafkaBuilder(cluster).editSpec().editKafka()
>>>>>>> 902ec063
                        .withNewPersistentClaimStorage()
                        .withSize("123")
                        .withStorageClass("foo")
                        .withDeleteClaim(!originalKafkaDeleteClaim.get())
                        .endPersistentClaimStorage().endKafka().endSpec().build();
<<<<<<< HEAD
                kafkaAssembly(NAMESPACE, CLUSTER_NAME).patch(changedClusterCm);
=======
                kafkaAssembly(NAMESPACE, CLUSTER_NAME).patch(updatedStorageKafka);
>>>>>>> 902ec063
                LOGGER.info("Updating with changed delete claim");
            })))
            .compose(v -> operator.reconcile(new Reconciliation("test-trigger", Kafka.RESOURCE_KIND, NAMESPACE, CLUSTER_NAME)))
            .onComplete(context.succeeding(v -> context.verify(() -> {
                // check that the new delete-claim annotation is on the PVCs
                for (String pvcName: kafkaPvcs.get()) {
                    assertThat(client.persistentVolumeClaims().inNamespace(NAMESPACE).withName(pvcName).get()
                                    .getMetadata().getAnnotations(),
                            hasEntry(AbstractModel.ANNO_STRIMZI_IO_DELETE_CLAIM, String.valueOf(!originalKafkaDeleteClaim.get())));
                }
<<<<<<< HEAD
                kafkaAssembly(NAMESPACE, CLUSTER_NAME).cascading(true).delete();
=======
                kafkaAssembly(NAMESPACE, CLUSTER_NAME).withPropagationPolicy(DeletionPropagation.FOREGROUND).delete();
>>>>>>> 902ec063
                LOGGER.info("Reconciling again -> delete");
            })))
            .compose(v -> operator.reconcile(new Reconciliation("test-trigger", Kafka.RESOURCE_KIND, NAMESPACE, CLUSTER_NAME)))
            .onComplete(context.succeeding(v -> async.flag()));
    }

    /** Create a cluster from a Kafka Cluster CM */
    @ParameterizedTest
    @MethodSource("data")
    public void testReconcileKafkaScaleDown(Params params, VertxTestContext context) {
        init(params);

        assumeTrue(kafkaReplicas > 1, "Skipping scale down test because there's only 1 broker");

        int scaleDownTo = kafkaReplicas - 1;
        // final ordinal will be deleted
        String deletedPod = KafkaCluster.kafkaPodName(CLUSTER_NAME, scaleDownTo);

        AtomicInteger brokersInternalCertsCount = new AtomicInteger();

        Checkpoint async = context.checkpoint();
        initialReconcile(context)
            .onComplete(context.succeeding(v -> context.verify(() -> {
                brokersInternalCertsCount.set(client.secrets().inNamespace(NAMESPACE).withName(KafkaCluster.brokersSecretName(CLUSTER_NAME)).get()
                        .getData()
                        .size());

                assertThat(client.pods().inNamespace(NAMESPACE).withName(deletedPod).get(), is(notNullValue()));

                Kafka scaledDownCluster = new KafkaBuilder(cluster)
                        .editSpec()
                            .editKafka()
                                .withReplicas(scaleDownTo)
                            .endKafka()
                        .endSpec()
                        .build();
                kafkaAssembly(NAMESPACE, CLUSTER_NAME).patch(scaledDownCluster);

                LOGGER.info("Scaling down to {} Kafka pods", scaleDownTo);
            })))
            .compose(v -> operator.reconcile(new Reconciliation("test-trigger", Kafka.RESOURCE_KIND, NAMESPACE, CLUSTER_NAME)))
            .onComplete(context.succeeding(v -> context.verify(() -> {
                assertThat(client.apps().statefulSets().inNamespace(NAMESPACE).withName(KafkaCluster.kafkaClusterName(CLUSTER_NAME)).get().getSpec().getReplicas(),
                        is(scaleDownTo));
                assertThat("Expected pod " + deletedPod + " to have been deleted",
                        client.pods().inNamespace(NAMESPACE).withName(deletedPod).get(),
                        is(nullValue()));

                // removing one pod, the related private and public keys, keystore and password (4 entries) should not be in the Secrets
                assertThat(client.secrets().inNamespace(NAMESPACE).withName(KafkaCluster.brokersSecretName(CLUSTER_NAME)).get()
                                .getData(),
                        aMapWithSize(brokersInternalCertsCount.get() - 4));

                // TODO assert no rolling update
                async.flag();
            })));
    }

    /** Create a cluster from a Kafka Cluster CM */
    @ParameterizedTest
    @MethodSource("data")
    public void testReconcileKafkaScaleUp(Params params, VertxTestContext context) {
        init(params);

        AtomicInteger brokersInternalCertsCount = new AtomicInteger();

        Checkpoint async = context.checkpoint();
        int scaleUpTo = kafkaReplicas + 1;
        String newPod = KafkaCluster.kafkaPodName(CLUSTER_NAME, kafkaReplicas);

        initialReconcile(context)
            .onComplete(context.succeeding(v -> context.verify(() -> {
                brokersInternalCertsCount.set(client.secrets().inNamespace(NAMESPACE).withName(KafkaCluster.brokersSecretName(CLUSTER_NAME)).get()
                        .getData()
                        .size());

                assertThat(client.pods().inNamespace(NAMESPACE).withName(newPod).get(), is(nullValue()));

<<<<<<< HEAD
                Kafka changedClusterCm = new KafkaBuilder(cluster).editSpec().editKafka()
                        .withReplicas(scaleUpTo).endKafka().endSpec().build();
                kafkaAssembly(NAMESPACE, CLUSTER_NAME).patch(changedClusterCm);
=======
                Kafka scaledUpKafka = new KafkaBuilder(cluster)
                        .editSpec()
                            .editKafka()
                                .withReplicas(scaleUpTo)
                            .endKafka()
                        .endSpec()
                        .build();
                kafkaAssembly(NAMESPACE, CLUSTER_NAME).patch(scaledUpKafka);
>>>>>>> 902ec063

                LOGGER.info("Scaling up to {} Kafka pods", scaleUpTo);
            })))
            .compose(v -> operator.reconcile(new Reconciliation("test-trigger", Kafka.RESOURCE_KIND, NAMESPACE, CLUSTER_NAME)))
            .onComplete(context.succeeding(v -> context.verify(() -> {
                assertThat(client.apps().statefulSets().inNamespace(NAMESPACE).withName(KafkaCluster.kafkaClusterName(CLUSTER_NAME)).get().getSpec().getReplicas(),
                        is(scaleUpTo));
                assertThat("Expected pod " + newPod + " to have been created",
                        client.pods().inNamespace(NAMESPACE).withName(newPod).get(),
                        is(notNullValue()));

                // adding one pod, the related private and public keys, keystore and password should be added to the Secrets
                assertThat(client.secrets().inNamespace(NAMESPACE).withName(KafkaCluster.brokersSecretName(CLUSTER_NAME)).get().getData(),
                        aMapWithSize(brokersInternalCertsCount.get() + 4));

                // TODO assert no rolling update
                async.flag();
            })));
    }

    @ParameterizedTest
    @MethodSource("data")
    public void testReconcileResumePartialRoll(Params params, VertxTestContext context) {
        init(params);

        Checkpoint async = context.checkpoint();
        initialReconcile(context)
            .onComplete(v -> async.flag());
    }


    /** Test the ZK version change functions */
    private void reconcileZkVersionChange(VertxTestContext context, String initialKafkaVersion, String changedKafkaVersion, String changedImage) {

        Kafka initialKafka = new KafkaBuilder()
                .withNewMetadata()
                    .withName(CLUSTER_NAME)
                    .withNamespace(NAMESPACE)
                .endMetadata()
                .withNewSpec()
                    .withNewKafka()
                        .withReplicas(3)
                        .withVersion(initialKafkaVersion)
                        .withNewEphemeralStorage()
                        .endEphemeralStorage()
                    .endKafka()
                    .withNewZookeeper()
                        .withReplicas(3)
                        .withNewEphemeralStorage()
                        .endEphemeralStorage()
                    .endZookeeper()
                    .withNewEntityOperator()
                        .withNewTopicOperator()
                        .endTopicOperator()
                        .withNewUserOperator()
                        .endUserOperator()
                    .endEntityOperator()
                .endSpec()
                .build();

        Kafka updatedKafka = new KafkaBuilder(initialKafka)
                .editSpec()
                    .editKafka()
                        .withVersion(changedKafkaVersion)
                    .endKafka()
                .endSpec()
                .build();

        KafkaAssemblyOperator.ReconciliationState initialState = operator.new ReconciliationState(new Reconciliation("test-trigger", Kafka.RESOURCE_KIND, NAMESPACE, CLUSTER_NAME),
                updatedKafka);

        Checkpoint async = context.checkpoint();
        initialReconcile(context)
            .onComplete(context.succeeding())
            .compose(v -> initialState.getZookeeperDescription())
            .compose(state -> state.zkVersionChange())
            .onComplete(context.succeeding(state -> context.verify(() -> {
                assertThat(state.zkCluster.getImage(), is(changedImage));
                async.flag();
            })));
    }

    @ParameterizedTest
    @MethodSource("data")
    public void testReconcileZookeeperUpgradeFromPreviousToLatest(Params params, VertxTestContext context) {
        init(params);

        String initialKafkaVersion = KafkaVersionTestUtils.PREVIOUS_KAFKA_VERSION;
        String changedKafkaVersion = KafkaVersionTestUtils.LATEST_KAFKA_VERSION;
        String changedImage = KafkaVersionTestUtils.LATEST_KAFKA_IMAGE;

        reconcileZkVersionChange(context, initialKafkaVersion, changedKafkaVersion, changedImage);
    }

    @ParameterizedTest
    @MethodSource("data")
    public void testReconcileZookeeperDowngradeFromLatestToPrevious(Params params, VertxTestContext context) {
        init(params);

        String initialKafkaVersion = KafkaVersionTestUtils.LATEST_KAFKA_VERSION;
        String changedKafkaVersion = KafkaVersionTestUtils.PREVIOUS_KAFKA_VERSION;
        String changedImage = KafkaVersionTestUtils.PREVIOUS_KAFKA_IMAGE;

        reconcileZkVersionChange(context, initialKafkaVersion, changedKafkaVersion, changedImage);
    }

    @ParameterizedTest
    @MethodSource("data")
    public void testReconcileZookeeperUpgradeFromMinorToPrevious(Params params, VertxTestContext context) {
        init(params);

        String initialKafkaVersion = KafkaVersionTestUtils.PREVIOUS_MINOR_KAFKA_VERSION;
        String changedKafkaVersion = KafkaVersionTestUtils.PREVIOUS_KAFKA_VERSION;
        String changedImage = KafkaVersionTestUtils.PREVIOUS_KAFKA_IMAGE;

        reconcileZkVersionChange(context, initialKafkaVersion, changedKafkaVersion, changedImage);

    }
}<|MERGE_RESOLUTION|>--- conflicted
+++ resolved
@@ -5,10 +5,7 @@
 package io.strimzi.operator.cluster.operator.assembly;
 
 import io.fabric8.kubernetes.api.model.Container;
-<<<<<<< HEAD
-=======
 import io.fabric8.kubernetes.api.model.DeletionPropagation;
->>>>>>> 902ec063
 import io.fabric8.kubernetes.api.model.PersistentVolumeClaim;
 import io.fabric8.kubernetes.api.model.PodSpec;
 import io.fabric8.kubernetes.api.model.PodTemplateSpec;
@@ -361,11 +358,7 @@
         initialReconcile(context)
             .onComplete(context.succeeding(v -> context.verify(() -> {
                 for (String secret: secrets) {
-<<<<<<< HEAD
-                    client.secrets().inNamespace(NAMESPACE).withName(secret).cascading(true).delete();
-=======
                     client.secrets().inNamespace(NAMESPACE).withName(secret).withPropagationPolicy(DeletionPropagation.FOREGROUND).delete();
->>>>>>> 902ec063
                     assertThat("Expected secret " + secret + " to not exist",
                             client.secrets().inNamespace(NAMESPACE).withName(secret).get(), is(nullValue()));
                 }
@@ -390,11 +383,7 @@
         initialReconcile(context)
             .onComplete(context.succeeding(v -> context.verify(() -> {
                 for (String service : services) {
-<<<<<<< HEAD
-                    client.services().inNamespace(NAMESPACE).withName(service).cascading(true).delete();
-=======
                     client.services().inNamespace(NAMESPACE).withName(service).withPropagationPolicy(DeletionPropagation.FOREGROUND).delete();
->>>>>>> 902ec063
                     assertThat("Expected service " + service + " to be not exist",
                             client.services().inNamespace(NAMESPACE).withName(service).get(), is(nullValue()));
                 }
@@ -450,15 +439,6 @@
 
     private void initialReconcileThenDeleteStatefulSetsThenReconcile(VertxTestContext context, String statefulSet) {
         Checkpoint async = context.checkpoint();
-<<<<<<< HEAD
-
-        initialReconcile(context)
-            .onComplete(context.succeeding(v -> context.verify(() -> {
-                client.apps().statefulSets().inNamespace(NAMESPACE).withName(statefulSet).cascading(true).delete();
-                assertThat("Expected sts " + statefulSet + " should not exist",
-                        client.apps().statefulSets().inNamespace(NAMESPACE).withName(statefulSet).get(), is(nullValue()));
-
-=======
 
         initialReconcile(context)
             .onComplete(context.succeeding(v -> context.verify(() -> {
@@ -466,7 +446,6 @@
                 assertThat("Expected sts " + statefulSet + " should not exist",
                         client.apps().statefulSets().inNamespace(NAMESPACE).withName(statefulSet).get(), is(nullValue()));
 
->>>>>>> 902ec063
                 LOGGER.info("Reconciling again -> update");
             })))
             .compose(v -> operator.reconcile(new Reconciliation("test-trigger", Kafka.RESOURCE_KIND, NAMESPACE, CLUSTER_NAME)))
@@ -493,11 +472,7 @@
                 // Try to update the storage class
                 String changedClass = originalStorageClass + "2";
 
-<<<<<<< HEAD
-                Kafka changedClusterCm = new KafkaBuilder(cluster)
-=======
                 Kafka patchedPersistenceKafka = new KafkaBuilder(cluster)
->>>>>>> 902ec063
                         .editSpec()
                             .editKafka()
                                 .withNewPersistentClaimStorage()
@@ -507,11 +482,7 @@
                             .endKafka()
                         .endSpec()
                         .build();
-<<<<<<< HEAD
-                kafkaAssembly(NAMESPACE, CLUSTER_NAME).patch(changedClusterCm);
-=======
                 kafkaAssembly(NAMESPACE, CLUSTER_NAME).patch(patchedPersistenceKafka);
->>>>>>> 902ec063
 
                 LOGGER.info("Updating with changed storage class");
             })))
@@ -525,11 +496,7 @@
 
     private Resource<Kafka, DoneableKafka> kafkaAssembly(String namespace, String name) {
         CustomResourceDefinition crd = client.customResourceDefinitions().withName(Kafka.CRD_NAME).get();
-<<<<<<< HEAD
-        return client.customResources(crd, Kafka.class, KafkaList.class, DoneableKafka.class)
-=======
         return client.customResources(CustomResourceDefinitionContext.fromCrd(crd), Kafka.class, KafkaList.class, DoneableKafka.class)
->>>>>>> 902ec063
                 .inNamespace(namespace).withName(name);
     }
 
@@ -577,15 +544,9 @@
                 // ephemeral -> persistent
                 // or
                 // persistent -> ephemeral
-<<<<<<< HEAD
-                Kafka changedClusterCm = null;
-                if (kafkaStorage instanceof EphemeralStorage) {
-                    changedClusterCm = new KafkaBuilder(cluster)
-=======
                 Kafka updatedStorageKafka = null;
                 if (kafkaStorage instanceof EphemeralStorage) {
                     updatedStorageKafka = new KafkaBuilder(cluster)
->>>>>>> 902ec063
                             .editSpec()
                                 .editKafka()
                                     .withNewPersistentClaimStorage()
@@ -595,11 +556,7 @@
                             .endSpec()
                             .build();
                 } else if (kafkaStorage instanceof PersistentClaimStorage) {
-<<<<<<< HEAD
-                    changedClusterCm = new KafkaBuilder(cluster)
-=======
                     updatedStorageKafka = new KafkaBuilder(cluster)
->>>>>>> 902ec063
                             .editSpec()
                                 .editKafka()
                                     .withNewEphemeralStorage()
@@ -610,11 +567,7 @@
                 } else {
                     context.failNow(new Exception("If storage is not ephemeral or persistent something has gone wrong"));
                 }
-<<<<<<< HEAD
-                kafkaAssembly(NAMESPACE, CLUSTER_NAME).patch(changedClusterCm);
-=======
                 kafkaAssembly(NAMESPACE, CLUSTER_NAME).patch(updatedStorageKafka);
->>>>>>> 902ec063
 
                 LOGGER.info("Updating with changed storage type");
             })))
@@ -666,7 +619,6 @@
     public void testReconcileUpdatesKafkaWithChangedDeleteClaim(Params params, VertxTestContext context) {
         init(params);
         assumeTrue(kafkaStorage instanceof PersistentClaimStorage, "Kafka delete claims do not apply to non-persistent volumes");
-<<<<<<< HEAD
 
         Map<String, String> kafkaLabels = new HashMap<>();
         kafkaLabels.put(Labels.STRIMZI_KIND_LABEL, Kafka.RESOURCE_KIND);
@@ -688,39 +640,10 @@
         initialReconcile(context)
             .onComplete(context.succeeding(v -> context.verify(() -> {
                 kafkaPvcs.set(client.persistentVolumeClaims().inNamespace(NAMESPACE).withLabels(kafkaLabels).list().getItems()
-=======
-
-        Map<String, String> kafkaLabels = new HashMap<>();
-        kafkaLabels.put(Labels.STRIMZI_KIND_LABEL, Kafka.RESOURCE_KIND);
-        kafkaLabels.put(Labels.STRIMZI_CLUSTER_LABEL, CLUSTER_NAME);
-        kafkaLabels.put(Labels.STRIMZI_NAME_LABEL, KafkaCluster.kafkaClusterName(CLUSTER_NAME));
-
-        Map<String, String> zkLabels = new HashMap<>();
-        zkLabels.put(Labels.STRIMZI_KIND_LABEL, Kafka.RESOURCE_KIND);
-        zkLabels.put(Labels.STRIMZI_CLUSTER_LABEL, CLUSTER_NAME);
-        zkLabels.put(Labels.STRIMZI_NAME_LABEL, ZookeeperCluster.zookeeperClusterName(CLUSTER_NAME));
-
-        AtomicReference<Set<String>> kafkaPvcs = new AtomicReference<>();
-        AtomicReference<Set<String>> zkPvcs = new AtomicReference<>();
-        AtomicBoolean originalKafkaDeleteClaim = new AtomicBoolean();
-
-
-        Checkpoint async = context.checkpoint();
-
-        initialReconcile(context)
-            .onComplete(context.succeeding(v -> context.verify(() -> {
-                kafkaPvcs.set(client.persistentVolumeClaims().inNamespace(NAMESPACE).withLabels(kafkaLabels).list().getItems()
                         .stream()
                         .map(pvc -> pvc.getMetadata().getName())
                         .collect(Collectors.toSet()));
 
-                zkPvcs.set(client.persistentVolumeClaims().inNamespace(NAMESPACE).withLabels(zkLabels).list().getItems()
->>>>>>> 902ec063
-                        .stream()
-                        .map(pvc -> pvc.getMetadata().getName())
-                        .collect(Collectors.toSet()));
-
-<<<<<<< HEAD
                 zkPvcs.set(client.persistentVolumeClaims().inNamespace(NAMESPACE).withLabels(zkLabels).list().getItems()
                         .stream()
                         .map(pvc -> pvc.getMetadata().getName())
@@ -729,23 +652,13 @@
                 originalKafkaDeleteClaim.set(deleteClaim(kafkaStorage));
 
                 // Try to update the storage class
-                Kafka changedClusterCm = new KafkaBuilder(cluster).editSpec().editKafka()
-=======
-                originalKafkaDeleteClaim.set(deleteClaim(kafkaStorage));
-
-                // Try to update the storage class
                 Kafka updatedStorageKafka = new KafkaBuilder(cluster).editSpec().editKafka()
->>>>>>> 902ec063
                         .withNewPersistentClaimStorage()
                         .withSize("123")
                         .withStorageClass("foo")
                         .withDeleteClaim(!originalKafkaDeleteClaim.get())
                         .endPersistentClaimStorage().endKafka().endSpec().build();
-<<<<<<< HEAD
-                kafkaAssembly(NAMESPACE, CLUSTER_NAME).patch(changedClusterCm);
-=======
                 kafkaAssembly(NAMESPACE, CLUSTER_NAME).patch(updatedStorageKafka);
->>>>>>> 902ec063
                 LOGGER.info("Updating with changed delete claim");
             })))
             .compose(v -> operator.reconcile(new Reconciliation("test-trigger", Kafka.RESOURCE_KIND, NAMESPACE, CLUSTER_NAME)))
@@ -756,11 +669,7 @@
                                     .getMetadata().getAnnotations(),
                             hasEntry(AbstractModel.ANNO_STRIMZI_IO_DELETE_CLAIM, String.valueOf(!originalKafkaDeleteClaim.get())));
                 }
-<<<<<<< HEAD
-                kafkaAssembly(NAMESPACE, CLUSTER_NAME).cascading(true).delete();
-=======
                 kafkaAssembly(NAMESPACE, CLUSTER_NAME).withPropagationPolicy(DeletionPropagation.FOREGROUND).delete();
->>>>>>> 902ec063
                 LOGGER.info("Reconciling again -> delete");
             })))
             .compose(v -> operator.reconcile(new Reconciliation("test-trigger", Kafka.RESOURCE_KIND, NAMESPACE, CLUSTER_NAME)))
@@ -839,11 +748,6 @@
 
                 assertThat(client.pods().inNamespace(NAMESPACE).withName(newPod).get(), is(nullValue()));
 
-<<<<<<< HEAD
-                Kafka changedClusterCm = new KafkaBuilder(cluster).editSpec().editKafka()
-                        .withReplicas(scaleUpTo).endKafka().endSpec().build();
-                kafkaAssembly(NAMESPACE, CLUSTER_NAME).patch(changedClusterCm);
-=======
                 Kafka scaledUpKafka = new KafkaBuilder(cluster)
                         .editSpec()
                             .editKafka()
@@ -852,7 +756,6 @@
                         .endSpec()
                         .build();
                 kafkaAssembly(NAMESPACE, CLUSTER_NAME).patch(scaledUpKafka);
->>>>>>> 902ec063
 
                 LOGGER.info("Scaling up to {} Kafka pods", scaleUpTo);
             })))
