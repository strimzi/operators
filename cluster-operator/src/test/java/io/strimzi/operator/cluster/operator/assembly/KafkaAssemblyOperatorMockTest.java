/*
 * Copyright Strimzi authors.
 * License: Apache License 2.0 (see the file LICENSE or http://apache.org/licenses/LICENSE-2.0.html).
 */
package io.strimzi.operator.cluster.operator.assembly;

import io.fabric8.kubernetes.api.model.Container;
import io.fabric8.kubernetes.api.model.DeletionPropagation;
import io.fabric8.kubernetes.api.model.PersistentVolumeClaim;
import io.fabric8.kubernetes.api.model.PodSpec;
import io.fabric8.kubernetes.api.model.PodTemplateSpec;
import io.fabric8.kubernetes.api.model.Quantity;
import io.fabric8.kubernetes.api.model.ResourceRequirements;
import io.fabric8.kubernetes.api.model.ResourceRequirementsBuilder;
import io.fabric8.kubernetes.api.model.Volume;
import io.fabric8.kubernetes.api.model.apps.StatefulSet;
import io.fabric8.kubernetes.api.model.apps.StatefulSetSpec;
import io.fabric8.kubernetes.api.model.apps.StatefulSetStatus;
import io.fabric8.kubernetes.client.KubernetesClient;
import io.fabric8.kubernetes.client.dsl.Resource;
import io.fabric8.kubernetes.client.server.mock.EnableKubernetesMockClient;
import io.strimzi.api.kafka.KafkaList;
import io.strimzi.api.kafka.model.Kafka;
import io.strimzi.api.kafka.model.KafkaBuilder;
import io.strimzi.api.kafka.model.KafkaResources;
import io.strimzi.api.kafka.model.listener.arraylistener.GenericKafkaListenerBuilder;
import io.strimzi.api.kafka.model.listener.arraylistener.KafkaListenerType;
import io.strimzi.api.kafka.model.storage.EphemeralStorage;
import io.strimzi.api.kafka.model.storage.PersistentClaimStorage;
import io.strimzi.api.kafka.model.storage.PersistentClaimStorageBuilder;
import io.strimzi.api.kafka.model.storage.SingleVolumeStorage;
import io.strimzi.api.kafka.model.storage.Storage;
import io.strimzi.operator.KubernetesVersion;
import io.strimzi.operator.PlatformFeaturesAvailability;
import io.strimzi.operator.cluster.ClusterOperator;
import io.strimzi.operator.cluster.ClusterOperatorConfig;
import io.strimzi.operator.cluster.KafkaVersionTestUtils;
import io.strimzi.operator.cluster.ResourceUtils;
import io.strimzi.operator.cluster.model.AbstractModel;
import io.strimzi.operator.cluster.model.Ca;
import io.strimzi.operator.cluster.model.KafkaVersion;
import io.strimzi.operator.cluster.operator.resource.ResourceOperatorSupplier;
import io.strimzi.operator.cluster.operator.resource.StatefulSetOperator;
import io.strimzi.operator.cluster.operator.resource.ZookeeperLeaderFinder;
import io.strimzi.operator.cluster.operator.resource.events.KubernetesRestartEventPublisher;
import io.strimzi.operator.common.PasswordGenerator;
import io.strimzi.operator.common.Reconciliation;
import io.strimzi.operator.common.model.Labels;
import io.strimzi.operator.common.operator.MockCertManager;
import io.strimzi.test.mockkube2.MockKube2;
import io.vertx.core.Future;
import io.vertx.core.Vertx;
import io.vertx.junit5.Checkpoint;
import io.vertx.junit5.VertxExtension;
import io.vertx.junit5.VertxTestContext;
import org.apache.logging.log4j.LogManager;
import org.apache.logging.log4j.Logger;
import org.junit.jupiter.api.AfterAll;
import org.junit.jupiter.api.AfterEach;
import org.junit.jupiter.api.BeforeAll;
import org.junit.jupiter.api.extension.ExtendWith;
import org.junit.jupiter.params.ParameterizedTest;
import org.junit.jupiter.params.provider.MethodSource;

import java.util.ArrayList;
import java.util.HashMap;
import java.util.List;
import java.util.Map;
import java.util.Optional;
import java.util.Set;
import java.util.concurrent.atomic.AtomicBoolean;
import java.util.concurrent.atomic.AtomicInteger;
import java.util.concurrent.atomic.AtomicReference;
import java.util.stream.Collectors;

import static io.strimzi.api.kafka.model.storage.Storage.deleteClaim;
import static java.util.Collections.singletonMap;
import static org.hamcrest.CoreMatchers.is;
import static org.hamcrest.CoreMatchers.notNullValue;
import static org.hamcrest.MatcherAssert.assertThat;
import static org.hamcrest.Matchers.aMapWithSize;
import static org.hamcrest.Matchers.hasEntry;
import static org.hamcrest.Matchers.hasSize;
import static org.hamcrest.Matchers.nullValue;
import static org.junit.jupiter.api.Assumptions.assumeTrue;

@EnableKubernetesMockClient(crud = true)
@ExtendWith(VertxExtension.class)
@SuppressWarnings("checkstyle:ClassFanOutComplexity")
public class  KafkaAssemblyOperatorMockTest {

    private static final Logger LOGGER = LogManager.getLogger(KafkaAssemblyOperatorMockTest.class);

    private static final String NAMESPACE = "my-namespace";
    private static final String CLUSTER_NAME = "my-cluster";

    private static final KafkaVersion.Lookup VERSIONS = KafkaVersionTestUtils.getKafkaVersionLookup();
    private static Vertx vertx;

    private final KubernetesVersion kubernetesVersion = KubernetesVersion.V1_16;

    private int zkReplicas;
    private SingleVolumeStorage zkStorage;

    private int kafkaReplicas;
    private Storage kafkaStorage;

    private ResourceRequirements resources;

    // Injected by Fabric8 Mock Kubernetes Server
    private KubernetesClient client;
    private MockKube2 mockKube;

    private KafkaAssemblyOperator operator;

    /*
     * Params contains the parameterized fields of different configurations of a Kafka and Zookeeper Strimzi cluster
     */
    public static class Params {
        private final int zkReplicas;
        private final SingleVolumeStorage zkStorage;

        private final int kafkaReplicas;
        private final Storage kafkaStorage;
        private ResourceRequirements resources;

        public Params(int zkReplicas,
                      SingleVolumeStorage zkStorage,
                      int kafkaReplicas,
                      Storage kafkaStorage,
                      ResourceRequirements resources) {
            this.zkReplicas = zkReplicas;
            this.zkStorage = zkStorage;
            this.kafkaReplicas = kafkaReplicas;
            this.kafkaStorage = kafkaStorage;
            this.resources = resources;
        }

        public String toString() {
            return "zkReplicas=" + zkReplicas +
                    ",zkStorage=" + zkStorage +
                    ",kafkaReplicas=" + kafkaReplicas +
                    ",kafkaStorage=" + kafkaStorage +
                    ",resources=" + resources;
        }
    }

    public static Iterable<KafkaAssemblyOperatorMockTest.Params> data() {
        int[] replicas = {1, 3};

        int[] storageOptions = {0, 1, 2};
        Storage[] kafkaStorageConfigs = {
            new EphemeralStorage(),
            new PersistentClaimStorageBuilder()
                .withSize("123")
                .withStorageClass("foo")
                .withDeleteClaim(true)
                .build(),
            new PersistentClaimStorageBuilder()
                .withSize("123")
                .withStorageClass("foo")
                .withDeleteClaim(false)
                .build()
        };
        SingleVolumeStorage[] zkStorageConfigs = {
            new EphemeralStorage(),
            new PersistentClaimStorageBuilder()
                    .withSize("123")
                    .withStorageClass("foo")
                    .withDeleteClaim(true)
                    .build(),
            new PersistentClaimStorageBuilder()
                    .withSize("123")
                    .withStorageClass("foo")
                    .withDeleteClaim(false)
                    .build()
        };

        ResourceRequirements[] resources = {
            new ResourceRequirementsBuilder()
                .addToLimits("cpu", new Quantity("5000m"))
                .addToLimits("memory", new Quantity("5000m"))
                .addToRequests("cpu", new Quantity("5000"))
                .addToRequests("memory", new Quantity("5000m"))
                .build()
        };

        List<KafkaAssemblyOperatorMockTest.Params> result = new ArrayList();

        for (int replicaCount : replicas) {
            for (int storage : storageOptions) {
                for (ResourceRequirements resource : resources) {
                    result.add(new KafkaAssemblyOperatorMockTest.Params(
                            replicaCount, zkStorageConfigs[storage],
                            replicaCount, kafkaStorageConfigs[storage], resource));
                }
            }
        }

        return result;
    }

    public void setFields(KafkaAssemblyOperatorMockTest.Params params) {
        this.zkReplicas = params.zkReplicas;
        this.zkStorage = params.zkStorage;

        this.kafkaReplicas = params.kafkaReplicas;
        this.kafkaStorage = params.kafkaStorage;

        this.resources = params.resources;
    }

    private Kafka cluster;

    @BeforeAll
    public static void before() {
        vertx = Vertx.vertx();
    }

    @AfterAll
    public static void after() {
        vertx.close();
        ResourceUtils.cleanUpTemporaryTLSFiles();
    }

    /*
     * init is equivalent to a @BeforeEach method
     * since this is a parameterized set, the tests params are only available at test start
     * This must be called before each test
     */
    private void init(Params params) {
        setFields(params);

        cluster = new KafkaBuilder()
                .withNewMetadata()
                    .withName(CLUSTER_NAME)
                    .withNamespace(NAMESPACE)
                    .withLabels(singletonMap("foo", "bar"))
                .endMetadata()
                .withNewSpec()
                    .withNewKafka()
                        .withReplicas(kafkaReplicas)
                        .withStorage(kafkaStorage)
                        .withListeners(new GenericKafkaListenerBuilder()
                                    .withName("plain")
                                    .withPort(9092)
                                    .withType(KafkaListenerType.INTERNAL)
                                    .withTls(false)
                                    .build(),
                                new GenericKafkaListenerBuilder()
                                    .withName("tls")
                                    .withPort(9093)
                                    .withType(KafkaListenerType.INTERNAL)
                                    .withTls(true)
                                    .build())
                        .withResources(resources)
                    .endKafka()
                    .withNewZookeeper()
                        .withReplicas(zkReplicas)
                        .withStorage(zkStorage)
                    .endZookeeper()
                    .withNewEntityOperator()
                        .withNewTopicOperator()
                        .endTopicOperator()
                        .withNewUserOperator()
                        .endUserOperator()
                    .endEntityOperator()
                .endSpec()
                .build();

        // Configure the Kubernetes Mock
        mockKube = new MockKube2.MockKube2Builder(client)
                .withKafkaCrd()
                .withInitialKafkas(cluster)
                .withStrimziPodSetCrd()
                .withDeploymentController()
                .withPodController()
                .withStatefulSetController()
                .withServiceController()
                .build();
        mockKube.start();

        PlatformFeaturesAvailability pfa = new PlatformFeaturesAvailability(false, kubernetesVersion);
<<<<<<< HEAD
        KubernetesRestartEventPublisher restartEventPublisher = KubernetesRestartEventPublisher.createPublisher(client, "op", pfa.hasEventsApiV1());
        ResourceOperatorSupplier supplier = supplierWithMocks(restartEventPublisher);
        ClusterOperatorConfig config = ResourceUtils.dummyClusterOperatorConfig(VERSIONS);
=======
        ResourceOperatorSupplier supplier = supplierWithMocks();
        ClusterOperatorConfig config = ResourceUtils.dummyClusterOperatorConfig(VERSIONS, ClusterOperatorConfig.DEFAULT_OPERATION_TIMEOUT_MS, "-UseStrimziPodSets");
>>>>>>> b522e01c
        operator = new KafkaAssemblyOperator(vertx, pfa, new MockCertManager(),
                new PasswordGenerator(10, "a", "a"), supplier, config);
    }

    private ResourceOperatorSupplier supplierWithMocks(KubernetesRestartEventPublisher restartEventPublisher) {
        ZookeeperLeaderFinder leaderFinder = ResourceUtils.zookeeperLeaderFinder(vertx, client);
        return new ResourceOperatorSupplier(vertx, client, leaderFinder,
                ResourceUtils.adminClientProvider(), ResourceUtils.zookeeperScalerProvider(),
                 ResourceUtils.metricsProvider(), new PlatformFeaturesAvailability(false, kubernetesVersion), 2_000, restartEventPublisher);
    }

    private void assertResourceRequirements(VertxTestContext context, String statefulSetName) {
        context.verify(() -> {
            StatefulSet statefulSet = client.apps().statefulSets().inNamespace(NAMESPACE).withName(statefulSetName).get();
            assertThat(statefulSet, is(notNullValue()));
            ResourceRequirements requirements = statefulSet.getSpec().getTemplate().getSpec().getContainers().get(0).getResources();
            if (resources != null && resources.getRequests() != null) {
                assertThat(requirements.getRequests(), hasEntry("cpu", resources.getRequests().get("cpu")));
                assertThat(requirements.getRequests(), hasEntry("memory", resources.getRequests().get("memory")));
            }
            if (resources != null && resources.getLimits() != null) {
                assertThat(requirements.getLimits(), hasEntry("cpu", resources.getLimits().get("cpu")));
                assertThat(requirements.getLimits(), hasEntry("memory", resources.getLimits().get("memory")));
            }
        });
    }

    private Future<Void> initialReconcile(VertxTestContext context) {
        LOGGER.info("Reconciling initially -> create");
        return operator.reconcile(new Reconciliation("test-trigger", Kafka.RESOURCE_KIND, NAMESPACE, CLUSTER_NAME))
            .onComplete(context.succeeding(v -> context.verify(() -> {
                StatefulSet kafkaSts = client.apps().statefulSets().inNamespace(NAMESPACE).withName(KafkaResources.kafkaStatefulSetName(CLUSTER_NAME)).get();
                kafkaSts.setStatus(new StatefulSetStatus());

                assertThat(kafkaSts, is(notNullValue()));
                assertThat(kafkaSts.getSpec().getTemplate().getMetadata().getAnnotations(), hasEntry(StatefulSetOperator.ANNO_STRIMZI_IO_GENERATION, "0"));
                assertThat(kafkaSts.getSpec().getTemplate().getMetadata().getAnnotations(), hasEntry(Ca.ANNO_STRIMZI_IO_CLUSTER_CA_CERT_GENERATION, "0"));
                assertThat(kafkaSts.getSpec().getTemplate().getMetadata().getAnnotations(), hasEntry(Ca.ANNO_STRIMZI_IO_CLIENTS_CA_CERT_GENERATION, "0"));

                StatefulSet zkSts = client.apps().statefulSets().inNamespace(NAMESPACE).withName(KafkaResources.zookeeperStatefulSetName(CLUSTER_NAME)).get();
                assertThat(zkSts, is(notNullValue()));
                assertThat(zkSts.getSpec().getTemplate().getMetadata().getAnnotations(), hasEntry(StatefulSetOperator.ANNO_STRIMZI_IO_GENERATION, "0"));
                assertThat(zkSts.getSpec().getTemplate().getMetadata().getAnnotations(), hasEntry(Ca.ANNO_STRIMZI_IO_CLUSTER_CA_CERT_GENERATION, "0"));

                assertThat(client.configMaps().inNamespace(NAMESPACE).withName(KafkaResources.kafkaMetricsAndLogConfigMapName(CLUSTER_NAME)).get(), is(notNullValue()));
                assertThat(client.configMaps().inNamespace(NAMESPACE).withName(KafkaResources.zookeeperMetricsAndLogConfigMapName(CLUSTER_NAME)).get(), is(notNullValue()));
                assertResourceRequirements(context, KafkaResources.kafkaStatefulSetName(CLUSTER_NAME));
                assertThat(client.secrets().inNamespace(NAMESPACE).withName(KafkaResources.clientsCaKeySecretName(CLUSTER_NAME)).get(), is(notNullValue()));
                assertThat(client.secrets().inNamespace(NAMESPACE).withName(KafkaResources.clientsCaCertificateSecretName(CLUSTER_NAME)).get(), is(notNullValue()));
                assertThat(client.secrets().inNamespace(NAMESPACE).withName(KafkaResources.clusterCaCertificateSecretName(CLUSTER_NAME)).get(), is(notNullValue()));
                assertThat(client.secrets().inNamespace(NAMESPACE).withName(KafkaResources.kafkaSecretName(CLUSTER_NAME)).get(), is(notNullValue()));
                assertThat(client.secrets().inNamespace(NAMESPACE).withName(KafkaResources.zookeeperSecretName(CLUSTER_NAME)).get(), is(notNullValue()));
            })));
    }

    @AfterEach
    public void afterEach() {
        mockKube.stop();
    }

    /** Create a cluster from a Kafka */
    @ParameterizedTest
    @MethodSource("data")
    public void testReconcile(Params params, VertxTestContext context) {
        init(params);

        Checkpoint async = context.checkpoint();
        initialReconcile(context)
            .onComplete(context.succeeding())
            .compose(v -> operator.reconcile(new Reconciliation("test-trigger", Kafka.RESOURCE_KIND, NAMESPACE, CLUSTER_NAME)))
            .onComplete(context.succeeding(v -> async.flag()));
    }

    @ParameterizedTest
    @MethodSource("data")
    public void testReconcileReplacesAllDeletedSecrets(Params params, VertxTestContext context) {
        init(params);

        initialReconcileThenDeleteSecretsThenReconcile(context,
                KafkaResources.clientsCaKeySecretName(CLUSTER_NAME),
                KafkaResources.clientsCaCertificateSecretName(CLUSTER_NAME),
                KafkaResources.clusterCaCertificateSecretName(CLUSTER_NAME),
                KafkaResources.kafkaSecretName(CLUSTER_NAME),
                KafkaResources.zookeeperSecretName(CLUSTER_NAME),
                ClusterOperator.secretName(CLUSTER_NAME));
    }

    /**
     * Test the operator re-creates secrets if they get deleted
     */
    private void initialReconcileThenDeleteSecretsThenReconcile(VertxTestContext context, String... secrets) {
        Checkpoint async = context.checkpoint();

        initialReconcile(context)
            .onComplete(context.succeeding(v -> context.verify(() -> {
                for (String secret: secrets) {
                    client.secrets().inNamespace(NAMESPACE).withName(secret).withPropagationPolicy(DeletionPropagation.FOREGROUND).delete();
                    assertThat("Expected secret " + secret + " to not exist",
                            client.secrets().inNamespace(NAMESPACE).withName(secret).get(), is(nullValue()));
                }
                LOGGER.info("Reconciling again -> update");
            })))
            .compose(v -> operator.reconcile(new Reconciliation("test-trigger", Kafka.RESOURCE_KIND, NAMESPACE, CLUSTER_NAME)))
            .onComplete(context.succeeding(v -> context.verify(() -> {
                for (String secret: secrets) {
                    assertThat("Expected secret " + secret + " to have been recreated",
                            client.secrets().inNamespace(NAMESPACE).withName(secret).get(), is(notNullValue()));
                }
                async.flag();
            })));
    }

    /**
     * Test the operator re-creates services if they get deleted
     */
    private void initialReconcileThenDeleteServicesThenReconcile(VertxTestContext context, String... services) {
        Checkpoint async = context.checkpoint();

        initialReconcile(context)
            .onComplete(context.succeeding(v -> context.verify(() -> {
                for (String service : services) {
                    client.services().inNamespace(NAMESPACE).withName(service).withPropagationPolicy(DeletionPropagation.FOREGROUND).delete();
                    assertThat("Expected service " + service + " to be not exist",
                            client.services().inNamespace(NAMESPACE).withName(service).get(), is(nullValue()));
                }
                LOGGER.info("Reconciling again -> update");
            })))
            .compose(v -> operator.reconcile(new Reconciliation("test-trigger", Kafka.RESOURCE_KIND, NAMESPACE, CLUSTER_NAME)))
            .onComplete(context.succeeding(v -> context.verify(() -> {
                for (String service: services) {
                    assertThat("Expected service " + service + " to have been recreated",
                            client.services().inNamespace(NAMESPACE).withName(service).get(), is(notNullValue()));
                }
                async.flag();
            })));
    }

    @ParameterizedTest
    @MethodSource("data")
    public void testReconcileReplacesDeletedZookeeperServices(Params params, VertxTestContext context) {
        init(params);

        initialReconcileThenDeleteServicesThenReconcile(context,
                KafkaResources.zookeeperServiceName(CLUSTER_NAME),
                KafkaResources.zookeeperHeadlessServiceName(CLUSTER_NAME));
    }

    @ParameterizedTest
    @MethodSource("data")
    public void testReconcileReplacesDeletedKafkaServices(Params params, VertxTestContext context) {
        init(params);

        initialReconcileThenDeleteServicesThenReconcile(context,
                KafkaResources.bootstrapServiceName(CLUSTER_NAME),
                KafkaResources.brokersServiceName(CLUSTER_NAME));
    }

    @ParameterizedTest
    @MethodSource("data")
    public void testReconcileReplacesDeletedZookeeperStatefulSet(Params params, VertxTestContext context) {
        init(params);

        String statefulSet = KafkaResources.zookeeperStatefulSetName(CLUSTER_NAME);
        initialReconcileThenDeleteStatefulSetsThenReconcile(context, statefulSet);
    }

    @ParameterizedTest
    @MethodSource("data")
    public void testReconcileReplacesDeletedKafkaStatefulSet(Params params, VertxTestContext context) {
        init(params);

        String statefulSet = KafkaResources.kafkaStatefulSetName(CLUSTER_NAME);
        initialReconcileThenDeleteStatefulSetsThenReconcile(context, statefulSet);
    }

    private void initialReconcileThenDeleteStatefulSetsThenReconcile(VertxTestContext context, String statefulSet) {
        Checkpoint async = context.checkpoint();

        initialReconcile(context)
            .onComplete(context.succeeding(v -> context.verify(() -> {
                client.apps().statefulSets().inNamespace(NAMESPACE).withName(statefulSet).withPropagationPolicy(DeletionPropagation.FOREGROUND).delete();
                assertThat("Expected sts " + statefulSet + " should not exist",
                        client.apps().statefulSets().inNamespace(NAMESPACE).withName(statefulSet).get(), is(nullValue()));

                LOGGER.info("Reconciling again -> update");
            })))
            .compose(v -> operator.reconcile(new Reconciliation("test-trigger", Kafka.RESOURCE_KIND, NAMESPACE, CLUSTER_NAME)))
            .onComplete(context.succeeding(v -> context.verify(() -> {
                assertThat("Expected sts " + statefulSet + " should have been re-created",
                        client.apps().statefulSets().inNamespace(NAMESPACE).withName(statefulSet).get(), is(notNullValue()));
                async.flag();
            })));
    }

    @ParameterizedTest
    @MethodSource("data")
    public void testReconcileUpdatesKafkaPersistentVolumes(Params params, VertxTestContext context) {
        init(params);
        assumeTrue(kafkaStorage instanceof PersistentClaimStorage, "Parameterized Test only runs for Params with Kafka Persistent storage");

        String originalStorageClass = Storage.storageClass(kafkaStorage);

        Checkpoint async = context.checkpoint();
        initialReconcile(context)
            .onComplete(context.succeeding(v -> context.verify(() -> {
                assertStorageClass(context, KafkaResources.kafkaStatefulSetName(CLUSTER_NAME), originalStorageClass);

                // Try to update the storage class
                String changedClass = originalStorageClass + "2";

                Kafka patchedPersistenceKafka = new KafkaBuilder(cluster)
                        .editSpec()
                            .editKafka()
                                .withNewPersistentClaimStorage()
                                    .withStorageClass(changedClass)
                                    .withSize("123")
                                .endPersistentClaimStorage()
                            .endKafka()
                        .endSpec()
                        .build();
                kafkaAssembly(NAMESPACE, CLUSTER_NAME).patch(patchedPersistenceKafka);

                LOGGER.info("Updating with changed storage class");
            })))
            .compose(v -> operator.reconcile(new Reconciliation("test-trigger", Kafka.RESOURCE_KIND, NAMESPACE, CLUSTER_NAME)))
            .onComplete(context.succeeding(v -> context.verify(() -> {
                // Check the storage class was not changed
                assertStorageClass(context, KafkaResources.kafkaStatefulSetName(CLUSTER_NAME), originalStorageClass);
                async.flag();
            })));
    }

    private Resource<Kafka> kafkaAssembly(String namespace, String name) {
        return client.resources(Kafka.class, KafkaList.class)
                .inNamespace(namespace).withName(name);
    }

    private void assertStorageClass(VertxTestContext context, String statefulSetName, String expectedClass) {
        StatefulSet statefulSet = client.apps().statefulSets().inNamespace(NAMESPACE).withName(statefulSetName).get();
        context.verify(() -> {
            assertThat(statefulSet, is(notNullValue()));
            // Check the storage class is initially "foo"
            List<PersistentVolumeClaim> volumeClaimTemplates = statefulSet.getSpec().getVolumeClaimTemplates();
            assertThat(volumeClaimTemplates, hasSize(1));
            assertThat(volumeClaimTemplates.get(0).getSpec().getStorageClassName(), is(expectedClass));
        });
    }

    @ParameterizedTest
    @MethodSource("data")
    public void testReconcileUpdatesKafkaStorageType(Params params, VertxTestContext context) {
        init(params);

        AtomicReference<List<PersistentVolumeClaim>> originalPVCs = new AtomicReference<>();
        AtomicReference<List<Volume>> originalVolumes = new AtomicReference<>();
        AtomicReference<List<Container>> originalInitContainers = new AtomicReference<>();

        Checkpoint async = context.checkpoint();
        initialReconcile(context)
            .onComplete(context.succeeding(v -> context.verify(() -> {
                originalPVCs.set(Optional.ofNullable(client.apps().statefulSets().inNamespace(NAMESPACE).withName(KafkaResources.kafkaStatefulSetName(CLUSTER_NAME)).get())
                        .map(StatefulSet::getSpec)
                        .map(StatefulSetSpec::getVolumeClaimTemplates)
                        .orElse(new ArrayList<>()));
                originalVolumes.set(Optional.ofNullable(client.apps().statefulSets().inNamespace(NAMESPACE).withName(KafkaResources.kafkaStatefulSetName(CLUSTER_NAME)).get())
                        .map(StatefulSet::getSpec)
                        .map(StatefulSetSpec::getTemplate)
                        .map(PodTemplateSpec::getSpec)
                        .map(PodSpec::getVolumes)
                        .orElse(new ArrayList<>()));
                originalInitContainers.set(Optional.ofNullable(client.apps().statefulSets().inNamespace(NAMESPACE).withName(KafkaResources.kafkaStatefulSetName(CLUSTER_NAME)).get())
                        .map(StatefulSet::getSpec)
                        .map(StatefulSetSpec::getTemplate)
                        .map(PodTemplateSpec::getSpec)
                        .map(PodSpec::getInitContainers)
                        .orElse(new ArrayList<>()));

                // Update the storage type
                // ephemeral -> persistent
                // or
                // persistent -> ephemeral
                Kafka updatedStorageKafka = null;
                if (kafkaStorage instanceof EphemeralStorage) {
                    updatedStorageKafka = new KafkaBuilder(cluster)
                            .editSpec()
                                .editKafka()
                                    .withNewPersistentClaimStorage()
                                        .withSize("123")
                                    .endPersistentClaimStorage()
                                .endKafka()
                            .endSpec()
                            .build();
                } else if (kafkaStorage instanceof PersistentClaimStorage) {
                    updatedStorageKafka = new KafkaBuilder(cluster)
                            .editSpec()
                                .editKafka()
                                    .withNewEphemeralStorage()
                                    .endEphemeralStorage()
                                .endKafka()
                            .endSpec()
                            .build();
                } else {
                    context.failNow(new Exception("If storage is not ephemeral or persistent something has gone wrong"));
                }
                kafkaAssembly(NAMESPACE, CLUSTER_NAME).patch(updatedStorageKafka);

                LOGGER.info("Updating with changed storage type");
            })))
            .compose(v -> operator.reconcile(new Reconciliation("test-trigger", Kafka.RESOURCE_KIND, NAMESPACE, CLUSTER_NAME)))
            .onComplete(context.succeeding(v -> context.verify(() -> {
                // Check the Volumes and PVCs were not changed
                assertPVCs(context, KafkaResources.kafkaStatefulSetName(CLUSTER_NAME), originalPVCs.get());
                assertVolumes(context, KafkaResources.kafkaStatefulSetName(CLUSTER_NAME), originalVolumes.get());
                assertInitContainers(context, KafkaResources.kafkaStatefulSetName(CLUSTER_NAME), originalInitContainers.get());
                async.flag();
            })));
    }

    private void assertPVCs(VertxTestContext context, String statefulSetName, List<PersistentVolumeClaim> originalPVCs) {
        context.verify(() -> {
            StatefulSet statefulSet = client.apps().statefulSets().inNamespace(NAMESPACE).withName(statefulSetName).get();
            assertThat(statefulSet, is(notNullValue()));
            List<PersistentVolumeClaim> pvcs = statefulSet.getSpec().getVolumeClaimTemplates();
            assertThat(originalPVCs.size(), is(pvcs.size()));
            assertThat(originalPVCs, is(pvcs));
        });

    }

    private void assertVolumes(VertxTestContext context, String statefulSetName, List<Volume> originalVolumes) {
        context.verify(() -> {
            StatefulSet statefulSet = client.apps().statefulSets().inNamespace(NAMESPACE).withName(statefulSetName).get();
            assertThat(statefulSet, is(notNullValue()));
            List<Volume> volumes = statefulSet.getSpec().getTemplate().getSpec().getVolumes();
            assertThat(originalVolumes.size(), is(volumes.size()));
            assertThat(originalVolumes, is(volumes));
        });
    }

    private void assertInitContainers(VertxTestContext context, String statefulSetName, List<Container> originalInitContainers) {
        context.verify(() -> {
            StatefulSet statefulSet = client.apps().statefulSets().inNamespace(NAMESPACE).withName(statefulSetName).get();
            assertThat(statefulSet, is(notNullValue()));
            List<Container> initContainers = statefulSet.getSpec().getTemplate().getSpec().getInitContainers();
            assertThat(originalInitContainers.size(), is(initContainers.size()));
            assertThat(originalInitContainers, is(initContainers));
        });
    }


    /** Test that we can change the deleteClaim flag, and that it's honoured */
    @ParameterizedTest
    @MethodSource("data")
    public void testReconcileUpdatesKafkaWithChangedDeleteClaim(Params params, VertxTestContext context) {
        init(params);
        assumeTrue(kafkaStorage instanceof PersistentClaimStorage, "Kafka delete claims do not apply to non-persistent volumes");

        Map<String, String> kafkaLabels = new HashMap<>();
        kafkaLabels.put(Labels.STRIMZI_KIND_LABEL, Kafka.RESOURCE_KIND);
        kafkaLabels.put(Labels.STRIMZI_CLUSTER_LABEL, CLUSTER_NAME);
        kafkaLabels.put(Labels.STRIMZI_NAME_LABEL, KafkaResources.kafkaStatefulSetName(CLUSTER_NAME));

        Map<String, String> zkLabels = new HashMap<>();
        zkLabels.put(Labels.STRIMZI_KIND_LABEL, Kafka.RESOURCE_KIND);
        zkLabels.put(Labels.STRIMZI_CLUSTER_LABEL, CLUSTER_NAME);
        zkLabels.put(Labels.STRIMZI_NAME_LABEL, KafkaResources.zookeeperStatefulSetName(CLUSTER_NAME));

        AtomicReference<Set<String>> kafkaPvcs = new AtomicReference<>();
        AtomicReference<Set<String>> zkPvcs = new AtomicReference<>();
        AtomicBoolean originalKafkaDeleteClaim = new AtomicBoolean();


        Checkpoint async = context.checkpoint();

        initialReconcile(context)
            .onComplete(context.succeeding(v -> context.verify(() -> {
                kafkaPvcs.set(client.persistentVolumeClaims().inNamespace(NAMESPACE).withLabels(kafkaLabels).list().getItems()
                        .stream()
                        .map(pvc -> pvc.getMetadata().getName())
                        .collect(Collectors.toSet()));

                zkPvcs.set(client.persistentVolumeClaims().inNamespace(NAMESPACE).withLabels(zkLabels).list().getItems()
                        .stream()
                        .map(pvc -> pvc.getMetadata().getName())
                        .collect(Collectors.toSet()));

                originalKafkaDeleteClaim.set(deleteClaim(kafkaStorage));

                // Try to update the storage class
                Kafka updatedStorageKafka = new KafkaBuilder(cluster).editSpec().editKafka()
                        .withNewPersistentClaimStorage()
                        .withSize("123")
                        .withStorageClass("foo")
                        .withDeleteClaim(!originalKafkaDeleteClaim.get())
                        .endPersistentClaimStorage().endKafka().endSpec().build();
                kafkaAssembly(NAMESPACE, CLUSTER_NAME).patch(updatedStorageKafka);
                LOGGER.info("Updating with changed delete claim");
            })))
            .compose(v -> operator.reconcile(new Reconciliation("test-trigger", Kafka.RESOURCE_KIND, NAMESPACE, CLUSTER_NAME)))
            .onComplete(context.succeeding(v -> context.verify(() -> {
                // check that the new delete-claim annotation is on the PVCs
                for (String pvcName: kafkaPvcs.get()) {
                    assertThat(client.persistentVolumeClaims().inNamespace(NAMESPACE).withName(pvcName).get()
                                    .getMetadata().getAnnotations(),
                            hasEntry(AbstractModel.ANNO_STRIMZI_IO_DELETE_CLAIM, String.valueOf(!originalKafkaDeleteClaim.get())));
                }
                kafkaAssembly(NAMESPACE, CLUSTER_NAME).withPropagationPolicy(DeletionPropagation.FOREGROUND).delete();
                LOGGER.info("Reconciling again -> delete");
            })))
            .compose(v -> operator.reconcile(new Reconciliation("test-trigger", Kafka.RESOURCE_KIND, NAMESPACE, CLUSTER_NAME)))
            .onComplete(context.succeeding(v -> async.flag()));
    }

    /** Create a cluster from a Kafka Cluster CM */
    @ParameterizedTest
    @MethodSource("data")
    public void testReconcileKafkaScaleDown(Params params, VertxTestContext context) {
        init(params);

        assumeTrue(kafkaReplicas > 1, "Skipping scale down test because there's only 1 broker");

        int scaleDownTo = kafkaReplicas - 1;
        // final ordinal will be deleted
        String deletedPod = KafkaResources.kafkaPodName(CLUSTER_NAME, scaleDownTo);

        AtomicInteger brokersInternalCertsCount = new AtomicInteger();

        Checkpoint async = context.checkpoint();
        initialReconcile(context)
            .onComplete(context.succeeding(v -> context.verify(() -> {
                brokersInternalCertsCount.set(client.secrets().inNamespace(NAMESPACE).withName(KafkaResources.kafkaSecretName(CLUSTER_NAME)).get()
                        .getData()
                        .size());

                assertThat(client.pods().inNamespace(NAMESPACE).withName(deletedPod).get(), is(notNullValue()));

                Kafka scaledDownCluster = new KafkaBuilder(cluster)
                        .editSpec()
                            .editKafka()
                                .withReplicas(scaleDownTo)
                            .endKafka()
                        .endSpec()
                        .build();
                kafkaAssembly(NAMESPACE, CLUSTER_NAME).patch(scaledDownCluster);

                LOGGER.info("Scaling down to {} Kafka pods", scaleDownTo);
            })))
            .compose(v -> operator.reconcile(new Reconciliation("test-trigger", Kafka.RESOURCE_KIND, NAMESPACE, CLUSTER_NAME)))
            .onComplete(context.succeeding(v -> context.verify(() -> {
                assertThat(client.apps().statefulSets().inNamespace(NAMESPACE).withName(KafkaResources.kafkaStatefulSetName(CLUSTER_NAME)).get().getSpec().getReplicas(),
                        is(scaleDownTo));
                assertThat("Expected pod " + deletedPod + " to have been deleted",
                        client.pods().inNamespace(NAMESPACE).withName(deletedPod).get(),
                        is(nullValue()));

                // removing one pod, the related private and public keys, keystore and password (4 entries) should not be in the Secrets
                assertThat(client.secrets().inNamespace(NAMESPACE).withName(KafkaResources.kafkaSecretName(CLUSTER_NAME)).get()
                                .getData(),
                        aMapWithSize(brokersInternalCertsCount.get() - 4));

                // TODO assert no rolling update
                async.flag();
            })));
    }

    /** Create a cluster from a Kafka Cluster CM */
    @ParameterizedTest
    @MethodSource("data")
    public void testReconcileKafkaScaleUp(Params params, VertxTestContext context) {
        init(params);

        AtomicInteger brokersInternalCertsCount = new AtomicInteger();

        Checkpoint async = context.checkpoint();
        int scaleUpTo = kafkaReplicas + 1;
        String newPod = KafkaResources.kafkaPodName(CLUSTER_NAME, kafkaReplicas);

        initialReconcile(context)
            .onComplete(context.succeeding(v -> context.verify(() -> {
                brokersInternalCertsCount.set(client.secrets().inNamespace(NAMESPACE).withName(KafkaResources.kafkaSecretName(CLUSTER_NAME)).get()
                        .getData()
                        .size());

                assertThat(client.pods().inNamespace(NAMESPACE).withName(newPod).get(), is(nullValue()));

                Kafka scaledUpKafka = new KafkaBuilder(cluster)
                        .editSpec()
                            .editKafka()
                                .withReplicas(scaleUpTo)
                            .endKafka()
                        .endSpec()
                        .build();
                kafkaAssembly(NAMESPACE, CLUSTER_NAME).patch(scaledUpKafka);

                LOGGER.info("Scaling up to {} Kafka pods", scaleUpTo);
            })))
            .compose(v -> operator.reconcile(new Reconciliation("test-trigger", Kafka.RESOURCE_KIND, NAMESPACE, CLUSTER_NAME)))
            .onComplete(context.succeeding(v -> context.verify(() -> {
                assertThat(client.apps().statefulSets().inNamespace(NAMESPACE).withName(KafkaResources.kafkaStatefulSetName(CLUSTER_NAME)).get().getSpec().getReplicas(),
                        is(scaleUpTo));
                assertThat("Expected pod " + newPod + " to have been created",
                        client.pods().inNamespace(NAMESPACE).withName(newPod).get(),
                        is(notNullValue()));

                // adding one pod, the related private and public keys, keystore and password should be added to the Secrets
                assertThat(client.secrets().inNamespace(NAMESPACE).withName(KafkaResources.kafkaSecretName(CLUSTER_NAME)).get().getData(),
                        aMapWithSize(brokersInternalCertsCount.get() + 4));

                // TODO assert no rolling update
                async.flag();
            })));
    }

    @ParameterizedTest
    @MethodSource("data")
    public void testReconcileResumePartialRoll(Params params, VertxTestContext context) {
        init(params);

        Checkpoint async = context.checkpoint();
        initialReconcile(context)
            .onComplete(v -> async.flag());
    }
}<|MERGE_RESOLUTION|>--- conflicted
+++ resolved
@@ -281,14 +281,9 @@
         mockKube.start();
 
         PlatformFeaturesAvailability pfa = new PlatformFeaturesAvailability(false, kubernetesVersion);
-<<<<<<< HEAD
         KubernetesRestartEventPublisher restartEventPublisher = KubernetesRestartEventPublisher.createPublisher(client, "op", pfa.hasEventsApiV1());
         ResourceOperatorSupplier supplier = supplierWithMocks(restartEventPublisher);
-        ClusterOperatorConfig config = ResourceUtils.dummyClusterOperatorConfig(VERSIONS);
-=======
-        ResourceOperatorSupplier supplier = supplierWithMocks();
         ClusterOperatorConfig config = ResourceUtils.dummyClusterOperatorConfig(VERSIONS, ClusterOperatorConfig.DEFAULT_OPERATION_TIMEOUT_MS, "-UseStrimziPodSets");
->>>>>>> b522e01c
         operator = new KafkaAssemblyOperator(vertx, pfa, new MockCertManager(),
                 new PasswordGenerator(10, "a", "a"), supplier, config);
     }
