--- conflicted
+++ resolved
@@ -112,19 +112,6 @@
     }
 
     @Test
-<<<<<<< HEAD
-    public void testNeedsRollingUpdateWhenEnvZkConnectChanges() {
-        String envVar = ENV_VAR_KAFKA_ZOOKEEPER_CONNECT;
-        String newEnvVarValue = containerEnvVars(currectSts.getSpec().getTemplate().getSpec().getContainers().get(1))
-            .get(envVar) + "-foo";
-        EnvVar newEnvVar = new EnvVar(envVar, newEnvVarValue, null);
-        currectSts.getSpec().getTemplate().getSpec().getContainers().get(1).getEnv().add(newEnvVar);
-        assertThat(KafkaSetOperator.needsRollingUpdate(createDiff()), is(true));
-    }
-
-    @Test
-=======
->>>>>>> 902ec063
     public void testNeedsRollingUpdateWhenNewEnvRemoved() {
         String envVar = "SOME_RANDOM_ENV";
         currectSts.getSpec().getTemplate().getSpec().getContainers().get(0).getEnv().add(new EnvVar(envVar,
