--- conflicted
+++ resolved
@@ -1359,11 +1359,11 @@
                 .findFirst()
                 .orElse(null);
 
-<<<<<<< HEAD
-        assertThat(rules.size(), is(3));
-        assertThat(rules.contains(peer1), is(true));
-        assertThat(rules.contains(peer2), is(true));
-        assertThat(rules.contains(peer3), is(true));
+        assertEquals(4, rules.size());
+        assertTrue(rules.contains(kafkaBrokersPeer));
+        assertTrue(rules.contains(eoPeer));
+        assertTrue(rules.contains(kafkaExporterPeer));
+        assertTrue(rules.contains(clusterOperatorPeer));
 
         // Check egress replication rules
         rules = np
@@ -1380,7 +1380,7 @@
                 .orElse(null);
 
         assertThat(rules.size(), is(1));
-        assertThat(rules.contains(peer1), is(true));
+        assertThat(rules.contains(kafkaBrokersPeer), is(true));
     }
 
     @Test
@@ -1389,6 +1389,7 @@
                 .withNewPodSelector()
                 .withMatchLabels(Collections.singletonMap(Labels.STRIMZI_NAME_LABEL, ZookeeperCluster.zookeeperClusterName(cluster)))
                 .endPodSelector()
+                .withNewNamespaceSelector().endNamespaceSelector()
                 .build();
 
         Kafka kafkaAssembly = ResourceUtils.createKafkaCluster(namespace, cluster, replicas,
@@ -1396,7 +1397,7 @@
         KafkaCluster k = KafkaCluster.fromCrd(kafkaAssembly, VERSIONS);
 
         // Check Network Policies
-        NetworkPolicy np = k.generateNetworkPolicy();
+        NetworkPolicy np = k.generateNetworkPolicy(true);
 
         List<NetworkPolicyPeer> rules = np
                 .getSpec()
@@ -1413,13 +1414,6 @@
 
         assertThat(rules.size(), is(1));
         assertThat(rules.contains(peer), is(true));
-=======
-        assertEquals(4, rules.size());
-        assertTrue(rules.contains(kafkaBrokersPeer));
-        assertTrue(rules.contains(eoPeer));
-        assertTrue(rules.contains(kafkaExporterPeer));
-        assertTrue(rules.contains(clusterOperatorPeer));
->>>>>>> 68669075
     }
 
     @Test
