--- conflicted
+++ resolved
@@ -12,9 +12,8 @@
 import io.strimzi.api.kafka.model.Kafka;
 import io.strimzi.api.kafka.model.KafkaBuilder;
 import io.strimzi.api.kafka.model.listener.NodeAddressType;
-import io.strimzi.api.kafka.model.listener.arraylistener.GenericKafkaListenerConfigurationBroker;
-import io.strimzi.api.kafka.model.listener.arraylistener.GenericKafkaListenerConfigurationBrokerBuilder;
-import io.strimzi.api.kafka.model.listener.arraylistener.KafkaListenerType;
+import io.strimzi.api.kafka.model.listener.NodePortListenerBrokerOverride;
+import io.strimzi.api.kafka.model.listener.NodePortListenerBrokerOverrideBuilder;
 import io.strimzi.api.kafka.model.status.ConditionBuilder;
 import io.strimzi.api.kafka.model.status.KafkaStatus;
 import io.strimzi.api.kafka.model.status.ListenerAddress;
@@ -56,7 +55,6 @@
 import java.util.ArrayList;
 import java.util.List;
 
-import static java.util.Collections.emptyList;
 import static java.util.Collections.singletonList;
 import static org.hamcrest.CoreMatchers.is;
 import static org.hamcrest.CoreMatchers.notNullValue;
@@ -98,12 +96,8 @@
                     .withNewKafka()
                         .withReplicas(3)
                         .withNewListeners()
-                            .addNewGenericKafkaListener()
-                                .withName("plain")
-                                .withPort(9092)
-                                .withType(KafkaListenerType.INTERNAL)
-                                .withTls(false)
-                            .endGenericKafkaListener()
+                            .withNewPlain()
+                            .endPlain()
                         .endListeners()
                         .withNewEphemeralStorage()
                         .endEphemeralStorage()
@@ -134,7 +128,6 @@
         CrdOperator mockKafkaOps = supplier.kafkaOperator;
 
         when(mockKafkaOps.getAsync(eq(namespace), eq(clusterName))).thenReturn(Future.succeededFuture(getKafkaCrd()));
-        when(mockKafkaOps.get(eq(namespace), eq(clusterName))).thenReturn(kafka);
 
         ArgumentCaptor<Kafka> kafkaCaptor = ArgumentCaptor.forClass(Kafka.class);
         when(mockKafkaOps.updateStatusAsync(kafkaCaptor.capture())).thenReturn(Future.succeededFuture());
@@ -146,7 +139,7 @@
                 config);
 
         Checkpoint async = context.checkpoint();
-        kao.reconcile(new Reconciliation("test-trigger", Kafka.RESOURCE_KIND, namespace, clusterName)).onComplete(res -> {
+        kao.createOrUpdate(new Reconciliation("test-trigger", Kafka.RESOURCE_KIND, namespace, clusterName), kafka).setHandler(res -> {
             assertThat(res.succeeded(), is(true));
 
             assertThat(kafkaCaptor.getValue(), is(notNullValue()));
@@ -156,12 +149,10 @@
             assertThat(status.getListeners().size(), is(2));
             assertThat(status.getListeners().get(0).getType(), is("plain"));
             assertThat(status.getListeners().get(0).getAddresses().get(0).getHost(), is("my-service.my-namespace.svc"));
-            assertThat(status.getListeners().get(0).getAddresses().get(0).getPort(), is(Integer.valueOf(9092)));
-            assertThat(status.getListeners().get(0).getBootstrapServers(), is("my-service.my-namespace.svc:9092"));
+            assertThat(status.getListeners().get(0).getAddresses().get(0).getPort(), is(new Integer(9092)));
             assertThat(status.getListeners().get(1).getType(), is("external"));
-            assertThat(status.getListeners().get(1).getAddresses().get(0).getHost(), is("my-route-address.domain.tld"));
-            assertThat(status.getListeners().get(1).getAddresses().get(0).getPort(), is(Integer.valueOf(443)));
-            assertThat(status.getListeners().get(1).getBootstrapServers(), is("my-route-address.domain.tld:443"));
+            assertThat(status.getListeners().get(1).getAddresses().get(0).getHost(),  is("my-route-address.domain.tld"));
+            assertThat(status.getListeners().get(1).getAddresses().get(0).getPort(), is(new Integer(443)));
 
             assertThat(status.getConditions().size(), is(1));
             assertThat(status.getConditions().get(0).getType(), is("Ready"));
@@ -216,7 +207,7 @@
                 config);
 
         Checkpoint async = context.checkpoint();
-        kao.createOrUpdate(new Reconciliation("test-trigger", Kafka.RESOURCE_KIND, namespace, clusterName), kafka).onComplete(res -> {
+        kao.createOrUpdate(new Reconciliation("test-trigger", Kafka.RESOURCE_KIND, namespace, clusterName), kafka).setHandler(res -> {
             assertThat(res.succeeded(), is(true));
             // The status should not change => we test that updateStatusAsync was not called
             assertThat(kafkaCaptor.getAllValues().size(), is(0));
@@ -243,7 +234,6 @@
         CrdOperator mockKafkaOps = supplier.kafkaOperator;
 
         when(mockKafkaOps.getAsync(eq(namespace), eq(clusterName))).thenReturn(Future.succeededFuture(getKafkaCrd()));
-        when(mockKafkaOps.get(eq(namespace), eq(clusterName))).thenReturn(kafka);
 
         ArgumentCaptor<Kafka> kafkaCaptor = ArgumentCaptor.forClass(Kafka.class);
         when(mockKafkaOps.updateStatusAsync(kafkaCaptor.capture())).thenReturn(Future.succeededFuture());
@@ -257,7 +247,7 @@
                 config);
 
         Checkpoint async = context.checkpoint();
-        kao.reconcile(new Reconciliation("test-trigger", Kafka.RESOURCE_KIND, namespace, clusterName)).onComplete(res -> {
+        kao.createOrUpdate(new Reconciliation("test-trigger", Kafka.RESOURCE_KIND, namespace, clusterName), kafka).setHandler(res -> {
             assertThat(res.succeeded(), is(false));
 
             assertThat(kafkaCaptor.getValue(), is(notNullValue()));
@@ -267,8 +257,7 @@
             assertThat(status.getListeners().size(), is(1));
             assertThat(status.getListeners().get(0).getType(), is("plain"));
             assertThat(status.getListeners().get(0).getAddresses().get(0).getHost(), is("my-service.my-namespace.svc"));
-            assertThat(status.getListeners().get(0).getAddresses().get(0).getPort(), is(Integer.valueOf(9092)));
-            assertThat(status.getListeners().get(0).getBootstrapServers(), is("my-service.my-namespace.svc:9092"));
+            assertThat(status.getListeners().get(0).getAddresses().get(0).getPort(), is(new Integer(9092)));
 
             assertThat(status.getConditions().size(), is(1));
             assertThat(status.getConditions().get(0).getType(), is("NotReady"));
@@ -314,7 +303,6 @@
                 .build();
 
         when(mockKafkaOps.getAsync(eq(namespace), eq(clusterName))).thenReturn(Future.succeededFuture(readyKafka));
-        when(mockKafkaOps.get(eq(namespace), eq(clusterName))).thenReturn(readyKafka);
 
         ArgumentCaptor<Kafka> kafkaCaptor = ArgumentCaptor.forClass(Kafka.class);
         when(mockKafkaOps.updateStatusAsync(kafkaCaptor.capture())).thenReturn(Future.succeededFuture());
@@ -328,7 +316,7 @@
                 config);
 
         Checkpoint async = context.checkpoint();
-        kao.reconcile(new Reconciliation("test-trigger", Kafka.RESOURCE_KIND, namespace, clusterName)).onComplete(res -> {
+        kao.createOrUpdate(new Reconciliation("test-trigger", Kafka.RESOURCE_KIND, namespace, clusterName), kafka).setHandler(res -> {
             assertThat(res.succeeded(), is(false));
 
             assertThat(kafkaCaptor.getValue(), is(notNullValue()));
@@ -338,8 +326,7 @@
             assertThat(status.getListeners().size(), is(1));
             assertThat(status.getListeners().get(0).getType(), is("plain"));
             assertThat(status.getListeners().get(0).getAddresses().get(0).getHost(), is("my-service.my-namespace.svc"));
-            assertThat(status.getListeners().get(0).getAddresses().get(0).getPort(), is(Integer.valueOf(9092)));
-            assertThat(status.getListeners().get(0).getBootstrapServers(), is("my-service.my-namespace.svc:9092"));
+            assertThat(status.getListeners().get(0).getAddresses().get(0).getPort(), is(new Integer(9092)));
 
             assertThat(status.getConditions().size(), is(1));
             assertThat(status.getConditions().get(0).getType(), is("NotReady"));
@@ -416,13 +403,9 @@
         Kafka kafka = new KafkaBuilder(getKafkaCrd())
                 .editOrNewSpec()
                     .editOrNewKafka()
-                        .withNewListeners()
-                            .addNewGenericKafkaListener()
-                                .withName("external")
-                                .withPort(9094)
-                                .withType(KafkaListenerType.NODEPORT)
-                                .withTls(true)
-                            .endGenericKafkaListener()
+                        .editOrNewListeners()
+                            .withNewKafkaListenerExternalNodePort()
+                            .endKafkaListenerExternalNodePort()
                         .endListeners()
                     .endKafka()
                 .endSpec()
@@ -434,7 +417,6 @@
         // Mock the CRD Operator for Kafka resources
         CrdOperator mockKafkaOps = supplier.kafkaOperator;
         when(mockKafkaOps.getAsync(eq(namespace), eq(clusterName))).thenReturn(Future.succeededFuture(kafka));
-        when(mockKafkaOps.get(eq(namespace), eq(clusterName))).thenReturn(kafka);
 
         ArgumentCaptor<Kafka> kafkaCaptor = ArgumentCaptor.forClass(Kafka.class);
         when(mockKafkaOps.updateStatusAsync(kafkaCaptor.capture())).thenReturn(Future.succeededFuture());
@@ -495,7 +477,7 @@
                 config);
 
         Checkpoint async = context.checkpoint();
-        kao.reconcile(new Reconciliation("test-trigger", Kafka.RESOURCE_KIND, namespace, clusterName)).onComplete(res -> {
+        kao.createOrUpdate(new Reconciliation("test-trigger", Kafka.RESOURCE_KIND, namespace, clusterName), kafka).setHandler(res -> {
             assertThat(res.succeeded(), is(true));
 
             assertThat(kafkaCaptor.getValue(), is(notNullValue()));
@@ -519,12 +501,12 @@
 
     @Test
     public void testKafkaListenerNodePortAddressInStatusWithOverrides(VertxTestContext context) throws ParseException {
-        GenericKafkaListenerConfigurationBroker broker0 = new GenericKafkaListenerConfigurationBrokerBuilder()
+        NodePortListenerBrokerOverride broker0 = new NodePortListenerBrokerOverrideBuilder()
                 .withBroker(0)
                 .withAdvertisedHost("my-address-0")
                 .build();
 
-        GenericKafkaListenerConfigurationBroker broker1 = new GenericKafkaListenerConfigurationBrokerBuilder()
+        NodePortListenerBrokerOverride broker1 = new NodePortListenerBrokerOverrideBuilder()
                 .withBroker(1)
                 .withAdvertisedHost("my-address-1")
                 .build();
@@ -532,16 +514,12 @@
         Kafka kafka = new KafkaBuilder(getKafkaCrd())
                 .editOrNewSpec()
                     .editOrNewKafka()
-                        .withNewListeners()
-                            .addNewGenericKafkaListener()
-                                .withName("external")
-                                .withPort(9094)
-                                .withType(KafkaListenerType.NODEPORT)
-                                .withTls(true)
-                                .withNewConfiguration()
+                        .editOrNewListeners()
+                            .withNewKafkaListenerExternalNodePort()
+                                .withNewOverrides()
                                     .withBrokers(broker0, broker1)
-                                .endConfiguration()
-                            .endGenericKafkaListener()
+                                .endOverrides()
+                            .endKafkaListenerExternalNodePort()
                         .endListeners()
                     .endKafka()
                 .endSpec()
@@ -553,7 +531,6 @@
         // Mock the CRD Operator for Kafka resources
         CrdOperator mockKafkaOps = supplier.kafkaOperator;
         when(mockKafkaOps.getAsync(eq(namespace), eq(clusterName))).thenReturn(Future.succeededFuture(kafka));
-        when(mockKafkaOps.get(eq(namespace), eq(clusterName))).thenReturn(kafka);
 
         ArgumentCaptor<Kafka> kafkaCaptor = ArgumentCaptor.forClass(Kafka.class);
         when(mockKafkaOps.updateStatusAsync(kafkaCaptor.capture())).thenReturn(Future.succeededFuture());
@@ -614,7 +591,7 @@
                 config);
 
         Checkpoint async = context.checkpoint();
-        kao.reconcile(new Reconciliation("test-trigger", Kafka.RESOURCE_KIND, namespace, clusterName)).onComplete(res -> {
+        kao.createOrUpdate(new Reconciliation("test-trigger", Kafka.RESOURCE_KIND, namespace, clusterName), kafka).setHandler(res -> {
             assertThat(res.succeeded(), is(true));
 
             assertThat(kafkaCaptor.getValue(), is(notNullValue()));
@@ -641,16 +618,12 @@
         Kafka kafka = new KafkaBuilder(getKafkaCrd())
                 .editOrNewSpec()
                     .editOrNewKafka()
-                        .withNewListeners()
-                            .addNewGenericKafkaListener()
-                                .withName("external")
-                                .withPort(9094)
-                                .withType(KafkaListenerType.NODEPORT)
-                                .withTls(true)
+                        .editOrNewListeners()
+                            .withNewKafkaListenerExternalNodePort()
                                 .withNewConfiguration()
-                                    .withPreferredNodePortAddressType(NodeAddressType.INTERNAL_DNS)
+                                    .withPreferredAddressType(NodeAddressType.INTERNAL_DNS)
                                 .endConfiguration()
-                            .endGenericKafkaListener()
+                            .endKafkaListenerExternalNodePort()
                         .endListeners()
                     .endKafka()
                 .endSpec()
@@ -662,7 +635,6 @@
         // Mock the CRD Operator for Kafka resources
         CrdOperator mockKafkaOps = supplier.kafkaOperator;
         when(mockKafkaOps.getAsync(eq(namespace), eq(clusterName))).thenReturn(Future.succeededFuture(kafka));
-        when(mockKafkaOps.get(eq(namespace), eq(clusterName))).thenReturn(kafka);
 
         ArgumentCaptor<Kafka> kafkaCaptor = ArgumentCaptor.forClass(Kafka.class);
         when(mockKafkaOps.updateStatusAsync(kafkaCaptor.capture())).thenReturn(Future.succeededFuture());
@@ -723,7 +695,7 @@
                 config);
 
         Checkpoint async = context.checkpoint();
-        kao.reconcile(new Reconciliation("test-trigger", Kafka.RESOURCE_KIND, namespace, clusterName)).onComplete(res -> {
+        kao.createOrUpdate(new Reconciliation("test-trigger", Kafka.RESOURCE_KIND, namespace, clusterName), kafka).setHandler(res -> {
             assertThat(res.succeeded(), is(true));
 
             assertThat(kafkaCaptor.getValue(), is(notNullValue()));
@@ -750,13 +722,9 @@
         Kafka kafka = new KafkaBuilder(getKafkaCrd())
                 .editOrNewSpec()
                     .editOrNewKafka()
-                        .withNewListeners()
-                            .addNewGenericKafkaListener()
-                                .withName("external")
-                                .withPort(9094)
-                                .withType(KafkaListenerType.NODEPORT)
-                                .withTls(true)
-                            .endGenericKafkaListener()
+                        .editOrNewListeners()
+                            .withNewKafkaListenerExternalNodePort()
+                            .endKafkaListenerExternalNodePort()
                         .endListeners()
                     .endKafka()
                 .endSpec()
@@ -768,7 +736,6 @@
         // Mock the CRD Operator for Kafka resources
         CrdOperator mockKafkaOps = supplier.kafkaOperator;
         when(mockKafkaOps.getAsync(eq(namespace), eq(clusterName))).thenReturn(Future.succeededFuture(kafka));
-        when(mockKafkaOps.get(eq(namespace), eq(clusterName))).thenReturn(kafka);
 
         ArgumentCaptor<Kafka> kafkaCaptor = ArgumentCaptor.forClass(Kafka.class);
         when(mockKafkaOps.updateStatusAsync(kafkaCaptor.capture())).thenReturn(Future.succeededFuture());
@@ -829,7 +796,7 @@
                 config);
 
         Checkpoint async = context.checkpoint();
-        kao.reconcile(new Reconciliation("test-trigger", Kafka.RESOURCE_KIND, namespace, clusterName)).onComplete(res -> {
+        kao.createOrUpdate(new Reconciliation("test-trigger", Kafka.RESOURCE_KIND, namespace, clusterName), kafka).setHandler(res -> {
             assertThat(res.succeeded(), is(true));
 
             assertThat(kafkaCaptor.getValue(), is(notNullValue()));
@@ -855,13 +822,9 @@
                 .editOrNewSpec()
                     .editOrNewKafka()
                         .withReplicas(1)
-                        .withNewListeners()
-                            .addNewGenericKafkaListener()
-                                .withName("external")
-                                .withPort(9094)
-                                .withType(KafkaListenerType.NODEPORT)
-                                .withTls(true)
-                            .endGenericKafkaListener()
+                        .editOrNewListeners()
+                            .withNewKafkaListenerExternalNodePort()
+                            .endKafkaListenerExternalNodePort()
                         .endListeners()
                     .endKafka()
                 .endSpec()
@@ -873,7 +836,6 @@
         // Mock the CRD Operator for Kafka resources
         CrdOperator mockKafkaOps = supplier.kafkaOperator;
         when(mockKafkaOps.getAsync(eq(namespace), eq(clusterName))).thenReturn(Future.succeededFuture(kafka));
-        when(mockKafkaOps.get(eq(namespace), eq(clusterName))).thenReturn(kafka);
 
         ArgumentCaptor<Kafka> kafkaCaptor = ArgumentCaptor.forClass(Kafka.class);
         when(mockKafkaOps.updateStatusAsync(kafkaCaptor.capture())).thenReturn(Future.succeededFuture());
@@ -914,7 +876,7 @@
                 config);
 
         Checkpoint async = context.checkpoint();
-        kao.reconcile(new Reconciliation("test-trigger", Kafka.RESOURCE_KIND, namespace, clusterName)).onComplete(res -> {
+        kao.createOrUpdate(new Reconciliation("test-trigger", Kafka.RESOURCE_KIND, namespace, clusterName), kafka).setHandler(res -> {
             assertThat(res.succeeded(), is(true));
 
             assertThat(kafkaCaptor.getValue(), is(notNullValue()));
@@ -924,8 +886,7 @@
             assertThat(status.getListeners().size(), is(1));
             assertThat(status.getListeners().get(0).getType(), is("external"));
 
-            assertThat(status.getListeners().get(0).getAddresses(), is(emptyList()));
-            assertThat(status.getListeners().get(0).getBootstrapServers(), is(nullValue()));
+            assertThat(status.getListeners().get(0).getAddresses(), is(nullValue()));
 
             async.flag();
         });
@@ -942,7 +903,6 @@
         CrdOperator mockKafkaOps = supplier.kafkaOperator;
 
         when(mockKafkaOps.getAsync(eq(namespace), eq(clusterName))).thenReturn(Future.succeededFuture(kafka));
-        when(mockKafkaOps.get(eq(namespace), eq(clusterName))).thenReturn(kafka);
 
         ArgumentCaptor<Kafka> kafkaCaptor = ArgumentCaptor.forClass(Kafka.class);
         when(mockKafkaOps.updateStatusAsync(kafkaCaptor.capture())).thenReturn(Future.succeededFuture());
@@ -953,7 +913,7 @@
                 supplier,
                 config);
 
-        kao.reconcile(new Reconciliation("test-trigger", Kafka.RESOURCE_KIND, namespace, clusterName)).onComplete(res -> {
+        kao.createOrUpdate(new Reconciliation("test-trigger", Kafka.RESOURCE_KIND, namespace, clusterName), kafka).setHandler(res -> {
             assertThat(res.succeeded(), is(true));
 
             assertThat(kafkaCaptor.getAllValues().size(), is(2));
@@ -980,7 +940,6 @@
         CrdOperator mockKafkaOps = supplier.kafkaOperator;
 
         when(mockKafkaOps.getAsync(eq(namespace), eq(clusterName))).thenReturn(Future.succeededFuture(kafka));
-        when(mockKafkaOps.get(eq(namespace), eq(clusterName))).thenReturn(kafka);
 
         ArgumentCaptor<Kafka> kafkaCaptor = ArgumentCaptor.forClass(Kafka.class);
         when(mockKafkaOps.updateStatusAsync(kafkaCaptor.capture())).thenReturn(Future.succeededFuture());
@@ -991,7 +950,7 @@
                 supplier,
                 config);
 
-        kao.reconcile(new Reconciliation("test-trigger", Kafka.RESOURCE_KIND, namespace, clusterName)).onComplete(res -> {
+        kao.createOrUpdate(new Reconciliation("test-trigger", Kafka.RESOURCE_KIND, namespace, clusterName), kafka).setHandler(res -> {
             assertThat(res.succeeded(), is(true));
 
             assertThat(kafkaCaptor.getAllValues().size(), is(1));
@@ -1017,10 +976,6 @@
         // Mock the CRD Operator for Kafka resources
         CrdOperator mockKafkaOps = supplier.kafkaOperator;
         when(mockKafkaOps.getAsync(eq(namespace), eq(clusterName))).thenReturn(Future.succeededFuture(kafka));
-<<<<<<< HEAD
-        when(mockKafkaOps.get(eq(namespace), eq(clusterName))).thenReturn(kafka);
-=======
->>>>>>> 2e537b00
 
         ArgumentCaptor<Kafka> kafkaCaptor = ArgumentCaptor.forClass(Kafka.class);
         when(mockKafkaOps.updateStatusAsync(kafkaCaptor.capture())).thenReturn(Future.succeededFuture());
@@ -1041,13 +996,8 @@
                 config);
 
         Checkpoint async = context.checkpoint();
-<<<<<<< HEAD
-        kao.reconcile(new Reconciliation("test-trigger", Kafka.RESOURCE_KIND, namespace, clusterName))
-                .onComplete(context.succeeding(v -> context.verify(() -> {
-=======
         kao.createOrUpdate(new Reconciliation("test-trigger", Kafka.RESOURCE_KIND, namespace, clusterName), kafka)
                 .setHandler(context.succeeding(v -> context.verify(() -> {
->>>>>>> 2e537b00
                     assertThat(kafkaCaptor.getValue(), is(notNullValue()));
                     assertThat(kafkaCaptor.getValue().getStatus(), is(notNullValue()));
                     KafkaStatus status = kafkaCaptor.getValue().getStatus();
@@ -1140,7 +1090,7 @@
 
         @Override
         Future<Void> reconcile(ReconciliationState reconcileState)  {
-            reconcileState.kafkaBootstrapNodePorts.put("external-9094", 31234);
+            reconcileState.externalBootstrapNodePort = 31234;
 
             return reconcileState.getKafkaClusterDescription()
                     .compose(state -> state.kafkaNodePortExternalListenerStatus())
