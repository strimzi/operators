--- conflicted
+++ resolved
@@ -23,12 +23,9 @@
 import io.strimzi.operator.cluster.ResourceUtils;
 import io.strimzi.operator.cluster.model.KafkaVersion;
 import io.strimzi.operator.cluster.operator.resource.ResourceOperatorSupplier;
-<<<<<<< HEAD
 import io.strimzi.operator.cluster.operator.resource.StatefulSetOperator;
 import io.strimzi.operator.cluster.operator.resource.events.KubernetesEventsPublisher;
 import io.strimzi.operator.common.MetricsAndLogging;
-=======
->>>>>>> 9850f22e
 import io.strimzi.operator.common.PasswordGenerator;
 import io.strimzi.operator.common.Reconciliation;
 import io.strimzi.operator.common.operator.MockCertManager;
@@ -526,49 +523,4 @@
                     .map((Void) null);
         }
     }
-<<<<<<< HEAD
-
-    class MockNodePortStatusKafkaAssemblyOperator extends KafkaAssemblyOperator  {
-        public MockNodePortStatusKafkaAssemblyOperator(Vertx vertx, PlatformFeaturesAvailability pfa, CertManager certManager, PasswordGenerator passwordGenerator, ResourceOperatorSupplier supplier, ClusterOperatorConfig config) {
-            super(vertx, pfa, certManager, passwordGenerator, supplier, config, Mockito.mock(KubernetesEventsPublisher.class));
-        }
-
-        @Override
-        Future<Void> reconcile(ReconciliationState reconcileState)  {
-            reconcileState.kafkaBootstrapNodePorts.put("external-9094", 31234);
-
-            return reconcileState.getKafkaClusterDescription()
-                    .compose(state -> state.kafkaNodePortExternalListenerStatus())
-                    .map((Void) null);
-        }
-    }
-
-    class MockModelWarningsStatusKafkaAssemblyOperator extends KafkaAssemblyOperator  {
-        public MockModelWarningsStatusKafkaAssemblyOperator(Vertx vertx, PlatformFeaturesAvailability pfa, CertManager certManager, PasswordGenerator passwordGenerator, ResourceOperatorSupplier supplier, ClusterOperatorConfig config) {
-            super(vertx, pfa, certManager, passwordGenerator, supplier, config, Mockito.mock(KubernetesEventsPublisher.class));
-        }
-
-        @Override
-        Future<Void> reconcile(ReconciliationState reconcileState)  {
-            return reconcileState.getKafkaClusterDescription()
-                    .compose(state -> state.kafkaModelWarnings())
-                    .map((Void) null);
-        }
-
-    }
-
-    class MockClusterIdStatusKafkaAssemblyOperator extends KafkaAssemblyOperator  {
-        public MockClusterIdStatusKafkaAssemblyOperator(Vertx vertx, PlatformFeaturesAvailability pfa, CertManager certManager, PasswordGenerator passwordGenerator, ResourceOperatorSupplier supplier, ClusterOperatorConfig config) {
-            super(vertx, pfa, certManager, passwordGenerator, supplier, config, Mockito.mock(KubernetesEventsPublisher.class));
-        }
-
-        @Override
-        Future<Void> reconcile(ReconciliationState reconcileState)  {
-            return reconcileState.kafkaGetClusterId()
-                    .map((Void) null);
-        }
-    }
-
-=======
->>>>>>> 9850f22e
 }