--- conflicted
+++ resolved
@@ -22,12 +22,8 @@
 import org.junit.Test;
 
 import static org.junit.Assert.assertEquals;
-<<<<<<< HEAD
-=======
 import static org.junit.Assert.assertFalse;
-import static org.junit.Assert.assertNull;
 import static org.junit.Assert.assertTrue;
->>>>>>> 23a12d84
 
 public class KafkaConnectS2IClusterTest {
     private final String namespace = "test";
@@ -37,7 +33,6 @@
     private final int healthDelay = 100;
     private final int healthTimeout = 10;
     private final String configurationJson = "{\"foo\":\"bar\"}";
-<<<<<<< HEAD
     private final String expectedConfiguration = "group.id=connect-cluster\n" +
             "key.converter=org.apache.kafka.connect.json.JsonConverter\n" +
             "value.converter=org.apache.kafka.connect.json.JsonConverter\n" +
@@ -55,9 +50,7 @@
             "value.converter=org.apache.kafka.connect.json.JsonConverter\n" +
             "key.converter=org.apache.kafka.connect.json.JsonConverter\n" +
             "config.storage.topic=connect-cluster-configs\n";
-=======
     private final boolean insecureSourceRepo = false;
->>>>>>> 23a12d84
 
     private final ConfigMap cm = ResourceUtils.createKafkaConnectS2IClusterConfigMap(namespace, cluster, replicas, image,
             healthDelay, healthTimeout, configurationJson, insecureSourceRepo);
@@ -79,12 +72,8 @@
         assertEquals(KafkaConnectS2ICluster.DEFAULT_IMAGE, kc.sourceImageBaseName + ":" + kc.sourceImageTag);
         assertEquals(KafkaConnectS2ICluster.DEFAULT_HEALTHCHECK_DELAY, kc.healthCheckInitialDelay);
         assertEquals(KafkaConnectS2ICluster.DEFAULT_HEALTHCHECK_TIMEOUT, kc.healthCheckTimeout);
-<<<<<<< HEAD
         assertEquals(defaultConfiguration, kc.getConfiguration().getConfiguration());
-=======
         assertFalse(kc.isInsecureSourceRepository());
-        assertNull(kc.getConfiguration());
->>>>>>> 23a12d84
     }
 
     @Test
@@ -94,12 +83,8 @@
         assertEquals(image, kc.sourceImageBaseName + ":" + kc.sourceImageTag);
         assertEquals(healthDelay, kc.healthCheckInitialDelay);
         assertEquals(healthTimeout, kc.healthCheckTimeout);
-<<<<<<< HEAD
         assertEquals(expectedConfiguration, kc.getConfiguration().getConfiguration());
-=======
-        assertEquals("foo=bar\n", kc.getConfiguration().getConfiguration());
         assertFalse(kc.isInsecureSourceRepository());
->>>>>>> 23a12d84
     }
 
     @Test
