/*
 * Copyright Strimzi authors.
 * License: Apache License 2.0 (see the file LICENSE or http://apache.org/licenses/LICENSE-2.0.html).
 */
package io.strimzi.operator.cluster.operator.resource;

import java.util.HashMap;
import java.util.List;
import java.util.Map;
import java.util.concurrent.atomic.AtomicInteger;
import java.util.function.BiPredicate;
import java.util.function.Function;

import io.fabric8.kubernetes.api.model.DeletionPropagation;
import io.fabric8.kubernetes.api.model.PersistentVolumeClaim;
import io.fabric8.kubernetes.api.model.PersistentVolumeClaimBuilder;
import io.fabric8.kubernetes.api.model.Pod;
import io.fabric8.kubernetes.api.model.PodBuilder;
import io.fabric8.kubernetes.api.model.Quantity;
import io.fabric8.kubernetes.api.model.Secret;
import io.fabric8.kubernetes.api.model.apps.DoneableStatefulSet;
import io.fabric8.kubernetes.api.model.apps.StatefulSet;
import io.fabric8.kubernetes.api.model.apps.StatefulSetBuilder;
import io.fabric8.kubernetes.api.model.apps.StatefulSetList;
import io.fabric8.kubernetes.client.KubernetesClient;
import io.fabric8.kubernetes.client.dsl.AppsAPIGroupDSL;
import io.fabric8.kubernetes.client.dsl.Deletable;
import io.fabric8.kubernetes.client.dsl.EditReplacePatchDeletable;
import io.fabric8.kubernetes.client.dsl.MixedOperation;
import io.fabric8.kubernetes.client.dsl.NonNamespaceOperation;
import io.fabric8.kubernetes.client.dsl.Resource;
import io.fabric8.kubernetes.client.dsl.RollableScalableResource;
import io.strimzi.operator.common.operator.resource.AbstractResourceOperatorTest;
import io.strimzi.operator.common.operator.resource.PodOperator;
import io.strimzi.operator.common.operator.resource.PvcOperator;
import io.strimzi.operator.common.operator.resource.ScalableResourceOperatorTest;
import io.strimzi.operator.common.operator.resource.SecretOperator;
import io.strimzi.operator.common.operator.resource.TimeoutException;
import io.vertx.core.Future;
import io.vertx.core.Vertx;
import io.vertx.junit5.Checkpoint;
import io.vertx.junit5.VertxTestContext;
import org.junit.jupiter.api.Test;
import org.mockito.ArgumentCaptor;
import org.mockito.exceptions.base.MockitoException;

<<<<<<< HEAD
import java.util.HashMap;
import java.util.Map;
import java.util.concurrent.atomic.AtomicInteger;
import java.util.function.BiPredicate;
import java.util.function.Function;

import static org.hamcrest.CoreMatchers.instanceOf;
import static org.hamcrest.MatcherAssert.assertThat;
=======
import static java.util.Collections.singletonList;
import static org.hamcrest.CoreMatchers.instanceOf;
>>>>>>> 902ec063
import static org.hamcrest.CoreMatchers.is;
import static org.hamcrest.MatcherAssert.assertThat;
import static org.mockito.ArgumentMatchers.any;
import static org.mockito.ArgumentMatchers.anyLong;
import static org.mockito.ArgumentMatchers.anyString;
import static org.mockito.ArgumentMatchers.eq;
import static org.mockito.ArgumentMatchers.matches;
import static org.mockito.Mockito.mock;
import static org.mockito.Mockito.verify;
import static org.mockito.Mockito.when;

public class StatefulSetOperatorTest
        extends ScalableResourceOperatorTest<KubernetesClient, StatefulSet, StatefulSetList,
                                DoneableStatefulSet, RollableScalableResource<StatefulSet, DoneableStatefulSet>> {

    @Override
    protected Class<KubernetesClient> clientType() {
        return KubernetesClient.class;
    }

    @Override
    protected Class<RollableScalableResource> resourceType() {
        return RollableScalableResource.class;
    }

    @Override
    protected StatefulSet resource() {
        return new StatefulSetBuilder()
                .withNewMetadata()
                    .withNamespace(AbstractResourceOperatorTest.NAMESPACE)
                    .withName(AbstractResourceOperatorTest.RESOURCE_NAME)
                .endMetadata()
                .withNewSpec()
                    .withReplicas(3)
                    .withNewTemplate()
                        .withNewMetadata()
                        .endMetadata()
                    .endTemplate()
                .endSpec()
                .build();
    }

    @Override
    protected void mocker(KubernetesClient mockClient, MixedOperation op) {
        AppsAPIGroupDSL mockExt = mock(AppsAPIGroupDSL.class);
        when(mockExt.statefulSets()).thenReturn(op);
        when(mockClient.apps()).thenReturn(mockExt);
    }

    @Override
    protected StatefulSetOperator createResourceOperations(Vertx vertx, KubernetesClient mockClient) {
        return new StatefulSetOperator(vertx, mockClient, 60_000L) {
            @Override
<<<<<<< HEAD
            public Future<Void> maybeRollingUpdate(StatefulSet sts, Function<Pod, String> podNeedsRestart, Secret clusterCaSecret, Secret coKeySecret) {
=======
            public Future<Void> maybeRollingUpdate(StatefulSet sts, Function<Pod, List<String>> podNeedsRestart, Secret clusterCaSecret, Secret coKeySecret) {
>>>>>>> 902ec063
                return Future.succeededFuture();
            }

            @Override
            protected boolean shouldIncrementGeneration(StatefulSetDiff diff) {
                return true;
            }
        };
    }

    @Override
    protected StatefulSetOperator createResourceOperationsWithMockedReadiness(Vertx vertx, KubernetesClient mockClient) {
        return new StatefulSetOperator(vertx, mockClient, 60_000L) {
            @Override
<<<<<<< HEAD
            public Future<Void> maybeRollingUpdate(StatefulSet sts, Function<Pod, String> podNeedsRestart, Secret clusterCaSecret, Secret coKeySecret) {
=======
            public Future<Void> maybeRollingUpdate(StatefulSet sts, Function<Pod, List<String>> podNeedsRestart, Secret clusterCaSecret, Secret coKeySecret) {
>>>>>>> 902ec063
                return Future.succeededFuture();
            }

            @Override
            public Future<Void> readiness(String namespace, String name, long pollIntervalMs, long timeoutMs) {
                return Future.succeededFuture();
            }

            @Override
            protected boolean shouldIncrementGeneration(StatefulSetDiff diff) {
                return true;
            }

            @Override
            protected Future<?> podReadiness(String namespace, StatefulSet desired, long pollInterval, long operationTimeoutMs) {
                return Future.succeededFuture();
            }
        };
    }

    @Override
    @Test
    public void testCreateWhenExistsIsAPatch(VertxTestContext context) {
        createWhenExistsIsAPatch(context, false);
    }

    @Test
    public void testRollingUpdateSuccess(VertxTestContext context) {
        StatefulSet resource = resource();
        Resource mockResource = mock(resourceType());
        when(mockResource.get()).thenReturn(resource);

        PodOperator podOperator = mock(PodOperator.class);
        when(podOperator.waitFor(anyString(), anyString(), anyLong(), anyLong(), any(BiPredicate.class))).thenReturn(Future.succeededFuture());
        when(podOperator.readiness(anyString(), anyString(), anyLong(), anyLong())).thenReturn(Future.succeededFuture());
        when(podOperator.reconcile(anyString(), anyString(), any())).thenReturn(Future.succeededFuture());
        when(podOperator.getAsync(anyString(), anyString())).thenReturn(Future.succeededFuture(new PodBuilder().withNewMetadata().withName("my-pod-0").endMetadata().build()));
        when(podOperator.restart(anyString(), any(), anyLong())).thenReturn(Future.succeededFuture());

        PvcOperator pvcOperator = mock(PvcOperator.class);
        when(pvcOperator.reconcile(anyString(), anyString(), any())).thenReturn(Future.succeededFuture());

        SecretOperator secretOperator = mock(SecretOperator.class);
        when(secretOperator.reconcile(anyString(), anyString(), any())).thenReturn(Future.succeededFuture());

        NonNamespaceOperation mockNameable = mock(NonNamespaceOperation.class);
        when(mockNameable.withName(matches(resource.getMetadata().getName()))).thenReturn(mockResource);

        MixedOperation mockCms = mock(MixedOperation.class);
        when(mockCms.inNamespace(matches(resource.getMetadata().getNamespace()))).thenReturn(mockNameable);

        KubernetesClient mockClient = mock(KubernetesClient.class);
        mocker(mockClient, mockCms);

        StatefulSetOperator op = new StatefulSetOperator(AbstractResourceOperatorTest.vertx, mockClient, 5_000L, podOperator, pvcOperator) {
            @Override
<<<<<<< HEAD
            public Future<Void> maybeRollingUpdate(StatefulSet sts, Function<Pod, String> podNeedsRestart, Secret clusterCaSecret, Secret coKeySecret) {
=======
            public Future<Void> maybeRollingUpdate(StatefulSet sts, Function<Pod, List<String>> podNeedsRestart, Secret clusterCaSecret, Secret coKeySecret) {
>>>>>>> 902ec063
                return Future.succeededFuture();
            }

            @Override
            protected boolean shouldIncrementGeneration(StatefulSetDiff diff) {
                return true;
            }
        };

        Checkpoint a = context.checkpoint();
<<<<<<< HEAD
        op.maybeRestartPod(resource, "my-pod-0", pod -> "roll")
=======
        op.maybeRestartPod(resource, "my-pod-0", pod -> singletonList("roll"))
>>>>>>> 902ec063
            .onComplete(context.succeeding(v -> a.flag()));
    }

    @Test
    public void testRollingUpdateDeletionTimeout(VertxTestContext context) {
        StatefulSet resource = resource();
        Resource mockResource = mock(resourceType());
        when(mockResource.get()).thenReturn(resource);

        PodOperator podOperator = mock(PodOperator.class);
        when(podOperator.readiness(anyString(), anyString(), anyLong(), anyLong())).thenReturn(Future.succeededFuture());
        when(podOperator.reconcile(anyString(), anyString(), any())).thenReturn(Future.succeededFuture());
        AtomicInteger call = new AtomicInteger();
        when(podOperator.getAsync(anyString(), anyString())).thenAnswer(invocation -> {
            if (call.getAndIncrement() == 0) {
                return Future.succeededFuture(new PodBuilder().withNewMetadata().withName("my-pod-0").endMetadata().build());
            } else {
                return null;
            }
        });
        when(podOperator.restart(anyString(), any(), anyLong())).thenReturn(Future.failedFuture(new TimeoutException()));

        PvcOperator pvcOperator = mock(PvcOperator.class);
        when(pvcOperator.reconcile(anyString(), anyString(), any())).thenReturn(Future.succeededFuture());

        SecretOperator secretOperator = mock(SecretOperator.class);
        when(secretOperator.reconcile(anyString(), anyString(), any())).thenReturn(Future.succeededFuture());

        NonNamespaceOperation mockNameable = mock(NonNamespaceOperation.class);
        when(mockNameable.withName(matches(resource.getMetadata().getName()))).thenReturn(mockResource);

        MixedOperation mockCms = mock(MixedOperation.class);
        when(mockCms.inNamespace(matches(resource.getMetadata().getNamespace()))).thenReturn(mockNameable);

        KubernetesClient mockClient = mock(KubernetesClient.class);
        mocker(mockClient, mockCms);

        StatefulSetOperator op = new StatefulSetOperator(AbstractResourceOperatorTest.vertx, mockClient, 5_000L, podOperator, pvcOperator) {
            @Override
<<<<<<< HEAD
            public Future<Void> maybeRollingUpdate(StatefulSet sts, Function<Pod, String> podNeedsRestart, Secret clusterCaSecret, Secret coKeySecret) {
=======
            public Future<Void> maybeRollingUpdate(StatefulSet sts, Function<Pod, List<String>> podNeedsRestart, Secret clusterCaSecret, Secret coKeySecret) {
>>>>>>> 902ec063
                return Future.succeededFuture();
            }

            @Override
            protected boolean shouldIncrementGeneration(StatefulSetDiff diff) {
                return true;
            }
        };

        Checkpoint a = context.checkpoint();
<<<<<<< HEAD
        op.maybeRestartPod(resource, "my-pod-0", pod -> "roll")
=======
        op.maybeRestartPod(resource, "my-pod-0", pod -> singletonList("roll"))
>>>>>>> 902ec063
            .onComplete(context.failing(e -> context.verify(() -> {
                assertThat(e, instanceOf(TimeoutException.class));
                a.flag();
            })));
    }

    @Test
    public void testRollingUpdateReadinessTimeout(VertxTestContext context) {
        StatefulSet resource = resource();
        Resource mockResource = mock(resourceType());
        when(mockResource.get()).thenReturn(resource);

        PodOperator podOperator = mock(PodOperator.class);
        when(podOperator.waitFor(anyString(), anyString(), anyLong(), anyLong(), any(BiPredicate.class))).thenReturn(Future.succeededFuture());
        when(podOperator.readiness(anyString(), anyString(), anyLong(), anyLong())).thenReturn(Future.failedFuture(new TimeoutException()));
        when(podOperator.reconcile(anyString(), anyString(), any())).thenReturn(Future.succeededFuture());
        when(podOperator.getAsync(anyString(), anyString())).thenReturn(Future.succeededFuture(new PodBuilder().withNewMetadata().withName("my-pod-0").endMetadata().build()));
        when(podOperator.restart(anyString(), any(), anyLong())).thenReturn(Future.succeededFuture());

        PvcOperator pvcOperator = mock(PvcOperator.class);
        when(pvcOperator.reconcile(anyString(), anyString(), any())).thenReturn(Future.succeededFuture());

        SecretOperator secretOperator = mock(SecretOperator.class);
        when(secretOperator.reconcile(anyString(), anyString(), any())).thenReturn(Future.succeededFuture());

        NonNamespaceOperation mockNameable = mock(NonNamespaceOperation.class);
        when(mockNameable.withName(matches(resource.getMetadata().getName()))).thenReturn(mockResource);

        MixedOperation mockCms = mock(MixedOperation.class);
        when(mockCms.inNamespace(matches(resource.getMetadata().getNamespace()))).thenReturn(mockNameable);

        KubernetesClient mockClient = mock(KubernetesClient.class);
        mocker(mockClient, mockCms);

        StatefulSetOperator op = new StatefulSetOperator(AbstractResourceOperatorTest.vertx, mockClient, 5_000L, podOperator, pvcOperator) {
            @Override
<<<<<<< HEAD
            public Future<Void> maybeRollingUpdate(StatefulSet sts, Function<Pod, String> podNeedsRestart, Secret clusterCaSecret, Secret coKeySecret) {
=======
            public Future<Void> maybeRollingUpdate(StatefulSet sts, Function<Pod, List<String>> podNeedsRestart, Secret clusterCaSecret, Secret coKeySecret) {
>>>>>>> 902ec063
                return Future.succeededFuture();
            }
            @Override
            protected boolean shouldIncrementGeneration(StatefulSetDiff diff) {
                return true;
            }
        };

        Checkpoint a = context.checkpoint();
<<<<<<< HEAD
        op.maybeRestartPod(resource, "my-pod-0", pod -> "roll").onComplete(context.failing(e -> context.verify(() -> {
=======
        op.maybeRestartPod(resource, "my-pod-0", pod -> singletonList("roll")).onComplete(context.failing(e -> context.verify(() -> {
>>>>>>> 902ec063
            assertThat(e, instanceOf(TimeoutException.class));
            a.flag();
        })));
    }

    @Test
    public void testRollingUpdateReconcileFailed(VertxTestContext context) {
        StatefulSet resource = resource();
        Resource mockResource = mock(resourceType());
        when(mockResource.get()).thenReturn(resource);

        PodOperator podOperator = mock(PodOperator.class);
        when(podOperator.waitFor(anyString(), anyString(), anyLong(), anyLong(), any(BiPredicate.class))).thenReturn(Future.succeededFuture());
        when(podOperator.readiness(anyString(), anyString(), anyLong(), anyLong())).thenReturn(Future.succeededFuture());
        when(podOperator.getAsync(anyString(), anyString())).thenReturn(Future.succeededFuture(new PodBuilder().withNewMetadata().withName("my-pod-0").endMetadata().build()));
        when(podOperator.restart(anyString(), any(), anyLong())).thenReturn(Future.failedFuture("reconcile failed"));

        PvcOperator pvcOperator = mock(PvcOperator.class);
        when(pvcOperator.reconcile(anyString(), anyString(), any())).thenReturn(Future.succeededFuture());

        SecretOperator secretOperator = mock(SecretOperator.class);
        when(secretOperator.reconcile(anyString(), anyString(), any())).thenReturn(Future.succeededFuture());

        NonNamespaceOperation mockNameable = mock(NonNamespaceOperation.class);
        when(mockNameable.withName(matches(resource.getMetadata().getName()))).thenReturn(mockResource);

        MixedOperation mockCms = mock(MixedOperation.class);
        when(mockCms.inNamespace(matches(resource.getMetadata().getNamespace()))).thenReturn(mockNameable);

        KubernetesClient mockClient = mock(KubernetesClient.class);
        mocker(mockClient, mockCms);

        StatefulSetOperator op = new StatefulSetOperator(AbstractResourceOperatorTest.vertx, mockClient, 5_000L, podOperator, pvcOperator) {
            @Override
<<<<<<< HEAD
            public Future<Void> maybeRollingUpdate(StatefulSet sts, Function<Pod, String> podNeedsRestart, Secret clusterCaSecret, Secret coKeySecret) {
=======
            public Future<Void> maybeRollingUpdate(StatefulSet sts, Function<Pod, List<String>> podNeedsRestart, Secret clusterCaSecret, Secret coKeySecret) {
>>>>>>> 902ec063
                return Future.succeededFuture();
            }
            @Override
            protected boolean shouldIncrementGeneration(StatefulSetDiff diff) {
                return true;
            }
        };

        Checkpoint a = context.checkpoint();
<<<<<<< HEAD
        op.maybeRestartPod(resource, "my-pod-0", pod -> "roll")
=======
        op.maybeRestartPod(resource, "my-pod-0", pod -> singletonList("roll"))
>>>>>>> 902ec063
            .onComplete(context.failing(e -> context.verify(() -> {
                assertThat(e.getMessage(), is("reconcile failed"));
                a.flag();
            })));
    }

    @Test
    public void testInternalReplace(VertxTestContext context)   {
        StatefulSet sts1 = new StatefulSetBuilder()
                .withNewMetadata()
                    .withNamespace(AbstractResourceOperatorTest.NAMESPACE)
                    .withName(AbstractResourceOperatorTest.RESOURCE_NAME)
                .endMetadata()
                .withNewSpec()
                    .withReplicas(3)
                    .withNewTemplate()
                        .withNewMetadata()
                        .endMetadata()
                    .endTemplate()
                .endSpec()
                .build();

        Map<String, Quantity> requests = new HashMap<>();
        requests.put("storage", new Quantity("100Gi"));

        PersistentVolumeClaim pvc = new PersistentVolumeClaimBuilder()
                .withNewMetadata()
                    .withName("data")
                .endMetadata()
                .withNewSpec()
                    .withAccessModes("ReadWriteOnce")
                    .withNewResources()
                        .withRequests(requests)
                    .endResources()
                    .withStorageClassName("gp2")
                .endSpec()
                .build();

        StatefulSet sts2 = new StatefulSetBuilder()
                .withNewMetadata()
                    .withNamespace(AbstractResourceOperatorTest.NAMESPACE)
                    .withName(AbstractResourceOperatorTest.RESOURCE_NAME)
                .endMetadata()
                .withNewSpec()
                    .withReplicas(3)
                    .withNewTemplate()
                        .withNewMetadata()
                        .endMetadata()
                    .endTemplate()
                    .withVolumeClaimTemplates(pvc)
                .endSpec()
                .build();

        Deletable mockDeletable = mock(Deletable.class);
        when(mockDeletable.delete()).thenReturn(Boolean.TRUE);

        Resource mockERPD = mock(resourceType());
        when(mockERPD.withPropagationPolicy(any(DeletionPropagation.class))).thenReturn(mockDeletable);
        when(mockERPD.withGracePeriod(anyLong())).thenReturn(mockDeletable);

        Resource mockResource = mock(resourceType());
        when(mockResource.get()).thenReturn(sts1);
<<<<<<< HEAD
        when(mockResource.cascading(eq(false))).thenReturn(mockERPD);
        when(mockResource.create(any())).thenReturn(sts1);

=======
        when(mockResource.withPropagationPolicy(eq(DeletionPropagation.ORPHAN))).thenReturn(mockERPD);
        when(mockResource.create(any(StatefulSet.class))).thenReturn(sts1);
>>>>>>> 902ec063

        PodOperator podOperator = mock(PodOperator.class);
        when(podOperator.waitFor(anyString(), anyString(), anyLong(), anyLong(), any(BiPredicate.class))).thenReturn(Future.succeededFuture());
        when(podOperator.readiness(anyString(), anyString(), anyLong(), anyLong())).thenReturn(Future.succeededFuture());
        when(podOperator.reconcile(anyString(), anyString(), any())).thenReturn(Future.succeededFuture());
        when(podOperator.getAsync(anyString(), anyString())).thenReturn(Future.succeededFuture(new PodBuilder().withNewMetadata().withName("my-pod-0").endMetadata().build()));

        PvcOperator pvcOperator = mock(PvcOperator.class);
        when(pvcOperator.reconcile(anyString(), anyString(), any())).thenReturn(Future.succeededFuture());

        NonNamespaceOperation mockNameable = mock(NonNamespaceOperation.class);
        when(mockNameable.withName(matches(RESOURCE_NAME))).thenReturn(mockResource);

        MixedOperation mockCms = mock(MixedOperation.class);
        when(mockCms.inNamespace(matches(NAMESPACE))).thenReturn(mockNameable);

        KubernetesClient mockClient = mock(KubernetesClient.class);
        mocker(mockClient, mockCms);

        StatefulSetOperator op = new StatefulSetOperator(AbstractResourceOperatorTest.vertx, mockClient, 5_000L, podOperator, pvcOperator) {
            @Override
<<<<<<< HEAD
            public Future<Void> maybeRollingUpdate(StatefulSet sts, Function<Pod, String> podNeedsRestart, Secret clusterCaSecret, Secret coKeySecret) {
=======
            public Future<Void> maybeRollingUpdate(StatefulSet sts, Function<Pod, List<String>> podNeedsRestart, Secret clusterCaSecret, Secret coKeySecret) {
>>>>>>> 902ec063
                return Future.succeededFuture();
            }

            @Override
            protected boolean shouldIncrementGeneration(StatefulSetDiff diff) {
                return true;
            }

            @Override
            public Future<Void> waitFor(String namespace, String name, String logState, long pollIntervalMs, final long timeoutMs, BiPredicate<String, String> predicate) {
                return Future.succeededFuture();
            }
        };

        Checkpoint async = context.checkpoint();
        op.reconcile(sts1.getMetadata().getNamespace(), sts1.getMetadata().getName(), sts2)
            .onComplete(context.succeeding(rrState -> {
                verify(mockDeletable).delete();
                async.flag();
            }));
    }

    @Test
    public void testCascadingDeleteAsync(VertxTestContext context)   {
        Deletable mockDeletable = mock(Deletable.class);
        when(mockDeletable.delete()).thenReturn(Boolean.TRUE);

        Resource mockERPD = mock(resourceType());
        when(mockERPD.withPropagationPolicy(any(DeletionPropagation.class))).thenReturn(mockDeletable);
        when(mockERPD.withGracePeriod(anyLong())).thenReturn(mockDeletable);

        RollableScalableResource mockRSR = mock(RollableScalableResource.class);
        ArgumentCaptor<DeletionPropagation> cascadingCaptor = ArgumentCaptor.forClass(DeletionPropagation.class);
        when(mockRSR.withPropagationPolicy(cascadingCaptor.capture())).thenReturn(mockERPD);

        NonNamespaceOperation mockNameable = mock(NonNamespaceOperation.class);
        when(mockNameable.withName(matches(RESOURCE_NAME))).thenReturn(mockRSR);

        MixedOperation mockCms = mock(MixedOperation.class);
        when(mockCms.inNamespace(matches(NAMESPACE))).thenReturn(mockNameable);

        PodOperator podOperator = mock(PodOperator.class);
        PvcOperator pvcOperator = mock(PvcOperator.class);

        KubernetesClient mockClient = mock(KubernetesClient.class);
        mocker(mockClient, mockCms);

        StatefulSetOperator op = new StatefulSetOperator(AbstractResourceOperatorTest.vertx, mockClient, 5_000L, podOperator, pvcOperator) {
            @Override
<<<<<<< HEAD
            public Future<Void> maybeRollingUpdate(StatefulSet sts, Function<Pod, String> podNeedsRestart, Secret clusterCaSecret, Secret coKeySecret) {
=======
            public Future<Void> maybeRollingUpdate(StatefulSet sts, Function<Pod, List<String>> podNeedsRestart, Secret clusterCaSecret, Secret coKeySecret) {
>>>>>>> 902ec063
                return Future.succeededFuture();
            }

            @Override
            protected boolean shouldIncrementGeneration(StatefulSetDiff diff) {
                return true;
            }
        };

        Checkpoint async = context.checkpoint();
        op.deleteAsync(NAMESPACE, RESOURCE_NAME, true)
            .onComplete(context.succeeding(v -> context.verify(() -> {
<<<<<<< HEAD
                assertThat(cascadingCaptor.getValue(), is(true));
=======
                assertThat(cascadingCaptor.getValue(), is(DeletionPropagation.FOREGROUND));
>>>>>>> 902ec063
                async.flag();
            })));
    }

    @Test
    public void testNonCascadingDeleteAsync(VertxTestContext context)   {
        Deletable mockDeletable = mock(Deletable.class);
        when(mockDeletable.delete()).thenReturn(Boolean.TRUE);

        Resource mockERPD = mock(resourceType());
        when(mockERPD.withPropagationPolicy(any(DeletionPropagation.class))).thenReturn(mockDeletable);
        when(mockERPD.withGracePeriod(anyLong())).thenReturn(mockDeletable);

        RollableScalableResource mockRSR = mock(RollableScalableResource.class);
        ArgumentCaptor<DeletionPropagation> cascadingCaptor = ArgumentCaptor.forClass(DeletionPropagation.class);
        when(mockRSR.withPropagationPolicy(cascadingCaptor.capture())).thenReturn(mockERPD);

        NonNamespaceOperation mockNameable = mock(NonNamespaceOperation.class);
        when(mockNameable.withName(matches(RESOURCE_NAME))).thenReturn(mockRSR);

        MixedOperation mockCms = mock(MixedOperation.class);
        when(mockCms.inNamespace(matches(NAMESPACE))).thenReturn(mockNameable);

        PodOperator podOperator = mock(PodOperator.class);
        PvcOperator pvcOperator = mock(PvcOperator.class);

        KubernetesClient mockClient = mock(KubernetesClient.class);
        mocker(mockClient, mockCms);

        StatefulSetOperator op = new StatefulSetOperator(AbstractResourceOperatorTest.vertx, mockClient, 5_000L, podOperator, pvcOperator) {
            @Override
<<<<<<< HEAD
            public Future<Void> maybeRollingUpdate(StatefulSet sts, Function<Pod, String> podNeedsRestart, Secret clusterCaSecret, Secret coKeySecret) {
=======
            public Future<Void> maybeRollingUpdate(StatefulSet sts, Function<Pod, List<String>> podNeedsRestart, Secret clusterCaSecret, Secret coKeySecret) {
>>>>>>> 902ec063
                return Future.succeededFuture();
            }

            @Override
            protected boolean shouldIncrementGeneration(StatefulSetDiff diff) {
                return true;
            }
        };

        Checkpoint a = context.checkpoint();
        op.deleteAsync(NAMESPACE, RESOURCE_NAME, false)
            .onComplete(context.succeeding(v -> context.verify(() -> {
<<<<<<< HEAD
                assertThat(cascadingCaptor.getValue(), is(false));
=======
                assertThat(cascadingCaptor.getValue(), is(DeletionPropagation.ORPHAN));
>>>>>>> 902ec063
                a.flag();
            })));
    }

    @Test
    public void testDeleteAsyncNotDeleted(VertxTestContext context)   {
        EditReplacePatchDeletable mockERPD = mock(EditReplacePatchDeletable.class);
        when(mockERPD.delete()).thenReturn(Boolean.FALSE);

        RollableScalableResource mockRSR = mock(RollableScalableResource.class);
        when(mockRSR.withPropagationPolicy(any(DeletionPropagation.class))).thenReturn(mockERPD);

        NonNamespaceOperation mockNameable = mock(NonNamespaceOperation.class);
        when(mockNameable.withName(matches(RESOURCE_NAME))).thenReturn(mockRSR);

        MixedOperation mockCms = mock(MixedOperation.class);
        when(mockCms.inNamespace(matches(NAMESPACE))).thenReturn(mockNameable);

        PodOperator podOperator = mock(PodOperator.class);
        PvcOperator pvcOperator = mock(PvcOperator.class);

        KubernetesClient mockClient = mock(KubernetesClient.class);
        mocker(mockClient, mockCms);

        StatefulSetOperator op = new StatefulSetOperator(AbstractResourceOperatorTest.vertx, mockClient, 5_000L, podOperator, pvcOperator) {
            @Override
<<<<<<< HEAD
            public Future<Void> maybeRollingUpdate(StatefulSet sts, Function<Pod, String> podNeedsRestart, Secret clusterCaSecret, Secret coKeySecret) {
=======
            public Future<Void> maybeRollingUpdate(StatefulSet sts, Function<Pod, List<String>> podNeedsRestart, Secret clusterCaSecret, Secret coKeySecret) {
>>>>>>> 902ec063
                return Future.succeededFuture();
            }

            @Override
            protected boolean shouldIncrementGeneration(StatefulSetDiff diff) {
                return true;
            }
        };

        Checkpoint a = context.checkpoint();
        op.deleteAsync(NAMESPACE, RESOURCE_NAME, false)
            .onComplete(context.failing(e -> a.flag()));
    }

    @Test
    public void testDeleteAsyncFailing(VertxTestContext context)   {
        Deletable mockDeletable = mock(Deletable.class);
        when(mockDeletable.delete()).thenThrow(new MockitoException("Something failed"));

        Resource mockERPD = mock(resourceType());
        when(mockERPD.withPropagationPolicy(any(DeletionPropagation.class))).thenReturn(mockDeletable);
        when(mockERPD.withGracePeriod(anyLong())).thenReturn(mockDeletable);

        RollableScalableResource mockRSR = mock(RollableScalableResource.class);
        when(mockRSR.withPropagationPolicy(any(DeletionPropagation.class))).thenReturn(mockERPD);

        NonNamespaceOperation mockNameable = mock(NonNamespaceOperation.class);
        when(mockNameable.withName(matches(RESOURCE_NAME))).thenReturn(mockRSR);

        MixedOperation mockCms = mock(MixedOperation.class);
        when(mockCms.inNamespace(matches(NAMESPACE))).thenReturn(mockNameable);

        PodOperator podOperator = mock(PodOperator.class);
        PvcOperator pvcOperator = mock(PvcOperator.class);

        KubernetesClient mockClient = mock(KubernetesClient.class);
        mocker(mockClient, mockCms);

        StatefulSetOperator op = new StatefulSetOperator(AbstractResourceOperatorTest.vertx, mockClient, 5_000L, podOperator, pvcOperator) {
            @Override
<<<<<<< HEAD
            public Future<Void> maybeRollingUpdate(StatefulSet sts, Function<Pod, String> podNeedsRestart, Secret clusterCaSecret, Secret coKeySecret) {
=======
            public Future<Void> maybeRollingUpdate(StatefulSet sts, Function<Pod, List<String>> podNeedsRestart, Secret clusterCaSecret, Secret coKeySecret) {
>>>>>>> 902ec063
                return Future.succeededFuture();
            }

            @Override
            protected boolean shouldIncrementGeneration(StatefulSetDiff diff) {
                return true;
            }
        };

        Checkpoint async = context.checkpoint();
        op.deleteAsync(NAMESPACE, RESOURCE_NAME, false)
            .onComplete(context.failing(e -> context.verify(() -> {
                assertThat(e, instanceOf(MockitoException.class));
                assertThat(e.getMessage(), is("Something failed"));
                async.flag();
            })));
    }
}<|MERGE_RESOLUTION|>--- conflicted
+++ resolved
@@ -44,19 +44,8 @@
 import org.mockito.ArgumentCaptor;
 import org.mockito.exceptions.base.MockitoException;
 
-<<<<<<< HEAD
-import java.util.HashMap;
-import java.util.Map;
-import java.util.concurrent.atomic.AtomicInteger;
-import java.util.function.BiPredicate;
-import java.util.function.Function;
-
-import static org.hamcrest.CoreMatchers.instanceOf;
-import static org.hamcrest.MatcherAssert.assertThat;
-=======
 import static java.util.Collections.singletonList;
 import static org.hamcrest.CoreMatchers.instanceOf;
->>>>>>> 902ec063
 import static org.hamcrest.CoreMatchers.is;
 import static org.hamcrest.MatcherAssert.assertThat;
 import static org.mockito.ArgumentMatchers.any;
@@ -110,11 +99,7 @@
     protected StatefulSetOperator createResourceOperations(Vertx vertx, KubernetesClient mockClient) {
         return new StatefulSetOperator(vertx, mockClient, 60_000L) {
             @Override
-<<<<<<< HEAD
-            public Future<Void> maybeRollingUpdate(StatefulSet sts, Function<Pod, String> podNeedsRestart, Secret clusterCaSecret, Secret coKeySecret) {
-=======
-            public Future<Void> maybeRollingUpdate(StatefulSet sts, Function<Pod, List<String>> podNeedsRestart, Secret clusterCaSecret, Secret coKeySecret) {
->>>>>>> 902ec063
+            public Future<Void> maybeRollingUpdate(StatefulSet sts, Function<Pod, List<String>> podNeedsRestart, Secret clusterCaSecret, Secret coKeySecret) {
                 return Future.succeededFuture();
             }
 
@@ -129,11 +114,7 @@
     protected StatefulSetOperator createResourceOperationsWithMockedReadiness(Vertx vertx, KubernetesClient mockClient) {
         return new StatefulSetOperator(vertx, mockClient, 60_000L) {
             @Override
-<<<<<<< HEAD
-            public Future<Void> maybeRollingUpdate(StatefulSet sts, Function<Pod, String> podNeedsRestart, Secret clusterCaSecret, Secret coKeySecret) {
-=======
-            public Future<Void> maybeRollingUpdate(StatefulSet sts, Function<Pod, List<String>> podNeedsRestart, Secret clusterCaSecret, Secret coKeySecret) {
->>>>>>> 902ec063
+            public Future<Void> maybeRollingUpdate(StatefulSet sts, Function<Pod, List<String>> podNeedsRestart, Secret clusterCaSecret, Secret coKeySecret) {
                 return Future.succeededFuture();
             }
 
@@ -190,11 +171,7 @@
 
         StatefulSetOperator op = new StatefulSetOperator(AbstractResourceOperatorTest.vertx, mockClient, 5_000L, podOperator, pvcOperator) {
             @Override
-<<<<<<< HEAD
-            public Future<Void> maybeRollingUpdate(StatefulSet sts, Function<Pod, String> podNeedsRestart, Secret clusterCaSecret, Secret coKeySecret) {
-=======
-            public Future<Void> maybeRollingUpdate(StatefulSet sts, Function<Pod, List<String>> podNeedsRestart, Secret clusterCaSecret, Secret coKeySecret) {
->>>>>>> 902ec063
+            public Future<Void> maybeRollingUpdate(StatefulSet sts, Function<Pod, List<String>> podNeedsRestart, Secret clusterCaSecret, Secret coKeySecret) {
                 return Future.succeededFuture();
             }
 
@@ -205,11 +182,7 @@
         };
 
         Checkpoint a = context.checkpoint();
-<<<<<<< HEAD
-        op.maybeRestartPod(resource, "my-pod-0", pod -> "roll")
-=======
         op.maybeRestartPod(resource, "my-pod-0", pod -> singletonList("roll"))
->>>>>>> 902ec063
             .onComplete(context.succeeding(v -> a.flag()));
     }
 
@@ -249,11 +222,7 @@
 
         StatefulSetOperator op = new StatefulSetOperator(AbstractResourceOperatorTest.vertx, mockClient, 5_000L, podOperator, pvcOperator) {
             @Override
-<<<<<<< HEAD
-            public Future<Void> maybeRollingUpdate(StatefulSet sts, Function<Pod, String> podNeedsRestart, Secret clusterCaSecret, Secret coKeySecret) {
-=======
-            public Future<Void> maybeRollingUpdate(StatefulSet sts, Function<Pod, List<String>> podNeedsRestart, Secret clusterCaSecret, Secret coKeySecret) {
->>>>>>> 902ec063
+            public Future<Void> maybeRollingUpdate(StatefulSet sts, Function<Pod, List<String>> podNeedsRestart, Secret clusterCaSecret, Secret coKeySecret) {
                 return Future.succeededFuture();
             }
 
@@ -264,11 +233,7 @@
         };
 
         Checkpoint a = context.checkpoint();
-<<<<<<< HEAD
-        op.maybeRestartPod(resource, "my-pod-0", pod -> "roll")
-=======
         op.maybeRestartPod(resource, "my-pod-0", pod -> singletonList("roll"))
->>>>>>> 902ec063
             .onComplete(context.failing(e -> context.verify(() -> {
                 assertThat(e, instanceOf(TimeoutException.class));
                 a.flag();
@@ -305,11 +270,7 @@
 
         StatefulSetOperator op = new StatefulSetOperator(AbstractResourceOperatorTest.vertx, mockClient, 5_000L, podOperator, pvcOperator) {
             @Override
-<<<<<<< HEAD
-            public Future<Void> maybeRollingUpdate(StatefulSet sts, Function<Pod, String> podNeedsRestart, Secret clusterCaSecret, Secret coKeySecret) {
-=======
-            public Future<Void> maybeRollingUpdate(StatefulSet sts, Function<Pod, List<String>> podNeedsRestart, Secret clusterCaSecret, Secret coKeySecret) {
->>>>>>> 902ec063
+            public Future<Void> maybeRollingUpdate(StatefulSet sts, Function<Pod, List<String>> podNeedsRestart, Secret clusterCaSecret, Secret coKeySecret) {
                 return Future.succeededFuture();
             }
             @Override
@@ -319,11 +280,7 @@
         };
 
         Checkpoint a = context.checkpoint();
-<<<<<<< HEAD
-        op.maybeRestartPod(resource, "my-pod-0", pod -> "roll").onComplete(context.failing(e -> context.verify(() -> {
-=======
         op.maybeRestartPod(resource, "my-pod-0", pod -> singletonList("roll")).onComplete(context.failing(e -> context.verify(() -> {
->>>>>>> 902ec063
             assertThat(e, instanceOf(TimeoutException.class));
             a.flag();
         })));
@@ -358,11 +315,7 @@
 
         StatefulSetOperator op = new StatefulSetOperator(AbstractResourceOperatorTest.vertx, mockClient, 5_000L, podOperator, pvcOperator) {
             @Override
-<<<<<<< HEAD
-            public Future<Void> maybeRollingUpdate(StatefulSet sts, Function<Pod, String> podNeedsRestart, Secret clusterCaSecret, Secret coKeySecret) {
-=======
-            public Future<Void> maybeRollingUpdate(StatefulSet sts, Function<Pod, List<String>> podNeedsRestart, Secret clusterCaSecret, Secret coKeySecret) {
->>>>>>> 902ec063
+            public Future<Void> maybeRollingUpdate(StatefulSet sts, Function<Pod, List<String>> podNeedsRestart, Secret clusterCaSecret, Secret coKeySecret) {
                 return Future.succeededFuture();
             }
             @Override
@@ -372,11 +325,7 @@
         };
 
         Checkpoint a = context.checkpoint();
-<<<<<<< HEAD
-        op.maybeRestartPod(resource, "my-pod-0", pod -> "roll")
-=======
         op.maybeRestartPod(resource, "my-pod-0", pod -> singletonList("roll"))
->>>>>>> 902ec063
             .onComplete(context.failing(e -> context.verify(() -> {
                 assertThat(e.getMessage(), is("reconcile failed"));
                 a.flag();
@@ -439,14 +388,8 @@
 
         Resource mockResource = mock(resourceType());
         when(mockResource.get()).thenReturn(sts1);
-<<<<<<< HEAD
-        when(mockResource.cascading(eq(false))).thenReturn(mockERPD);
-        when(mockResource.create(any())).thenReturn(sts1);
-
-=======
         when(mockResource.withPropagationPolicy(eq(DeletionPropagation.ORPHAN))).thenReturn(mockERPD);
         when(mockResource.create(any(StatefulSet.class))).thenReturn(sts1);
->>>>>>> 902ec063
 
         PodOperator podOperator = mock(PodOperator.class);
         when(podOperator.waitFor(anyString(), anyString(), anyLong(), anyLong(), any(BiPredicate.class))).thenReturn(Future.succeededFuture());
@@ -468,11 +411,7 @@
 
         StatefulSetOperator op = new StatefulSetOperator(AbstractResourceOperatorTest.vertx, mockClient, 5_000L, podOperator, pvcOperator) {
             @Override
-<<<<<<< HEAD
-            public Future<Void> maybeRollingUpdate(StatefulSet sts, Function<Pod, String> podNeedsRestart, Secret clusterCaSecret, Secret coKeySecret) {
-=======
-            public Future<Void> maybeRollingUpdate(StatefulSet sts, Function<Pod, List<String>> podNeedsRestart, Secret clusterCaSecret, Secret coKeySecret) {
->>>>>>> 902ec063
+            public Future<Void> maybeRollingUpdate(StatefulSet sts, Function<Pod, List<String>> podNeedsRestart, Secret clusterCaSecret, Secret coKeySecret) {
                 return Future.succeededFuture();
             }
 
@@ -522,11 +461,7 @@
 
         StatefulSetOperator op = new StatefulSetOperator(AbstractResourceOperatorTest.vertx, mockClient, 5_000L, podOperator, pvcOperator) {
             @Override
-<<<<<<< HEAD
-            public Future<Void> maybeRollingUpdate(StatefulSet sts, Function<Pod, String> podNeedsRestart, Secret clusterCaSecret, Secret coKeySecret) {
-=======
-            public Future<Void> maybeRollingUpdate(StatefulSet sts, Function<Pod, List<String>> podNeedsRestart, Secret clusterCaSecret, Secret coKeySecret) {
->>>>>>> 902ec063
+            public Future<Void> maybeRollingUpdate(StatefulSet sts, Function<Pod, List<String>> podNeedsRestart, Secret clusterCaSecret, Secret coKeySecret) {
                 return Future.succeededFuture();
             }
 
@@ -539,11 +474,7 @@
         Checkpoint async = context.checkpoint();
         op.deleteAsync(NAMESPACE, RESOURCE_NAME, true)
             .onComplete(context.succeeding(v -> context.verify(() -> {
-<<<<<<< HEAD
-                assertThat(cascadingCaptor.getValue(), is(true));
-=======
                 assertThat(cascadingCaptor.getValue(), is(DeletionPropagation.FOREGROUND));
->>>>>>> 902ec063
                 async.flag();
             })));
     }
@@ -575,11 +506,7 @@
 
         StatefulSetOperator op = new StatefulSetOperator(AbstractResourceOperatorTest.vertx, mockClient, 5_000L, podOperator, pvcOperator) {
             @Override
-<<<<<<< HEAD
-            public Future<Void> maybeRollingUpdate(StatefulSet sts, Function<Pod, String> podNeedsRestart, Secret clusterCaSecret, Secret coKeySecret) {
-=======
-            public Future<Void> maybeRollingUpdate(StatefulSet sts, Function<Pod, List<String>> podNeedsRestart, Secret clusterCaSecret, Secret coKeySecret) {
->>>>>>> 902ec063
+            public Future<Void> maybeRollingUpdate(StatefulSet sts, Function<Pod, List<String>> podNeedsRestart, Secret clusterCaSecret, Secret coKeySecret) {
                 return Future.succeededFuture();
             }
 
@@ -592,11 +519,7 @@
         Checkpoint a = context.checkpoint();
         op.deleteAsync(NAMESPACE, RESOURCE_NAME, false)
             .onComplete(context.succeeding(v -> context.verify(() -> {
-<<<<<<< HEAD
-                assertThat(cascadingCaptor.getValue(), is(false));
-=======
                 assertThat(cascadingCaptor.getValue(), is(DeletionPropagation.ORPHAN));
->>>>>>> 902ec063
                 a.flag();
             })));
     }
@@ -623,11 +546,7 @@
 
         StatefulSetOperator op = new StatefulSetOperator(AbstractResourceOperatorTest.vertx, mockClient, 5_000L, podOperator, pvcOperator) {
             @Override
-<<<<<<< HEAD
-            public Future<Void> maybeRollingUpdate(StatefulSet sts, Function<Pod, String> podNeedsRestart, Secret clusterCaSecret, Secret coKeySecret) {
-=======
-            public Future<Void> maybeRollingUpdate(StatefulSet sts, Function<Pod, List<String>> podNeedsRestart, Secret clusterCaSecret, Secret coKeySecret) {
->>>>>>> 902ec063
+            public Future<Void> maybeRollingUpdate(StatefulSet sts, Function<Pod, List<String>> podNeedsRestart, Secret clusterCaSecret, Secret coKeySecret) {
                 return Future.succeededFuture();
             }
 
@@ -668,11 +587,7 @@
 
         StatefulSetOperator op = new StatefulSetOperator(AbstractResourceOperatorTest.vertx, mockClient, 5_000L, podOperator, pvcOperator) {
             @Override
-<<<<<<< HEAD
-            public Future<Void> maybeRollingUpdate(StatefulSet sts, Function<Pod, String> podNeedsRestart, Secret clusterCaSecret, Secret coKeySecret) {
-=======
-            public Future<Void> maybeRollingUpdate(StatefulSet sts, Function<Pod, List<String>> podNeedsRestart, Secret clusterCaSecret, Secret coKeySecret) {
->>>>>>> 902ec063
+            public Future<Void> maybeRollingUpdate(StatefulSet sts, Function<Pod, List<String>> podNeedsRestart, Secret clusterCaSecret, Secret coKeySecret) {
                 return Future.succeededFuture();
             }
 
