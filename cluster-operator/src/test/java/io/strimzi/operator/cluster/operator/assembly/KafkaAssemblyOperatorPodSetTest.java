--- conflicted
+++ resolved
@@ -35,11 +35,8 @@
 import io.strimzi.operator.cluster.model.ZookeeperCluster;
 import io.strimzi.operator.cluster.operator.resource.ResourceOperatorSupplier;
 import io.strimzi.operator.cluster.operator.resource.StatefulSetOperator;
-<<<<<<< HEAD
 import io.strimzi.operator.cluster.operator.resource.events.KubernetesEventsPublisher;
-=======
 import io.strimzi.operator.common.operator.resource.StrimziPodSetOperator;
->>>>>>> 9850f22e
 import io.strimzi.operator.common.MetricsAndLogging;
 import io.strimzi.operator.common.PasswordGenerator;
 import io.strimzi.operator.common.Reconciliation;
@@ -256,17 +253,10 @@
                     assertThat(zr.zooPodNeedsRestart.apply(podFromPodSet(zkPodSet, "my-cluster-zookeeper-1")), empty());
                     assertThat(zr.zooPodNeedsRestart.apply(podFromPodSet(zkPodSet, "my-cluster-zookeeper-2")), empty());
 
-<<<<<<< HEAD
-                    assertThat(kao.maybeRollKafkaInvocations, is(1));
-                    assertThat(kao.kafkaPodNeedsRestart.apply(podFromPodSet(kafkaPodSet, "my-cluster-kafka-0")), is(RestartReasons.empty()));
-                    assertThat(kao.kafkaPodNeedsRestart.apply(podFromPodSet(kafkaPodSet, "my-cluster-kafka-1")), is(RestartReasons.empty()));
-                    assertThat(kao.kafkaPodNeedsRestart.apply(podFromPodSet(kafkaPodSet, "my-cluster-kafka-2")), is(RestartReasons.empty()));
-=======
                     assertThat(kr.maybeRollKafkaInvocations, is(1));
-                    assertThat(kr.kafkaPodNeedsRestart.apply(podFromPodSet(kafkaPodSet, "my-cluster-kafka-0")), is(List.of()));
-                    assertThat(kr.kafkaPodNeedsRestart.apply(podFromPodSet(kafkaPodSet, "my-cluster-kafka-1")), is(List.of()));
-                    assertThat(kr.kafkaPodNeedsRestart.apply(podFromPodSet(kafkaPodSet, "my-cluster-kafka-2")), is(List.of()));
->>>>>>> 9850f22e
+                    assertThat(kr.kafkaPodNeedsRestart.apply(podFromPodSet(kafkaPodSet, "my-cluster-kafka-0")), is(RestartReasons.empty()));
+                    assertThat(kr.kafkaPodNeedsRestart.apply(podFromPodSet(kafkaPodSet, "my-cluster-kafka-1")), is(RestartReasons.empty()));
+                    assertThat(kr.kafkaPodNeedsRestart.apply(podFromPodSet(kafkaPodSet, "my-cluster-kafka-2")), is(RestartReasons.empty()));
 
                     assertThat(cmReconciliationCaptor.getAllValues().size(), is(3));
                     assertThat(cmReconciliationCaptor.getAllValues(), is(List.of("my-cluster-kafka-0", "my-cluster-kafka-1", "my-cluster-kafka-2")));
@@ -370,17 +360,10 @@
                     assertThat(zr.zooPodNeedsRestart.apply(podFromPodSet(zkPodSet, "my-cluster-zookeeper-1")), empty());
                     assertThat(zr.zooPodNeedsRestart.apply(podFromPodSet(zkPodSet, "my-cluster-zookeeper-2")), empty());
 
-<<<<<<< HEAD
-                    assertThat(kao.maybeRollKafkaInvocations, is(1));
-                    assertThat(kao.kafkaPodNeedsRestart.apply(podFromPodSet(kafkaPodSet, "my-cluster-kafka-0")), is(RestartReasons.empty()));
-                    assertThat(kao.kafkaPodNeedsRestart.apply(podFromPodSet(kafkaPodSet, "my-cluster-kafka-1")), is(RestartReasons.empty()));
-                    assertThat(kao.kafkaPodNeedsRestart.apply(podFromPodSet(kafkaPodSet, "my-cluster-kafka-2")), is(RestartReasons.empty()));
-=======
                     assertThat(kr.maybeRollKafkaInvocations, is(1));
-                    assertThat(kr.kafkaPodNeedsRestart.apply(podFromPodSet(kafkaPodSet, "my-cluster-kafka-0")), is(List.of()));
-                    assertThat(kr.kafkaPodNeedsRestart.apply(podFromPodSet(kafkaPodSet, "my-cluster-kafka-1")), is(List.of()));
-                    assertThat(kr.kafkaPodNeedsRestart.apply(podFromPodSet(kafkaPodSet, "my-cluster-kafka-2")), is(List.of()));
->>>>>>> 9850f22e
+                    assertThat(kr.kafkaPodNeedsRestart.apply(podFromPodSet(kafkaPodSet, "my-cluster-kafka-0")), is(RestartReasons.empty()));
+                    assertThat(kr.kafkaPodNeedsRestart.apply(podFromPodSet(kafkaPodSet, "my-cluster-kafka-1")), is(RestartReasons.empty()));
+                    assertThat(kr.kafkaPodNeedsRestart.apply(podFromPodSet(kafkaPodSet, "my-cluster-kafka-2")), is(RestartReasons.empty()));
 
                     assertThat(cmReconciliationCaptor.getAllValues().size(), is(3));
                     assertThat(cmReconciliationCaptor.getAllValues(), is(List.of("my-cluster-kafka-0", "my-cluster-kafka-1", "my-cluster-kafka-2")));
@@ -484,17 +467,10 @@
                     assertThat(zr.zooPodNeedsRestart.apply(podFromPodSet(zkPodSet, "my-cluster-zookeeper-1")), empty());
                     assertThat(zr.zooPodNeedsRestart.apply(podFromPodSet(zkPodSet, "my-cluster-zookeeper-2")), empty());
 
-<<<<<<< HEAD
-                    assertThat(kao.maybeRollKafkaInvocations, is(1));
-                    assertThat(kao.kafkaPodNeedsRestart.apply(podFromPodSet(kafkaPodSet, "my-cluster-kafka-0")), is(RestartReasons.empty()));
-                    assertThat(kao.kafkaPodNeedsRestart.apply(podFromPodSet(kafkaPodSet, "my-cluster-kafka-1")), is(RestartReasons.empty()));
-                    assertThat(kao.kafkaPodNeedsRestart.apply(podFromPodSet(kafkaPodSet, "my-cluster-kafka-2")), is(RestartReasons.empty()));
-=======
                     assertThat(kr.maybeRollKafkaInvocations, is(1));
-                    assertThat(kr.kafkaPodNeedsRestart.apply(podFromPodSet(kafkaPodSet, "my-cluster-kafka-0")), is(List.of()));
-                    assertThat(kr.kafkaPodNeedsRestart.apply(podFromPodSet(kafkaPodSet, "my-cluster-kafka-1")), is(List.of()));
-                    assertThat(kr.kafkaPodNeedsRestart.apply(podFromPodSet(kafkaPodSet, "my-cluster-kafka-2")), is(List.of()));
->>>>>>> 9850f22e
+                    assertThat(kr.kafkaPodNeedsRestart.apply(podFromPodSet(kafkaPodSet, "my-cluster-kafka-0")), is(RestartReasons.empty()));
+                    assertThat(kr.kafkaPodNeedsRestart.apply(podFromPodSet(kafkaPodSet, "my-cluster-kafka-1")), is(RestartReasons.empty()));
+                    assertThat(kr.kafkaPodNeedsRestart.apply(podFromPodSet(kafkaPodSet, "my-cluster-kafka-2")), is(RestartReasons.empty()));
 
                     assertThat(cmReconciliationCaptor.getAllValues().size(), is(1));
                     assertThat(cmReconciliationCaptor.getAllValues().get(0), is("my-cluster-kafka-config"));
@@ -605,17 +581,10 @@
                     assertThat(zr.zooPodNeedsRestart.apply(podFromPodSet(oldZkPodSet, "my-cluster-zookeeper-1")), is(List.of("Pod has old revision")));
                     assertThat(zr.zooPodNeedsRestart.apply(podFromPodSet(oldZkPodSet, "my-cluster-zookeeper-2")), is(List.of("Pod has old revision")));
 
-<<<<<<< HEAD
-                    assertThat(kao.maybeRollKafkaInvocations, is(1));
-                    assertThat(kao.kafkaPodNeedsRestart.apply(podFromPodSet(oldKafkaPodSet, "my-cluster-kafka-0")), is(RestartReasons.of(RestartReason.POD_HAS_OLD_REVISION)));
-                    assertThat(kao.kafkaPodNeedsRestart.apply(podFromPodSet(oldKafkaPodSet, "my-cluster-kafka-1")), is(RestartReasons.of(RestartReason.POD_HAS_OLD_REVISION)));
-                    assertThat(kao.kafkaPodNeedsRestart.apply(podFromPodSet(oldKafkaPodSet, "my-cluster-kafka-2")), is(RestartReasons.of(RestartReason.POD_HAS_OLD_REVISION)));
-=======
                     assertThat(kr.maybeRollKafkaInvocations, is(1));
-                    assertThat(kr.kafkaPodNeedsRestart.apply(podFromPodSet(oldKafkaPodSet, "my-cluster-kafka-0")), is(List.of("Pod has old revision")));
-                    assertThat(kr.kafkaPodNeedsRestart.apply(podFromPodSet(oldKafkaPodSet, "my-cluster-kafka-1")), is(List.of("Pod has old revision")));
-                    assertThat(kr.kafkaPodNeedsRestart.apply(podFromPodSet(oldKafkaPodSet, "my-cluster-kafka-2")), is(List.of("Pod has old revision")));
->>>>>>> 9850f22e
+                    assertThat(kr.kafkaPodNeedsRestart.apply(podFromPodSet(oldKafkaPodSet, "my-cluster-kafka-0")), is(RestartReasons.of(RestartReason.POD_HAS_OLD_REVISION)));
+                    assertThat(kr.kafkaPodNeedsRestart.apply(podFromPodSet(oldKafkaPodSet, "my-cluster-kafka-1")), is(RestartReasons.of(RestartReason.POD_HAS_OLD_REVISION)));
+                    assertThat(kr.kafkaPodNeedsRestart.apply(podFromPodSet(oldKafkaPodSet, "my-cluster-kafka-2")), is(RestartReasons.of(RestartReason.POD_HAS_OLD_REVISION)));
 
                     async.flag();
                 })));
@@ -893,16 +862,8 @@
         ZooKeeperReconciler mockZooKeeperReconciler;
         KafkaReconciler mockKafkaReconciler;
 
-<<<<<<< HEAD
-        int maybeRollKafkaInvocations = 0;
-        Function<Pod, RestartReasons> kafkaPodNeedsRestart = null;
-
-        public MockKafkaAssemblyOperator(Vertx vertx, PlatformFeaturesAvailability pfa, CertManager certManager, PasswordGenerator passwordGenerator, ResourceOperatorSupplier supplier, ClusterOperatorConfig config, ZooKeeperReconciler mockZooKeeperReconciler) {
-            super(vertx, pfa, certManager, passwordGenerator, supplier, config, Mockito.mock(KubernetesEventsPublisher.class));
-=======
         public MockKafkaAssemblyOperator(Vertx vertx, PlatformFeaturesAvailability pfa, CertManager certManager, PasswordGenerator passwordGenerator, ResourceOperatorSupplier supplier, ClusterOperatorConfig config, ZooKeeperReconciler mockZooKeeperReconciler, KafkaReconciler mockKafkaReconciler) {
             super(vertx, pfa, certManager, passwordGenerator, supplier, config);
->>>>>>> 9850f22e
             this.mockZooKeeperReconciler = mockZooKeeperReconciler;
             this.mockKafkaReconciler = mockKafkaReconciler;
         }
@@ -926,15 +887,8 @@
             }
 
             @Override
-<<<<<<< HEAD
-            Future<Void> maybeRollKafka(int replicas, Function<Pod, RestartReasons> podNeedsRestart) {
-                maybeRollKafkaInvocations++;
-                kafkaPodNeedsRestart = podNeedsRestart;
-                return Future.succeededFuture();
-=======
             Future<ZooKeeperReconciler> zooKeeperReconciler()    {
                 return Future.succeededFuture(mockZooKeeperReconciler);
->>>>>>> 9850f22e
             }
 
             @Override
