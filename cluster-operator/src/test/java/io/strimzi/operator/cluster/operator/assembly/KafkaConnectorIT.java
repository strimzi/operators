/*
 * Copyright Strimzi authors.
 * License: Apache License 2.0 (see the file LICENSE or http://apache.org/licenses/LICENSE-2.0.html).
 */
package io.strimzi.operator.cluster.operator.assembly;

import io.debezium.kafka.KafkaCluster;
import io.fabric8.kubernetes.client.KubernetesClient;
import io.micrometer.core.instrument.MeterRegistry;
import io.strimzi.api.kafka.Crds;
import io.strimzi.api.kafka.KafkaConnectorList;
import io.strimzi.api.kafka.model.DoneableKafkaConnector;
import io.strimzi.api.kafka.model.KafkaConnector;
import io.strimzi.api.kafka.model.KafkaConnectorBuilder;
import io.strimzi.operator.KubernetesVersion;
import io.strimzi.operator.PlatformFeaturesAvailability;
import io.strimzi.operator.cluster.ClusterOperatorConfig;
import io.strimzi.operator.cluster.KafkaVersionTestUtils;
import io.strimzi.operator.cluster.operator.resource.ResourceOperatorSupplier;
import io.strimzi.operator.common.AbstractOperator;
import io.strimzi.operator.common.MetricsProvider;
import io.strimzi.operator.common.MicrometerMetricsProvider;
import io.strimzi.operator.common.Reconciliation;
import io.strimzi.operator.common.operator.resource.CrdOperator;
import io.strimzi.test.mockkube.MockKube;
import io.vertx.core.Future;
import io.vertx.core.Vertx;
import io.vertx.core.VertxOptions;
import io.vertx.junit5.Checkpoint;
import io.vertx.junit5.VertxExtension;
import io.vertx.junit5.VertxTestContext;
import io.vertx.micrometer.MicrometerMetricsOptions;
import io.vertx.micrometer.VertxPrometheusOptions;
import org.apache.logging.log4j.LogManager;
import org.apache.logging.log4j.Logger;
import org.hamcrest.CoreMatchers;
import org.junit.jupiter.api.AfterAll;
import org.junit.jupiter.api.AfterEach;
import org.junit.jupiter.api.BeforeAll;
import org.junit.jupiter.api.BeforeEach;
import org.junit.jupiter.api.Test;
import org.junit.jupiter.api.extension.ExtendWith;

import java.io.IOException;
import java.nio.file.Files;
import java.util.Collections;
import java.util.LinkedHashMap;
import java.util.Map;
import java.util.concurrent.TimeUnit;

import static org.hamcrest.CoreMatchers.instanceOf;
import static org.hamcrest.MatcherAssert.assertThat;
import static org.hamcrest.Matchers.greaterThan;
import static org.hamcrest.Matchers.is;
import static org.hamcrest.Matchers.notNullValue;
import static org.mockito.ArgumentMatchers.any;
import static org.mockito.Mockito.mock;
import static org.mockito.Mockito.when;

@ExtendWith(VertxExtension.class)
public class KafkaConnectorIT {

    private static final Logger log = LogManager.getLogger(KafkaConnectorIT.class.getName());

    private KafkaCluster cluster;
    private static Vertx vertx;
    private ConnectCluster connectCluster;

    @BeforeAll
    public static void before() {
        vertx = Vertx.vertx(new VertxOptions().setMetricsOptions(
                new MicrometerMetricsOptions()
                        .setPrometheusOptions(new VertxPrometheusOptions().setEnabled(true))
                        .setEnabled(true)
        ));
    }

    @AfterAll
    public static void after() {
        vertx.close();
    }

    @BeforeEach
    public void beforeEach() throws IOException, InterruptedException {
        // Start a 3 node Kafka cluster
        cluster = new KafkaCluster()
            .addBrokers(3)
            .deleteDataPriorToStartup(true)
            .deleteDataUponShutdown(true)
            .usingDirectory(Files.createTempDirectory("operator-integration-test").toFile());

        cluster.startup();

        String connectClusterName = getClass().getSimpleName();
        cluster.createTopics(connectClusterName + "-offsets", connectClusterName + "-config", connectClusterName + "-status");

        // Start a 3 node connect cluster
        connectCluster = new ConnectCluster()
                .usingBrokers(cluster)
                .addConnectNodes(3);
        connectCluster.startup();
    }

    @AfterEach
    public void afterEach() {
        if (connectCluster != null) {
            connectCluster.shutdown();
        }
        if (cluster != null) {
            cluster.shutdown();
        }
    }

    @Test
    public void test(VertxTestContext context) {
        KafkaConnectApiImpl connectClient = new KafkaConnectApiImpl(vertx);

        KubernetesClient client = new MockKube()
                .withCustomResourceDefinition(Crds.kafkaConnector(), KafkaConnector.class, KafkaConnectorList.class, DoneableKafkaConnector.class)
                .end()
                .build();
        PlatformFeaturesAvailability pfa = new PlatformFeaturesAvailability(false, KubernetesVersion.V1_14);

        String namespace = "ns";
        String connectorName = "my-connector";

        LinkedHashMap<String, Object> config = new LinkedHashMap<>();
        config.put(TestingConnector.START_TIME_MS, 1_000);
        config.put(TestingConnector.STOP_TIME_MS, 0);
        config.put(TestingConnector.TASK_START_TIME_MS, 1_000);
        config.put(TestingConnector.TASK_STOP_TIME_MS, 0);
        config.put(TestingConnector.TASK_POLL_TIME_MS, 1_000);
        config.put(TestingConnector.TASK_POLL_RECORDS, 100);
        config.put(TestingConnector.NUM_PARTITIONS, 1);
        config.put(TestingConnector.TOPIC_NAME, "my-topic");

        KafkaConnector connector = createKafkaConnector(namespace, connectorName, config);
        Crds.kafkaConnectorOperation(client).inNamespace(namespace).create(connector);

        // Intercept status updates at CrdOperator level
        // This is to bridge limitations between MockKube and the CrdOperator, as there are currently no Fabric8 APIs for status update
        CrdOperator connectCrdOperator = mock(CrdOperator.class);
        when(connectCrdOperator.updateStatusAsync(any())).thenAnswer(invocation -> {
            try {
                return Future.succeededFuture(Crds.kafkaConnectorOperation(client)
                        .inNamespace(namespace)
                        .withName(connectorName)
                        .patch(invocation.getArgument(0)));
            } catch (Exception e) {
                return Future.failedFuture(e);
            }
        });
        when(connectCrdOperator.getAsync(any(), any())).thenAnswer(invocationOnMock -> {
            try {
                return Future.succeededFuture(Crds.kafkaConnectorOperation(client)
                        .inNamespace(namespace)
                        .withName(connectorName)
                        .get());
            } catch (Exception e) {
                return Future.failedFuture(e);
            }
        });

        MetricsProvider metrics = new MicrometerMetricsProvider();

        KafkaConnectAssemblyOperator operator = new KafkaConnectAssemblyOperator(vertx, pfa,
                new ResourceOperatorSupplier(
                        null, null, null, null, null, null, null, null, null, null, null,
                        null, null, null, null, null, null, null, null, null, null, null,
<<<<<<< HEAD
                        null, connectCrdOperator, null, null, null, null, null, metrics, null),
=======
                        null, connectCrdOperator, null, null, null, null, metrics),
>>>>>>> 2e537b00
                ClusterOperatorConfig.fromMap(Collections.emptyMap(), KafkaVersionTestUtils.getKafkaVersionLookup()),
            connect -> new KafkaConnectApiImpl(vertx),
            connectCluster.getPort() + 2
        ) { };

        Checkpoint async = context.checkpoint();
        operator.reconcileConnectorAndHandleResult(new Reconciliation("test", "KafkaConnect", namespace, "bogus"),
                "localhost", connectClient, true, connectorName,
                connector)
<<<<<<< HEAD
            .onComplete(context.succeeding(v -> assertConnectorIsRunning(context, client, namespace, connectorName)))
=======
            .setHandler(context.succeeding(v -> assertConnectorIsRunning(context, client, namespace, connectorName)))
>>>>>>> 2e537b00
            .compose(v -> {
                config.remove(TestingConnector.START_TIME_MS, 1_000);
                config.put(TestingConnector.START_TIME_MS, 1_000);
                Crds.kafkaConnectorOperation(client)
                        .inNamespace(namespace)
                        .withName(connectorName)
                        .patch(createKafkaConnector(namespace, connectorName, config));
                return operator.reconcileConnectorAndHandleResult(new Reconciliation("test", "KafkaConnect", namespace, "bogus"),
<<<<<<< HEAD
                        "localhost", connectClient, true, connectorName, connector);
            })
            .onComplete(context.succeeding(v -> context.verify(() -> {
=======
                        "localhost", connectClient, true, connectorName,
                        connector);
            })
            .setHandler(context.succeeding(v -> context.verify(() -> {
>>>>>>> 2e537b00
                assertConnectorIsRunning(context, client, namespace, connectorName);
                // Assert metrics from Connector Operator
                MeterRegistry registry = metrics.meterRegistry();

                assertThat(registry.get(AbstractOperator.METRICS_PREFIX + "reconciliations").tag("kind", KafkaConnector.RESOURCE_KIND).counter().count(), CoreMatchers.is(2.0));
                assertThat(registry.get(AbstractOperator.METRICS_PREFIX + "reconciliations.successful").tag("kind", KafkaConnector.RESOURCE_KIND).counter().count(), CoreMatchers.is(2.0));
                assertThat(registry.get(AbstractOperator.METRICS_PREFIX + "reconciliations.failed").tag("kind", KafkaConnector.RESOURCE_KIND).counter().count(), CoreMatchers.is(0.0));

                assertThat(registry.get(AbstractOperator.METRICS_PREFIX + "reconciliations.duration").tag("kind", KafkaConnector.RESOURCE_KIND).timer().count(), CoreMatchers.is(2L));
                assertThat(registry.get(AbstractOperator.METRICS_PREFIX + "reconciliations.duration").tag("kind", KafkaConnector.RESOURCE_KIND).timer().totalTime(TimeUnit.MILLISECONDS), greaterThan(0.0));

                async.flag();
            })));
    }

    private KafkaConnector createKafkaConnector(String namespace, String connectorName, LinkedHashMap<String, Object> config) {
        return new KafkaConnectorBuilder()
                    .withNewMetadata()
                        .withName(connectorName)
                        .withNamespace(namespace)
                    .endMetadata()
                    .withNewSpec()
                        .withClassName(TestingConnector.class.getName())
                        .withTasksMax(1)
                        .withConfig(config)
                    .endSpec()
                    .build();
    }

    private void assertConnectorIsRunning(VertxTestContext context, KubernetesClient client, String namespace, String connectorName) {
        context.verify(() -> {
            KafkaConnector kafkaConnector = Crds.kafkaConnectorOperation(client).inNamespace(namespace).withName(connectorName).get();
            assertThat(kafkaConnector, notNullValue());
            assertThat(kafkaConnector.getStatus(), notNullValue());
<<<<<<< HEAD
            assertThat(kafkaConnector.getStatus().getTasksMax(), is(1));
=======
>>>>>>> 2e537b00
            assertThat(kafkaConnector.getStatus().getConnectorStatus(), notNullValue());
            assertThat(kafkaConnector.getStatus().getConnectorStatus().get("connector"), instanceOf(Map.class));
            assertThat(((Map) kafkaConnector.getStatus().getConnectorStatus().get("connector")).get("state"), is("RUNNING"));
        });
    }
}<|MERGE_RESOLUTION|>--- conflicted
+++ resolved
@@ -167,11 +167,7 @@
                 new ResourceOperatorSupplier(
                         null, null, null, null, null, null, null, null, null, null, null,
                         null, null, null, null, null, null, null, null, null, null, null,
-<<<<<<< HEAD
-                        null, connectCrdOperator, null, null, null, null, null, metrics, null),
-=======
                         null, connectCrdOperator, null, null, null, null, metrics),
->>>>>>> 2e537b00
                 ClusterOperatorConfig.fromMap(Collections.emptyMap(), KafkaVersionTestUtils.getKafkaVersionLookup()),
             connect -> new KafkaConnectApiImpl(vertx),
             connectCluster.getPort() + 2
@@ -181,11 +177,7 @@
         operator.reconcileConnectorAndHandleResult(new Reconciliation("test", "KafkaConnect", namespace, "bogus"),
                 "localhost", connectClient, true, connectorName,
                 connector)
-<<<<<<< HEAD
-            .onComplete(context.succeeding(v -> assertConnectorIsRunning(context, client, namespace, connectorName)))
-=======
             .setHandler(context.succeeding(v -> assertConnectorIsRunning(context, client, namespace, connectorName)))
->>>>>>> 2e537b00
             .compose(v -> {
                 config.remove(TestingConnector.START_TIME_MS, 1_000);
                 config.put(TestingConnector.START_TIME_MS, 1_000);
@@ -194,16 +186,10 @@
                         .withName(connectorName)
                         .patch(createKafkaConnector(namespace, connectorName, config));
                 return operator.reconcileConnectorAndHandleResult(new Reconciliation("test", "KafkaConnect", namespace, "bogus"),
-<<<<<<< HEAD
-                        "localhost", connectClient, true, connectorName, connector);
-            })
-            .onComplete(context.succeeding(v -> context.verify(() -> {
-=======
                         "localhost", connectClient, true, connectorName,
                         connector);
             })
             .setHandler(context.succeeding(v -> context.verify(() -> {
->>>>>>> 2e537b00
                 assertConnectorIsRunning(context, client, namespace, connectorName);
                 // Assert metrics from Connector Operator
                 MeterRegistry registry = metrics.meterRegistry();
@@ -238,10 +224,6 @@
             KafkaConnector kafkaConnector = Crds.kafkaConnectorOperation(client).inNamespace(namespace).withName(connectorName).get();
             assertThat(kafkaConnector, notNullValue());
             assertThat(kafkaConnector.getStatus(), notNullValue());
-<<<<<<< HEAD
-            assertThat(kafkaConnector.getStatus().getTasksMax(), is(1));
-=======
->>>>>>> 2e537b00
             assertThat(kafkaConnector.getStatus().getConnectorStatus(), notNullValue());
             assertThat(kafkaConnector.getStatus().getConnectorStatus().get("connector"), instanceOf(Map.class));
             assertThat(((Map) kafkaConnector.getStatus().getConnectorStatus().get("connector")).get("state"), is("RUNNING"));
