/*
 * Copyright Strimzi authors.
 * License: Apache License 2.0 (see the file LICENSE or http://apache.org/licenses/LICENSE-2.0.html).
 */
package io.strimzi.operator.cluster.operator.assembly;

import io.fabric8.kubernetes.client.KubernetesClient;
import io.fabric8.kubernetes.client.server.mock.EnableKubernetesMockClient;
import io.micrometer.core.instrument.MeterRegistry;
import io.strimzi.api.kafka.Crds;
import io.strimzi.api.kafka.model.KafkaConnector;
import io.strimzi.api.kafka.model.KafkaConnectorBuilder;
import io.strimzi.operator.KubernetesVersion;
import io.strimzi.operator.PlatformFeaturesAvailability;
import io.strimzi.operator.cluster.ClusterOperatorConfig;
import io.strimzi.operator.cluster.FeatureGates;
import io.strimzi.operator.cluster.KafkaVersionTestUtils;
import io.strimzi.operator.cluster.operator.resource.DefaultZookeeperScalerProvider;
import io.strimzi.operator.cluster.operator.resource.ResourceOperatorSupplier;
import io.strimzi.operator.cluster.operator.resource.ZookeeperLeaderFinder;
import io.strimzi.operator.common.AbstractOperator;
import io.strimzi.operator.common.BackOff;
import io.strimzi.operator.common.DefaultAdminClientProvider;
import io.strimzi.operator.common.MetricsProvider;
import io.strimzi.operator.common.MicrometerMetricsProvider;
import io.strimzi.operator.common.Reconciliation;
import io.strimzi.test.container.StrimziKafkaCluster;
import io.strimzi.test.mockkube2.MockKube2;
import io.vertx.core.Vertx;
import io.vertx.core.VertxOptions;
import io.vertx.junit5.Checkpoint;
import io.vertx.junit5.VertxExtension;
import io.vertx.junit5.VertxTestContext;
import io.vertx.micrometer.MicrometerMetricsOptions;
import io.vertx.micrometer.VertxPrometheusOptions;
import org.hamcrest.CoreMatchers;
import org.junit.jupiter.api.AfterAll;
import org.junit.jupiter.api.AfterEach;
import org.junit.jupiter.api.BeforeAll;
import org.junit.jupiter.api.BeforeEach;
import org.junit.jupiter.api.Test;
import org.junit.jupiter.api.extension.ExtendWith;

import java.io.IOException;
import java.util.Collections;
import java.util.HashMap;
import java.util.LinkedHashMap;
import java.util.Map;
import java.util.concurrent.TimeUnit;

import static org.hamcrest.CoreMatchers.instanceOf;
import static org.hamcrest.MatcherAssert.assertThat;
import static org.hamcrest.Matchers.greaterThan;
import static org.hamcrest.Matchers.is;
import static org.hamcrest.Matchers.notNullValue;

@EnableKubernetesMockClient(crud = true)
@ExtendWith(VertxExtension.class)
public class KafkaConnectorIT {
    private static StrimziKafkaCluster cluster;
    private static Vertx vertx;

    // Injected by Fabric8 Mock Kubernetes Server
    private KubernetesClient client;
    private MockKube2 mockKube;
    private ConnectCluster connectCluster;

    @BeforeAll
    public static void before() throws IOException {
        vertx = Vertx.vertx(new VertxOptions().setMetricsOptions(
                new MicrometerMetricsOptions()
                        .setPrometheusOptions(new VertxPrometheusOptions().setEnabled(true))
                        .setEnabled(true)
        ));

        final Map<String, String> kafkaClusterConfiguration = new HashMap<>();
        kafkaClusterConfiguration.put("zookeeper.connect", "zookeeper:2181");
        cluster = new StrimziKafkaCluster(3, 1, kafkaClusterConfiguration);
        cluster.start();
    }

    @AfterAll
    public static void after() {
        cluster.stop();
        vertx.close();
    }

    @BeforeEach
    public void beforeEach() throws IOException, InterruptedException {
        // Configure the Kubernetes Mock
        mockKube = new MockKube2.MockKube2Builder(client)
                .withKafkaConnectorCrd()
                .build();
        mockKube.start();

        // Start a 3 node connect cluster
        connectCluster = new ConnectCluster()
                .usingBrokers(cluster.getBootstrapServers())
                .addConnectNodes(3);
        connectCluster.startup();
    }

    @AfterEach
    public void afterEach() {
        mockKube.stop();

        if (connectCluster != null) {
            connectCluster.shutdown();
        }
    }

    @Test
    public void test(VertxTestContext context) {
        KafkaConnectApiImpl connectClient = new KafkaConnectApiImpl(vertx);

        PlatformFeaturesAvailability pfa = new PlatformFeaturesAvailability(false, KubernetesVersion.V1_20);

        String namespace = "ns";
        String connectorName = "my-connector";

        LinkedHashMap<String, Object> config = new LinkedHashMap<>();
        config.put(TestingConnector.START_TIME_MS, 1_000);
        config.put(TestingConnector.STOP_TIME_MS, 0);
        config.put(TestingConnector.TASK_START_TIME_MS, 1_000);
        config.put(TestingConnector.TASK_STOP_TIME_MS, 0);
        config.put(TestingConnector.TASK_POLL_TIME_MS, 1_000);
        config.put(TestingConnector.TASK_POLL_RECORDS, 100);
        config.put(TestingConnector.NUM_PARTITIONS, 1);
        config.put(TestingConnector.TOPIC_NAME, "my-topic");

        KafkaConnector connector = createKafkaConnector(namespace, connectorName, config);
        Crds.kafkaConnectorOperation(client).inNamespace(namespace).create(connector);

        MetricsProvider metrics = new MicrometerMetricsProvider();
<<<<<<< HEAD

        KafkaConnectAssemblyOperator operator = new KafkaConnectAssemblyOperator(vertx, pfa,
                new ResourceOperatorSupplier(
                        null, null, null, null, null, null, null, null, null, null, null,
                        null, null, null, null, null, null, null, null, null, null,
                        null, null, connectCrdOperator, null, null, null, null, null, null, metrics, null, null, null),
=======
        ResourceOperatorSupplier ros = new ResourceOperatorSupplier(vertx, client,
                new ZookeeperLeaderFinder(vertx,
                        // Retry up to 3 times (4 attempts), with overall max delay of 35000ms
                        () -> new BackOff(5_000, 2, 4)),
                new DefaultAdminClientProvider(),
                new DefaultZookeeperScalerProvider(),
                metrics,
                pfa, FeatureGates.NONE, 10_000);

        KafkaConnectAssemblyOperator operator = new KafkaConnectAssemblyOperator(vertx, pfa, ros,
>>>>>>> f7f6e901
                ClusterOperatorConfig.fromMap(Collections.emptyMap(), KafkaVersionTestUtils.getKafkaVersionLookup()),
            connect -> new KafkaConnectApiImpl(vertx),
            connectCluster.getPort(2)
        ) { };

        Checkpoint async = context.checkpoint();
        operator.reconcileConnectorAndHandleResult(new Reconciliation("test", "KafkaConnect", namespace, "bogus"),
                "localhost", connectClient, true, connectorName,
                connector)
            .onComplete(context.succeeding(v -> assertConnectorIsRunning(context, client, namespace, connectorName)))
            .compose(v -> {
                config.remove(TestingConnector.START_TIME_MS, 1_000);
                config.put(TestingConnector.START_TIME_MS, 1_000);
                Crds.kafkaConnectorOperation(client)
                        .inNamespace(namespace)
                        .withName(connectorName)
                        .patch(createKafkaConnector(namespace, connectorName, config));
                return operator.reconcileConnectorAndHandleResult(new Reconciliation("test", "KafkaConnect", namespace, "bogus"),
                        "localhost", connectClient, true, connectorName, connector);
            })
            .onComplete(context.succeeding(v -> context.verify(() -> {
                assertConnectorIsRunning(context, client, namespace, connectorName);
                // Assert metrics from Connector Operator
                MeterRegistry registry = metrics.meterRegistry();

                assertThat(registry.get(AbstractOperator.METRICS_PREFIX + "reconciliations").tag("kind", KafkaConnector.RESOURCE_KIND).counter().count(), CoreMatchers.is(2.0));
                assertThat(registry.get(AbstractOperator.METRICS_PREFIX + "reconciliations.successful").tag("kind", KafkaConnector.RESOURCE_KIND).counter().count(), CoreMatchers.is(2.0));

                assertThat(registry.get(AbstractOperator.METRICS_PREFIX + "reconciliations.duration").tag("kind", KafkaConnector.RESOURCE_KIND).timer().count(), CoreMatchers.is(2L));
                assertThat(registry.get(AbstractOperator.METRICS_PREFIX + "reconciliations.duration").tag("kind", KafkaConnector.RESOURCE_KIND).timer().totalTime(TimeUnit.MILLISECONDS), greaterThan(0.0));

                async.flag();
            })));
    }

    private KafkaConnector createKafkaConnector(String namespace, String connectorName, LinkedHashMap<String, Object> config) {
        return new KafkaConnectorBuilder()
                    .withNewMetadata()
                        .withName(connectorName)
                        .withNamespace(namespace)
                    .endMetadata()
                    .withNewSpec()
                        .withClassName(TestingConnector.class.getName())
                        .withTasksMax(1)
                        .withConfig(config)
                    .endSpec()
                    .build();
    }

    private void assertConnectorIsRunning(VertxTestContext context, KubernetesClient client, String namespace, String connectorName) {
        context.verify(() -> {
            KafkaConnector kafkaConnector = Crds.kafkaConnectorOperation(client).inNamespace(namespace).withName(connectorName).get();
            assertThat(kafkaConnector, notNullValue());
            assertThat(kafkaConnector.getStatus(), notNullValue());
            assertThat(kafkaConnector.getStatus().getTasksMax(), is(1));
            assertThat(kafkaConnector.getStatus().getConnectorStatus(), notNullValue());
            assertThat(kafkaConnector.getStatus().getConnectorStatus().get("connector"), instanceOf(Map.class));
            assertThat(((Map) kafkaConnector.getStatus().getConnectorStatus().get("connector")).get("state"), is("RUNNING"));
        });
    }
}<|MERGE_RESOLUTION|>--- conflicted
+++ resolved
@@ -18,6 +18,7 @@
 import io.strimzi.operator.cluster.operator.resource.DefaultZookeeperScalerProvider;
 import io.strimzi.operator.cluster.operator.resource.ResourceOperatorSupplier;
 import io.strimzi.operator.cluster.operator.resource.ZookeeperLeaderFinder;
+import io.strimzi.operator.cluster.operator.resource.events.KubernetesRestartEventPublisher;
 import io.strimzi.operator.common.AbstractOperator;
 import io.strimzi.operator.common.BackOff;
 import io.strimzi.operator.common.DefaultAdminClientProvider;
@@ -132,14 +133,6 @@
         Crds.kafkaConnectorOperation(client).inNamespace(namespace).create(connector);
 
         MetricsProvider metrics = new MicrometerMetricsProvider();
-<<<<<<< HEAD
-
-        KafkaConnectAssemblyOperator operator = new KafkaConnectAssemblyOperator(vertx, pfa,
-                new ResourceOperatorSupplier(
-                        null, null, null, null, null, null, null, null, null, null, null,
-                        null, null, null, null, null, null, null, null, null, null,
-                        null, null, connectCrdOperator, null, null, null, null, null, null, metrics, null, null, null),
-=======
         ResourceOperatorSupplier ros = new ResourceOperatorSupplier(vertx, client,
                 new ZookeeperLeaderFinder(vertx,
                         // Retry up to 3 times (4 attempts), with overall max delay of 35000ms
@@ -147,10 +140,10 @@
                 new DefaultAdminClientProvider(),
                 new DefaultZookeeperScalerProvider(),
                 metrics,
-                pfa, FeatureGates.NONE, 10_000);
+                pfa, FeatureGates.NONE, 10_000,
+                KubernetesRestartEventPublisher.createPublisher(client, "op", pfa.hasEventsApiV1()));
 
         KafkaConnectAssemblyOperator operator = new KafkaConnectAssemblyOperator(vertx, pfa, ros,
->>>>>>> f7f6e901
                 ClusterOperatorConfig.fromMap(Collections.emptyMap(), KafkaVersionTestUtils.getKafkaVersionLookup()),
             connect -> new KafkaConnectApiImpl(vertx),
             connectCluster.getPort(2)
