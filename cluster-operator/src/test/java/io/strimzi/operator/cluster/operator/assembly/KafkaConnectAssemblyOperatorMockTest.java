/*
 * Copyright Strimzi authors.
 * License: Apache License 2.0 (see the file LICENSE or http://apache.org/licenses/LICENSE-2.0.html).
 */
package io.strimzi.operator.cluster.operator.assembly;

import io.fabric8.kubernetes.api.model.ObjectMetaBuilder;
import io.fabric8.kubernetes.client.KubernetesClient;
import io.strimzi.api.kafka.Crds;
import io.strimzi.api.kafka.KafkaConnectList;
import io.strimzi.api.kafka.KafkaConnectS2IList;
import io.strimzi.api.kafka.KafkaConnectorList;
import io.strimzi.api.kafka.model.DoneableKafkaConnect;
import io.strimzi.api.kafka.model.DoneableKafkaConnectS2I;
import io.strimzi.api.kafka.model.DoneableKafkaConnector;
import io.strimzi.api.kafka.model.KafkaConnect;
import io.strimzi.api.kafka.model.KafkaConnectBuilder;
import io.strimzi.api.kafka.model.KafkaConnectResources;
import io.strimzi.api.kafka.model.KafkaConnectS2I;
import io.strimzi.api.kafka.model.KafkaConnector;
import io.strimzi.operator.KubernetesVersion;
import io.strimzi.operator.PlatformFeaturesAvailability;
import io.strimzi.operator.cluster.ClusterOperatorConfig;
import io.strimzi.operator.cluster.KafkaVersionTestUtils;
import io.strimzi.operator.cluster.ResourceUtils;
import io.strimzi.operator.cluster.model.KafkaVersion;
import io.strimzi.operator.cluster.operator.resource.DefaultZookeeperScalerProvider;
import io.strimzi.operator.cluster.operator.resource.ResourceOperatorSupplier;
import io.strimzi.operator.cluster.operator.resource.ZookeeperLeaderFinder;
import io.strimzi.operator.common.BackOff;
import io.strimzi.operator.common.DefaultAdminClientProvider;
import io.strimzi.operator.common.Reconciliation;
import io.strimzi.operator.common.operator.resource.SecretOperator;
import io.strimzi.test.TestUtils;
import io.strimzi.test.mockkube.MockKube;
import io.vertx.core.Future;
import io.vertx.core.Promise;
import io.vertx.core.Vertx;
import io.vertx.junit5.Checkpoint;
import io.vertx.junit5.VertxExtension;
import io.vertx.junit5.VertxTestContext;
import org.apache.logging.log4j.LogManager;
import org.apache.logging.log4j.Logger;
import org.junit.jupiter.api.AfterAll;
import org.junit.jupiter.api.AfterEach;
import org.junit.jupiter.api.BeforeAll;
import org.junit.jupiter.api.Test;
import org.junit.jupiter.api.extension.ExtendWith;

import java.util.Collections;

import static java.util.Collections.emptyList;
import static org.hamcrest.CoreMatchers.is;
import static org.hamcrest.CoreMatchers.notNullValue;
import static org.hamcrest.MatcherAssert.assertThat;
import static org.mockito.ArgumentMatchers.anyInt;
import static org.mockito.ArgumentMatchers.anyString;
import static org.mockito.Mockito.mock;
import static org.mockito.Mockito.when;

@ExtendWith(VertxExtension.class)
public class KafkaConnectAssemblyOperatorMockTest {

    private static final Logger LOGGER = LogManager.getLogger(KafkaConnectAssemblyOperatorMockTest.class);

    private static final KafkaVersion.Lookup VERSIONS = KafkaVersionTestUtils.getKafkaVersionLookup();

    private static final String NAMESPACE = "my-namespace";
    private static final String CLUSTER_NAME = "my-connect-cluster";

    private final int replicas = 3;

    private KubernetesClient mockClient;

    private static Vertx vertx;
    private MockKube mockKube;
    private KafkaConnectAssemblyOperator kco;

    @BeforeAll
    public static void before() {
        vertx = Vertx.vertx();
    }

    @AfterAll
    public static void after() {
        vertx.close();
    }

    private void setConnectResource(KafkaConnect connectResource) {
        mockKube = new MockKube();
        mockClient = mockKube
                .withCustomResourceDefinition(Crds.kafkaConnect(), KafkaConnect.class, KafkaConnectList.class, DoneableKafkaConnect.class, KafkaConnect::getStatus, KafkaConnect::setStatus)
                    .withInitialInstances(Collections.singleton(connectResource))
                .end()
                .withCustomResourceDefinition(Crds.kafkaConnectS2I(), KafkaConnectS2I.class, KafkaConnectS2IList.class, DoneableKafkaConnectS2I.class, KafkaConnectS2I::getStatus, KafkaConnectS2I::setStatus)
                .end()
                .withCustomResourceDefinition(Crds.kafkaConnector(), KafkaConnector.class, KafkaConnectorList.class, DoneableKafkaConnector.class, KafkaConnector::getStatus, KafkaConnector::setStatus)
                .end()
                .build();
    }

    @AfterEach
    public void afterEach() {
<<<<<<< HEAD
        mockClient.close();
=======
        if (mockClient != null) {
            mockClient.close();
        }
>>>>>>> 2e537b00
    }


    private Future<Void> createConnectCluster(VertxTestContext context, KafkaConnectApi kafkaConnectApi) {
        PlatformFeaturesAvailability pfa = new PlatformFeaturesAvailability(true, KubernetesVersion.V1_9);
        ResourceOperatorSupplier supplier = new ResourceOperatorSupplier(vertx, this.mockClient,
                new ZookeeperLeaderFinder(vertx, new SecretOperator(vertx, this.mockClient),
                    // Retry up to 3 times (4 attempts), with overall max delay of 35000ms
                    () -> new BackOff(5_000, 2, 4)),
                new DefaultAdminClientProvider(),
                new DefaultZookeeperScalerProvider(),
                ResourceUtils.metricsProvider(),
                pfa, 60_000L);
        ClusterOperatorConfig config = ResourceUtils.dummyClusterOperatorConfig(VERSIONS);
        this.kco = new KafkaConnectAssemblyOperator(vertx, pfa, supplier, config, foo -> kafkaConnectApi);

        Promise created = Promise.promise();

        LOGGER.info("Reconciling initially -> create");
        kco.reconcile(new Reconciliation("test-trigger", KafkaConnect.RESOURCE_KIND, NAMESPACE, CLUSTER_NAME))
            .onComplete(context.succeeding(v -> context.verify(() -> {
                assertThat(mockClient.apps().deployments().inNamespace(NAMESPACE).withName(KafkaConnectResources.deploymentName(CLUSTER_NAME)).get(), is(notNullValue()));
                assertThat(mockClient.configMaps().inNamespace(NAMESPACE).withName(KafkaConnectResources.metricsAndLogConfigMapName(CLUSTER_NAME)).get(), is(notNullValue()));
                assertThat(mockClient.services().inNamespace(NAMESPACE).withName(KafkaConnectResources.serviceName(CLUSTER_NAME)).get(), is(notNullValue()));
                assertThat(mockClient.policy().podDisruptionBudget().inNamespace(NAMESPACE).withName(KafkaConnectResources.deploymentName(CLUSTER_NAME)).get(), is(notNullValue()));
                created.complete();
            })));
        return created.future();
    }

    @Test
    public void testReconcileCreateAndUpdate(VertxTestContext context) {
        setConnectResource(new KafkaConnectBuilder()
                .withMetadata(new ObjectMetaBuilder()
                        .withName(CLUSTER_NAME)
                        .withNamespace(NAMESPACE)
                        .withLabels(TestUtils.map("foo", "bar"))
                        .build())
                .withNewSpec()
                .withReplicas(replicas)
                .endSpec()
            .build());
        KafkaConnectApi mock = mock(KafkaConnectApi.class);
        when(mock.list(anyString(), anyInt())).thenReturn(Future.succeededFuture(emptyList()));
        when(mock.listConnectorPlugins(anyString(), anyInt())).thenReturn(Future.succeededFuture(emptyList()));

        Checkpoint async = context.checkpoint();
        createConnectCluster(context, mock)
            .onComplete(context.succeeding())
            .compose(v -> {
                LOGGER.info("Reconciling again -> update");
                return kco.reconcile(new Reconciliation("test-trigger", KafkaConnect.RESOURCE_KIND, NAMESPACE, CLUSTER_NAME));
            })
            .onComplete(context.succeeding(v -> async.flag()));

    }

}<|MERGE_RESOLUTION|>--- conflicted
+++ resolved
@@ -34,9 +34,7 @@
 import io.strimzi.test.TestUtils;
 import io.strimzi.test.mockkube.MockKube;
 import io.vertx.core.Future;
-import io.vertx.core.Promise;
 import io.vertx.core.Vertx;
-import io.vertx.junit5.Checkpoint;
 import io.vertx.junit5.VertxExtension;
 import io.vertx.junit5.VertxTestContext;
 import org.apache.logging.log4j.LogManager;
@@ -48,11 +46,16 @@
 import org.junit.jupiter.api.extension.ExtendWith;
 
 import java.util.Collections;
+import java.util.concurrent.CountDownLatch;
+import java.util.concurrent.ExecutionException;
+import java.util.concurrent.TimeUnit;
+import java.util.concurrent.TimeoutException;
 
 import static java.util.Collections.emptyList;
 import static org.hamcrest.CoreMatchers.is;
 import static org.hamcrest.CoreMatchers.notNullValue;
 import static org.hamcrest.MatcherAssert.assertThat;
+import static org.junit.jupiter.api.Assertions.assertTrue;
 import static org.mockito.ArgumentMatchers.anyInt;
 import static org.mockito.ArgumentMatchers.anyString;
 import static org.mockito.Mockito.mock;
@@ -74,7 +77,6 @@
 
     private static Vertx vertx;
     private MockKube mockKube;
-    private KafkaConnectAssemblyOperator kco;
 
     @BeforeAll
     public static void before() {
@@ -87,6 +89,9 @@
     }
 
     private void setConnectResource(KafkaConnect connectResource) {
+        if (mockClient != null) {
+            mockClient.close();
+        }
         mockKube = new MockKube();
         mockClient = mockKube
                 .withCustomResourceDefinition(Crds.kafkaConnect(), KafkaConnect.class, KafkaConnectList.class, DoneableKafkaConnect.class, KafkaConnect::getStatus, KafkaConnect::setStatus)
@@ -101,17 +106,13 @@
 
     @AfterEach
     public void afterEach() {
-<<<<<<< HEAD
-        mockClient.close();
-=======
         if (mockClient != null) {
             mockClient.close();
         }
->>>>>>> 2e537b00
     }
 
 
-    private Future<Void> createConnectCluster(VertxTestContext context, KafkaConnectApi kafkaConnectApi) {
+    private KafkaConnectAssemblyOperator createConnectCluster(VertxTestContext context, KafkaConnectApi kafkaConnectApi)  throws InterruptedException, ExecutionException, TimeoutException {
         PlatformFeaturesAvailability pfa = new PlatformFeaturesAvailability(true, KubernetesVersion.V1_9);
         ResourceOperatorSupplier supplier = new ResourceOperatorSupplier(vertx, this.mockClient,
                 new ZookeeperLeaderFinder(vertx, new SecretOperator(vertx, this.mockClient),
@@ -122,24 +123,33 @@
                 ResourceUtils.metricsProvider(),
                 pfa, 60_000L);
         ClusterOperatorConfig config = ResourceUtils.dummyClusterOperatorConfig(VERSIONS);
-        this.kco = new KafkaConnectAssemblyOperator(vertx, pfa, supplier, config, foo -> kafkaConnectApi);
-
-        Promise created = Promise.promise();
+        KafkaConnectAssemblyOperator kco = new KafkaConnectAssemblyOperator(vertx, pfa,
+            supplier,
+            config,
+            foo -> {
+                return kafkaConnectApi;
+            });
 
         LOGGER.info("Reconciling initially -> create");
+        CountDownLatch createAsync = new CountDownLatch(1);
         kco.reconcile(new Reconciliation("test-trigger", KafkaConnect.RESOURCE_KIND, NAMESPACE, CLUSTER_NAME))
-            .onComplete(context.succeeding(v -> context.verify(() -> {
-                assertThat(mockClient.apps().deployments().inNamespace(NAMESPACE).withName(KafkaConnectResources.deploymentName(CLUSTER_NAME)).get(), is(notNullValue()));
-                assertThat(mockClient.configMaps().inNamespace(NAMESPACE).withName(KafkaConnectResources.metricsAndLogConfigMapName(CLUSTER_NAME)).get(), is(notNullValue()));
-                assertThat(mockClient.services().inNamespace(NAMESPACE).withName(KafkaConnectResources.serviceName(CLUSTER_NAME)).get(), is(notNullValue()));
-                assertThat(mockClient.policy().podDisruptionBudget().inNamespace(NAMESPACE).withName(KafkaConnectResources.deploymentName(CLUSTER_NAME)).get(), is(notNullValue()));
-                created.complete();
-            })));
-        return created.future();
+            .setHandler(context.succeeding(v -> {
+                context.verify(() -> {
+                    assertThat(mockClient.apps().deployments().inNamespace(NAMESPACE).withName(KafkaConnectResources.deploymentName(CLUSTER_NAME)).get(), is(notNullValue()));
+                    assertThat(mockClient.configMaps().inNamespace(NAMESPACE).withName(KafkaConnectResources.metricsAndLogConfigMapName(CLUSTER_NAME)).get(), is(notNullValue()));
+                    assertThat(mockClient.services().inNamespace(NAMESPACE).withName(KafkaConnectResources.serviceName(CLUSTER_NAME)).get(), is(notNullValue()));
+                    assertThat(mockClient.policy().podDisruptionBudget().inNamespace(NAMESPACE).withName(KafkaConnectResources.deploymentName(CLUSTER_NAME)).get(), is(notNullValue()));
+                });
+                createAsync.countDown();
+            }));
+        if (!createAsync.await(60, TimeUnit.SECONDS)) {
+            context.failNow(new Throwable("Test timeout"));
+        }
+        return kco;
     }
 
     @Test
-    public void testReconcileCreateAndUpdate(VertxTestContext context) {
+    public void testCreateUpdate(VertxTestContext context) throws InterruptedException, ExecutionException, TimeoutException {
         setConnectResource(new KafkaConnectBuilder()
                 .withMetadata(new ObjectMetaBuilder()
                         .withName(CLUSTER_NAME)
@@ -153,16 +163,17 @@
         KafkaConnectApi mock = mock(KafkaConnectApi.class);
         when(mock.list(anyString(), anyInt())).thenReturn(Future.succeededFuture(emptyList()));
         when(mock.listConnectorPlugins(anyString(), anyInt())).thenReturn(Future.succeededFuture(emptyList()));
-
-        Checkpoint async = context.checkpoint();
-        createConnectCluster(context, mock)
-            .onComplete(context.succeeding())
-            .compose(v -> {
-                LOGGER.info("Reconciling again -> update");
-                return kco.reconcile(new Reconciliation("test-trigger", KafkaConnect.RESOURCE_KIND, NAMESPACE, CLUSTER_NAME));
-            })
-            .onComplete(context.succeeding(v -> async.flag()));
-
+        KafkaConnectAssemblyOperator kco = createConnectCluster(context,
+                mock);
+        LOGGER.info("Reconciling again -> update");
+        CountDownLatch updateAsync = new CountDownLatch(1);
+        kco.reconcile(new Reconciliation("test-trigger", KafkaConnect.RESOURCE_KIND, NAMESPACE, CLUSTER_NAME)).setHandler(ar -> {
+            if (ar.failed()) ar.cause().printStackTrace();
+            context.verify(() -> assertTrue(ar.succeeded()));
+            updateAsync.countDown();
+        });
+        updateAsync.await(30, TimeUnit.SECONDS);
+        context.completeNow();
     }
 
 }