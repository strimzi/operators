/*
 * Copyright Strimzi authors.
 * License: Apache License 2.0 (see the file LICENSE or http://apache.org/licenses/LICENSE-2.0.html).
 */
package io.strimzi.operator.cluster.operator.assembly;

import io.fabric8.kubernetes.api.model.Pod;
import io.fabric8.kubernetes.api.model.PodBuilder;
import io.fabric8.kubernetes.api.model.apps.StatefulSet;
import io.fabric8.kubernetes.api.model.apps.StatefulSetBuilder;
import io.fabric8.kubernetes.client.KubernetesClient;
import io.fabric8.kubernetes.client.server.mock.EnableKubernetesMockClient;
import io.strimzi.api.kafka.model.Kafka;
import io.strimzi.api.kafka.model.KafkaBuilder;
import io.strimzi.api.kafka.model.listener.arraylistener.GenericKafkaListenerBuilder;
import io.strimzi.api.kafka.model.listener.arraylistener.KafkaListenerType;
import io.strimzi.operator.KubernetesVersion;
import io.strimzi.operator.PlatformFeaturesAvailability;
import io.strimzi.operator.cluster.ClusterOperatorConfig;
import io.strimzi.operator.cluster.KafkaVersionTestUtils;
import io.strimzi.operator.cluster.ResourceUtils;
import io.strimzi.operator.cluster.model.KafkaCluster;
import io.strimzi.operator.cluster.model.KafkaConfiguration;
import io.strimzi.operator.cluster.model.KafkaVersion;
import io.strimzi.operator.cluster.operator.resource.ResourceOperatorSupplier;
import io.strimzi.operator.cluster.operator.resource.StatefulSetOperator;
import io.strimzi.operator.cluster.operator.resource.events.KubernetesRestartEventPublisher;
import io.strimzi.operator.common.PasswordGenerator;
import io.strimzi.operator.common.Reconciliation;
import io.strimzi.operator.common.operator.MockCertManager;
import io.strimzi.test.mockkube2.MockKube2;
import io.vertx.core.Future;
import io.vertx.core.Vertx;
import io.vertx.junit5.Checkpoint;
import io.vertx.junit5.VertxExtension;
import io.vertx.junit5.VertxTestContext;
import org.apache.logging.log4j.LogManager;
import org.apache.logging.log4j.Logger;
import org.junit.jupiter.api.AfterAll;
import org.junit.jupiter.api.AfterEach;
import org.junit.jupiter.api.BeforeAll;
import org.junit.jupiter.api.Test;
import org.junit.jupiter.api.extension.ExtendWith;

import java.util.Map;

import static org.hamcrest.CoreMatchers.is;
import static org.hamcrest.MatcherAssert.assertThat;
import static org.hamcrest.Matchers.stringContainsInOrder;

@EnableKubernetesMockClient(crud = true)
@ExtendWith(VertxExtension.class)
public class KafkaUpgradeDowngradeMockTest {
    private static final Logger LOGGER = LogManager.getLogger(KafkaUpgradeDowngradeMockTest.class);

    private static final String NAMESPACE = "my-namespace";
    private static final String CLUSTER_NAME = "my-cluster";
    private static final KafkaVersion.Lookup VERSIONS = KafkaVersionTestUtils.getKafkaVersionLookup();
    private static PlatformFeaturesAvailability pfa = new PlatformFeaturesAvailability(false, KubernetesVersion.V1_16);
    private static Kafka basicKafka = new KafkaBuilder()
                .withNewMetadata()
                    .withName(CLUSTER_NAME)
                    .withNamespace(NAMESPACE)
                .endMetadata()
                .withNewSpec()
                    .withNewKafka()
                        .withReplicas(3)
                        .withNewEphemeralStorage()
                        .endEphemeralStorage()
                        .withListeners(new GenericKafkaListenerBuilder()
                                .withName("plain")
                                .withPort(9092)
                                .withType(KafkaListenerType.INTERNAL)
                                .withTls(false)
                                .build())
                    .endKafka()
                    .withNewZookeeper()
                        .withReplicas(3)
                            .withNewEphemeralStorage()
                            .endEphemeralStorage()
                    .endZookeeper()
                    .withNewEntityOperator()
                        .withNewTopicOperator()
                        .endTopicOperator()
                        .withNewUserOperator()
                        .endUserOperator()
                    .endEntityOperator()
                .endSpec()
                .build();

    private static Vertx vertx;
    // Injected by Fabric8 Mock Kubernetes Server
    private KubernetesClient client;
    private MockKube2 mockKube;
    private KafkaAssemblyOperator operator;

    /*
     * HELPER METHODS
     */

    @BeforeAll
    public static void before() {
        vertx = Vertx.vertx();
    }

    @AfterAll
    public static void after() {
        vertx.close();
        ResourceUtils.cleanUpTemporaryTLSFiles();
    }

    @AfterEach
    public void afterEach() {
        mockKube.stop();
    }

    private Future<Void> initialize(VertxTestContext context, Kafka initialKafka)   {
        // Configure the Kubernetes Mock
        mockKube = new MockKube2.MockKube2Builder(client)
                .withKafkaCrd()
                .withInitialKafkas(initialKafka)
                .withStrimziPodSetCrd()
                .withStatefulSetController()
                .withPodController()
                .withServiceController()
                .withDeploymentController()
                .build();
        mockKube.start();

        KubernetesRestartEventPublisher restartEventPublisher = KubernetesRestartEventPublisher.createPublisher(client, "op", pfa.hasEventsApiV1());
        ResourceOperatorSupplier supplier =  new ResourceOperatorSupplier(vertx, client, ResourceUtils.zookeeperLeaderFinder(vertx, client),
<<<<<<< HEAD
                ResourceUtils.adminClientProvider(), ResourceUtils.zookeeperScalerProvider(), ResourceUtils.metricsProvider(), pfa, FeatureGates.NONE, 2_000, restartEventPublisher);
=======
                ResourceUtils.adminClientProvider(), ResourceUtils.zookeeperScalerProvider(), ResourceUtils.metricsProvider(), pfa, 2_000);
>>>>>>> 3a2a126a

        ClusterOperatorConfig config = ResourceUtils.dummyClusterOperatorConfig(VERSIONS);

        operator = new KafkaAssemblyOperator(vertx, pfa, new MockCertManager(),
                new PasswordGenerator(10, "a", "a"), supplier, config);

        LOGGER.info("Reconciling initially -> create");
        return operator.reconcile(new Reconciliation("initial-reconciliation", Kafka.RESOURCE_KIND, NAMESPACE, CLUSTER_NAME));

    }

    private Kafka kafkaWithVersions(String kafkaVersion, String messageFormatVersion, String protocolVersion)   {
        return new KafkaBuilder(basicKafka)
                .editSpec()
                    .editKafka()
                        .withVersion(kafkaVersion)
                        .withConfig(Map.of(KafkaConfiguration.LOG_MESSAGE_FORMAT_VERSION, messageFormatVersion,
                                        KafkaConfiguration.INTERBROKER_PROTOCOL_VERSION, protocolVersion)
                        )
                    .endKafka()
                .endSpec()
                .build();
    }

    private Kafka kafkaWithVersions(String kafkaVersion)   {
        return new KafkaBuilder(basicKafka)
                .editSpec()
                    .editKafka()
                        .withVersion(kafkaVersion)
                    .endKafka()
                .endSpec()
                .build();
    }

    private void assertVersionsInStatefulSet(String kafkaVersion, String messageFormatVersion, String protocolVersion, String image)  {
        StatefulSet sts = client.apps().statefulSets().inNamespace(NAMESPACE).withName(CLUSTER_NAME + "-kafka").get();
        assertThat(sts.getSpec().getTemplate().getSpec().getContainers().get(0).getImage(), is(image));
        assertThat(sts.getMetadata().getAnnotations().get(KafkaCluster.ANNO_STRIMZI_IO_KAFKA_VERSION), is(kafkaVersion));
        assertThat(sts.getSpec().getTemplate().getMetadata().getAnnotations().get(KafkaCluster.ANNO_STRIMZI_IO_KAFKA_VERSION), is(kafkaVersion));
        assertThat(sts.getSpec().getTemplate().getMetadata().getAnnotations().get(KafkaCluster.ANNO_STRIMZI_IO_LOG_MESSAGE_FORMAT_VERSION), is(messageFormatVersion));
        assertThat(sts.getSpec().getTemplate().getMetadata().getAnnotations().get(KafkaCluster.ANNO_STRIMZI_IO_INTER_BROKER_PROTOCOL_VERSION), is(protocolVersion));

        for (int i = 0; i < 3; i++) {
            Pod pod = client.pods().inNamespace(NAMESPACE).withName(CLUSTER_NAME + "-kafka-" + i).get();
            assertThat(pod.getSpec().getContainers().get(0).getImage(), is(image));
            assertThat(pod.getMetadata().getAnnotations().get(KafkaCluster.ANNO_STRIMZI_IO_KAFKA_VERSION), is(kafkaVersion));
            assertThat(pod.getMetadata().getAnnotations().get(KafkaCluster.ANNO_STRIMZI_IO_LOG_MESSAGE_FORMAT_VERSION), is(messageFormatVersion));
            assertThat(pod.getMetadata().getAnnotations().get(KafkaCluster.ANNO_STRIMZI_IO_INTER_BROKER_PROTOCOL_VERSION), is(protocolVersion));
        }
    }

    /*
     * UPGRADE TESTS
     */

    // Tests regular upgrade with the message format and protocol versions configured to the same Kafka
    // version as we are upgrading from.
    @Test
    public void testUpgradeWithMessageAndProtocolVersions(VertxTestContext context)  {
        Kafka initialKafka = kafkaWithVersions(KafkaVersionTestUtils.PREVIOUS_KAFKA_VERSION,
                KafkaVersionTestUtils.PREVIOUS_FORMAT_VERSION,
                KafkaVersionTestUtils.PREVIOUS_PROTOCOL_VERSION);

        Kafka updatedKafka = kafkaWithVersions(KafkaVersionTestUtils.LATEST_KAFKA_VERSION,
                KafkaVersionTestUtils.PREVIOUS_FORMAT_VERSION,
                KafkaVersionTestUtils.PREVIOUS_PROTOCOL_VERSION);

        Checkpoint reconciliation = context.checkpoint();
        initialize(context, initialKafka)
                .onComplete(context.succeeding(v -> {
                    context.verify(() -> {
                        assertVersionsInStatefulSet(KafkaVersionTestUtils.PREVIOUS_KAFKA_VERSION,
                                KafkaVersionTestUtils.PREVIOUS_FORMAT_VERSION,
                                KafkaVersionTestUtils.PREVIOUS_PROTOCOL_VERSION,
                                KafkaVersionTestUtils.PREVIOUS_KAFKA_IMAGE);
                    });
                }))
                .compose(v -> operator.createOrUpdate(new Reconciliation("test-trigger", Kafka.RESOURCE_KIND, NAMESPACE, CLUSTER_NAME), updatedKafka))
                .onComplete(context.succeeding(v -> context.verify(() -> {
                    assertVersionsInStatefulSet(KafkaVersionTestUtils.LATEST_KAFKA_VERSION,
                            KafkaVersionTestUtils.PREVIOUS_FORMAT_VERSION,
                            KafkaVersionTestUtils.PREVIOUS_PROTOCOL_VERSION,
                            KafkaVersionTestUtils.LATEST_KAFKA_IMAGE);

                    reconciliation.flag();
                })));
    }

    // Tests regular upgrade with the message format and protocol versions configured to the same Kafka
    // version as we are upgrading from. IBPV and LMFV are configured to contain a "-IVx" suffix.
    @Test
    public void testUpgradeWithIVMessageAndProtocolVersions(VertxTestContext context)  {
        String iv = "-IV0";
        Kafka initialKafka = kafkaWithVersions(KafkaVersionTestUtils.PREVIOUS_KAFKA_VERSION,
                KafkaVersionTestUtils.PREVIOUS_FORMAT_VERSION + iv,
                KafkaVersionTestUtils.PREVIOUS_PROTOCOL_VERSION + iv);

        Kafka updatedKafka = kafkaWithVersions(KafkaVersionTestUtils.LATEST_KAFKA_VERSION,
                KafkaVersionTestUtils.PREVIOUS_FORMAT_VERSION + iv,
                KafkaVersionTestUtils.PREVIOUS_PROTOCOL_VERSION + iv);

        Checkpoint reconciliation = context.checkpoint();
        initialize(context, initialKafka)
                .onComplete(context.succeeding(v -> {
                    context.verify(() -> {
                        assertVersionsInStatefulSet(KafkaVersionTestUtils.PREVIOUS_KAFKA_VERSION,
                                KafkaVersionTestUtils.PREVIOUS_FORMAT_VERSION + iv,
                                KafkaVersionTestUtils.PREVIOUS_PROTOCOL_VERSION + iv,
                                KafkaVersionTestUtils.PREVIOUS_KAFKA_IMAGE);
                    });
                }))
                .compose(v -> operator.createOrUpdate(new Reconciliation("test-trigger", Kafka.RESOURCE_KIND, NAMESPACE, CLUSTER_NAME), updatedKafka))
                .onComplete(context.succeeding(v -> context.verify(() -> {
                    assertVersionsInStatefulSet(KafkaVersionTestUtils.LATEST_KAFKA_VERSION,
                            KafkaVersionTestUtils.PREVIOUS_FORMAT_VERSION + iv,
                            KafkaVersionTestUtils.PREVIOUS_PROTOCOL_VERSION + iv,
                            KafkaVersionTestUtils.LATEST_KAFKA_IMAGE);

                    reconciliation.flag();
                })));
    }

    // Tests recovery from failed upgrade with the message format and protocol versions configured to the same Kafka
    // version as we are upgrading from.
    @Test
    public void testUpgradeRecoveryWithMessageAndProtocolVersions(VertxTestContext context)  {
        Kafka initialKafka = kafkaWithVersions(KafkaVersionTestUtils.PREVIOUS_KAFKA_VERSION,
                KafkaVersionTestUtils.PREVIOUS_FORMAT_VERSION,
                KafkaVersionTestUtils.PREVIOUS_PROTOCOL_VERSION);

        Kafka updatedKafka = kafkaWithVersions(KafkaVersionTestUtils.LATEST_KAFKA_VERSION,
                KafkaVersionTestUtils.PREVIOUS_FORMAT_VERSION,
                KafkaVersionTestUtils.PREVIOUS_PROTOCOL_VERSION);

        Checkpoint reconciliation = context.checkpoint();
        initialize(context, initialKafka)
                .onComplete(context.succeeding(v -> {
                    context.verify(() -> {
                        assertVersionsInStatefulSet(KafkaVersionTestUtils.PREVIOUS_KAFKA_VERSION,
                                KafkaVersionTestUtils.PREVIOUS_FORMAT_VERSION,
                                KafkaVersionTestUtils.PREVIOUS_PROTOCOL_VERSION,
                                KafkaVersionTestUtils.PREVIOUS_KAFKA_IMAGE);
                    });
                }))
                .compose(v -> {
                    StatefulSet sts = client.apps().statefulSets().inNamespace(NAMESPACE).withName(CLUSTER_NAME + "-kafka").get();
                    StatefulSet modifiedSts = new StatefulSetBuilder(sts)
                            .editMetadata()
                                .addToAnnotations(KafkaCluster.ANNO_STRIMZI_IO_KAFKA_VERSION, KafkaVersionTestUtils.LATEST_KAFKA_VERSION)
                            .endMetadata()
                            .editSpec()
                                .editTemplate()
                                    .editMetadata()
                                        .addToAnnotations(KafkaCluster.ANNO_STRIMZI_IO_KAFKA_VERSION, KafkaVersionTestUtils.LATEST_KAFKA_VERSION)
                                        .addToAnnotations(StatefulSetOperator.ANNO_STRIMZI_IO_GENERATION, "1")
                                    .endMetadata()
                                    .editSpec()
                                        .editContainer(0)
                                            .withImage(KafkaVersionTestUtils.LATEST_KAFKA_IMAGE)
                                        .endContainer()
                                    .endSpec()
                                .endTemplate()
                            .endSpec()
                            .build();
                    client.apps().statefulSets().inNamespace(NAMESPACE).withName(CLUSTER_NAME + "-kafka").createOrReplace(modifiedSts);

                    Pod pod = client.pods().inNamespace(NAMESPACE).withName(CLUSTER_NAME + "-kafka-" + 1).get();
                    Pod modifiedPod = new PodBuilder(pod)
                            .editMetadata()
                                .addToAnnotations(KafkaCluster.ANNO_STRIMZI_IO_KAFKA_VERSION, KafkaVersionTestUtils.LATEST_KAFKA_VERSION)
                                .addToAnnotations(StatefulSetOperator.ANNO_STRIMZI_IO_GENERATION, "1")
                            .endMetadata()
                            .editSpec()
                                .editContainer(0)
                                    .withImage(KafkaVersionTestUtils.LATEST_KAFKA_IMAGE)
                                .endContainer()
                            .endSpec()
                            .build();
                    client.pods().inNamespace(NAMESPACE).withName(CLUSTER_NAME + "-kafka-" + 1).createOrReplace(modifiedPod);

                    return Future.succeededFuture();
                })
                .compose(v -> operator.createOrUpdate(new Reconciliation("test-trigger", Kafka.RESOURCE_KIND, NAMESPACE, CLUSTER_NAME), updatedKafka))
                .onComplete(context.succeeding(v -> context.verify(() -> {
                    assertVersionsInStatefulSet(KafkaVersionTestUtils.LATEST_KAFKA_VERSION,
                            KafkaVersionTestUtils.PREVIOUS_FORMAT_VERSION,
                            KafkaVersionTestUtils.PREVIOUS_PROTOCOL_VERSION,
                            KafkaVersionTestUtils.LATEST_KAFKA_IMAGE);

                    reconciliation.flag();
                })));
    }

    // Tests upgrade without the message format and protocol versions configured. In Kafka 3.0 and older, one rolling
    // update should happen => the LMFV field is deprecated and does nto need separate upgrade.
    @Test
    public void testUpgradeWithoutMessageAndProtocolVersions(VertxTestContext context)  {
        Kafka initialKafka = kafkaWithVersions(KafkaVersionTestUtils.PREVIOUS_KAFKA_VERSION);

        Kafka updatedKafka = kafkaWithVersions(KafkaVersionTestUtils.LATEST_KAFKA_VERSION);

        Checkpoint reconciliation = context.checkpoint();
        initialize(context, initialKafka)
                .onComplete(context.succeeding(v -> {
                    context.verify(() -> {
                        assertVersionsInStatefulSet(KafkaVersionTestUtils.PREVIOUS_KAFKA_VERSION,
                                KafkaVersionTestUtils.PREVIOUS_FORMAT_VERSION,
                                KafkaVersionTestUtils.PREVIOUS_PROTOCOL_VERSION,
                                KafkaVersionTestUtils.PREVIOUS_KAFKA_IMAGE);
                    });
                }))
                .compose(v -> operator.createOrUpdate(new Reconciliation("test-trigger", Kafka.RESOURCE_KIND, NAMESPACE, CLUSTER_NAME), updatedKafka))
                .onComplete(context.succeeding(v -> context.verify(() -> {
                    assertVersionsInStatefulSet(KafkaVersionTestUtils.LATEST_KAFKA_VERSION,
                            KafkaVersionTestUtils.PREVIOUS_FORMAT_VERSION,
                            KafkaVersionTestUtils.PREVIOUS_PROTOCOL_VERSION,
                            KafkaVersionTestUtils.LATEST_KAFKA_IMAGE);
                })))
                .compose(v -> operator.createOrUpdate(new Reconciliation("test-trigger2", Kafka.RESOURCE_KIND, NAMESPACE, CLUSTER_NAME), updatedKafka))
                .onComplete(context.succeeding(v -> context.verify(() -> {
                    assertVersionsInStatefulSet(KafkaVersionTestUtils.LATEST_KAFKA_VERSION,
                            KafkaVersionTestUtils.LATEST_FORMAT_VERSION,
                            KafkaVersionTestUtils.LATEST_PROTOCOL_VERSION,
                            KafkaVersionTestUtils.LATEST_KAFKA_IMAGE);

                    reconciliation.flag();
                })));
    }

    // Tests upgrade with the message format and protocol versions changed together with Kafka version change. Two
    // rolling updates should happen => first with the old message and protocol versions and another one which rolls
    // also protocol and message versions.
    @Test
    public void testUpgradeWithNewMessageAndProtocolVersions(VertxTestContext context)  {
        Kafka initialKafka = kafkaWithVersions(KafkaVersionTestUtils.PREVIOUS_KAFKA_VERSION,
                KafkaVersionTestUtils.PREVIOUS_FORMAT_VERSION,
                KafkaVersionTestUtils.PREVIOUS_PROTOCOL_VERSION);

        Kafka updatedKafka = kafkaWithVersions(KafkaVersionTestUtils.LATEST_KAFKA_VERSION,
                KafkaVersionTestUtils.LATEST_FORMAT_VERSION,
                KafkaVersionTestUtils.LATEST_PROTOCOL_VERSION);

        Checkpoint reconciliation = context.checkpoint();
        initialize(context, initialKafka)
                .onComplete(context.succeeding(v -> {
                    context.verify(() -> {
                        assertVersionsInStatefulSet(KafkaVersionTestUtils.PREVIOUS_KAFKA_VERSION,
                                KafkaVersionTestUtils.PREVIOUS_FORMAT_VERSION,
                                KafkaVersionTestUtils.PREVIOUS_PROTOCOL_VERSION,
                                KafkaVersionTestUtils.PREVIOUS_KAFKA_IMAGE);
                    });
                }))
                .compose(v -> operator.createOrUpdate(new Reconciliation("test-trigger", Kafka.RESOURCE_KIND, NAMESPACE, CLUSTER_NAME), updatedKafka))
                .onComplete(context.succeeding(v -> context.verify(() -> {
                    assertVersionsInStatefulSet(KafkaVersionTestUtils.LATEST_KAFKA_VERSION,
                            KafkaVersionTestUtils.PREVIOUS_FORMAT_VERSION,
                            KafkaVersionTestUtils.PREVIOUS_PROTOCOL_VERSION,
                            KafkaVersionTestUtils.LATEST_KAFKA_IMAGE);
                })))
                .compose(v -> operator.createOrUpdate(new Reconciliation("test-trigger2", Kafka.RESOURCE_KIND, NAMESPACE, CLUSTER_NAME), updatedKafka))
                .onComplete(context.succeeding(v -> context.verify(() -> {
                    assertVersionsInStatefulSet(KafkaVersionTestUtils.LATEST_KAFKA_VERSION,
                            KafkaVersionTestUtils.LATEST_FORMAT_VERSION,
                            KafkaVersionTestUtils.LATEST_PROTOCOL_VERSION,
                            KafkaVersionTestUtils.LATEST_KAFKA_IMAGE);

                    reconciliation.flag();
                })));
    }

    // Tests upgrade with the user changing Kafka version, inter.broker.protocol.version and log.message.format.version
    // in separate steps.
    @Test
    public void testUpgradeWithNewMessageAndProtocolVersionsInSeparatePhases(VertxTestContext context)  {
        Kafka initialKafka = kafkaWithVersions(KafkaVersionTestUtils.PREVIOUS_KAFKA_VERSION,
                KafkaVersionTestUtils.PREVIOUS_FORMAT_VERSION,
                KafkaVersionTestUtils.PREVIOUS_PROTOCOL_VERSION);

        Kafka updatedKafka1 = kafkaWithVersions(KafkaVersionTestUtils.LATEST_KAFKA_VERSION,
                KafkaVersionTestUtils.PREVIOUS_FORMAT_VERSION,
                KafkaVersionTestUtils.PREVIOUS_PROTOCOL_VERSION);

        Kafka updatedKafka2 = kafkaWithVersions(KafkaVersionTestUtils.LATEST_KAFKA_VERSION,
                KafkaVersionTestUtils.PREVIOUS_FORMAT_VERSION,
                KafkaVersionTestUtils.LATEST_PROTOCOL_VERSION);

        Kafka updatedKafka3 = kafkaWithVersions(KafkaVersionTestUtils.LATEST_KAFKA_VERSION,
                KafkaVersionTestUtils.LATEST_FORMAT_VERSION,
                KafkaVersionTestUtils.LATEST_PROTOCOL_VERSION);

        Checkpoint reconciliation = context.checkpoint();
        initialize(context, initialKafka)
                .onComplete(context.succeeding(v -> {
                    context.verify(() -> {
                        assertVersionsInStatefulSet(KafkaVersionTestUtils.PREVIOUS_KAFKA_VERSION,
                                KafkaVersionTestUtils.PREVIOUS_FORMAT_VERSION,
                                KafkaVersionTestUtils.PREVIOUS_PROTOCOL_VERSION,
                                KafkaVersionTestUtils.PREVIOUS_KAFKA_IMAGE);
                    });
                }))
                .compose(v -> operator.createOrUpdate(new Reconciliation("test-trigger", Kafka.RESOURCE_KIND, NAMESPACE, CLUSTER_NAME), updatedKafka1))
                .onComplete(context.succeeding(v -> context.verify(() -> {
                    assertVersionsInStatefulSet(KafkaVersionTestUtils.LATEST_KAFKA_VERSION,
                            KafkaVersionTestUtils.PREVIOUS_FORMAT_VERSION,
                            KafkaVersionTestUtils.PREVIOUS_PROTOCOL_VERSION,
                            KafkaVersionTestUtils.LATEST_KAFKA_IMAGE);
                })))
                .compose(v -> operator.createOrUpdate(new Reconciliation("test-trigger2", Kafka.RESOURCE_KIND, NAMESPACE, CLUSTER_NAME), updatedKafka2))
                .onComplete(context.succeeding(v -> context.verify(() -> {
                    assertVersionsInStatefulSet(KafkaVersionTestUtils.LATEST_KAFKA_VERSION,
                            KafkaVersionTestUtils.PREVIOUS_FORMAT_VERSION,
                            KafkaVersionTestUtils.LATEST_PROTOCOL_VERSION,
                            KafkaVersionTestUtils.LATEST_KAFKA_IMAGE);
                })))
                .compose(v -> operator.createOrUpdate(new Reconciliation("test-trigger2", Kafka.RESOURCE_KIND, NAMESPACE, CLUSTER_NAME), updatedKafka3))
                .onComplete(context.succeeding(v -> context.verify(() -> {
                    assertVersionsInStatefulSet(KafkaVersionTestUtils.LATEST_KAFKA_VERSION,
                            KafkaVersionTestUtils.LATEST_FORMAT_VERSION,
                            KafkaVersionTestUtils.LATEST_PROTOCOL_VERSION,
                            KafkaVersionTestUtils.LATEST_KAFKA_IMAGE);

                    reconciliation.flag();
                })));
    }

    // Tests upgrade without any versions specified in the CR for Kafka 3.0 and higher
    @Test
    public void testUpgradeWithoutAnyVersions(VertxTestContext context)  {
        Kafka initialKafka = kafkaWithVersions(KafkaVersionTestUtils.PREVIOUS_KAFKA_VERSION);

        Kafka updatedKafka = new KafkaBuilder(basicKafka).build();

        Checkpoint reconciliation = context.checkpoint();
        initialize(context, initialKafka)
                .onComplete(context.succeeding(v -> {
                    context.verify(() -> {
                        assertVersionsInStatefulSet(KafkaVersionTestUtils.PREVIOUS_KAFKA_VERSION,
                                KafkaVersionTestUtils.PREVIOUS_FORMAT_VERSION,
                                KafkaVersionTestUtils.PREVIOUS_PROTOCOL_VERSION,
                                KafkaVersionTestUtils.PREVIOUS_KAFKA_IMAGE);
                    });
                }))
                .compose(v -> operator.createOrUpdate(new Reconciliation("test-trigger", Kafka.RESOURCE_KIND, NAMESPACE, CLUSTER_NAME), updatedKafka))
                .onComplete(context.succeeding(v -> context.verify(() -> {
                    assertVersionsInStatefulSet(KafkaVersionTestUtils.LATEST_KAFKA_VERSION,
                            KafkaVersionTestUtils.PREVIOUS_FORMAT_VERSION,
                            KafkaVersionTestUtils.PREVIOUS_PROTOCOL_VERSION,
                            KafkaVersionTestUtils.LATEST_KAFKA_IMAGE);
                })))
                .compose(v -> operator.createOrUpdate(new Reconciliation("test-trigger2", Kafka.RESOURCE_KIND, NAMESPACE, CLUSTER_NAME), updatedKafka))
                .onComplete(context.succeeding(v -> context.verify(() -> {
                    assertVersionsInStatefulSet(KafkaVersionTestUtils.LATEST_KAFKA_VERSION,
                            KafkaVersionTestUtils.LATEST_FORMAT_VERSION,
                            KafkaVersionTestUtils.LATEST_PROTOCOL_VERSION,
                            KafkaVersionTestUtils.LATEST_KAFKA_IMAGE);

                    reconciliation.flag();
                })));
    }

    // Tests regular upgrade with the message format and protocol versions configured to much older Kafka
    // version than we are upgrading from.
    @Test
    public void testUpgradeWithOlderMessageAndProtocolVersions(VertxTestContext context)  {
        String olderVersion = "2.0";

        Kafka initialKafka = kafkaWithVersions(KafkaVersionTestUtils.PREVIOUS_KAFKA_VERSION,
                olderVersion,
                olderVersion);

        Kafka updatedKafka = kafkaWithVersions(KafkaVersionTestUtils.LATEST_KAFKA_VERSION,
                olderVersion,
                olderVersion);

        Checkpoint reconciliation = context.checkpoint();
        initialize(context, initialKafka)
                .onComplete(context.succeeding(v -> {
                    context.verify(() -> {
                        assertVersionsInStatefulSet(KafkaVersionTestUtils.PREVIOUS_KAFKA_VERSION,
                                olderVersion,
                                olderVersion,
                                KafkaVersionTestUtils.PREVIOUS_KAFKA_IMAGE);
                    });
                }))
                .compose(v -> operator.createOrUpdate(new Reconciliation("test-trigger", Kafka.RESOURCE_KIND, NAMESPACE, CLUSTER_NAME), updatedKafka))
                .onComplete(context.succeeding(v -> context.verify(() -> {
                    assertVersionsInStatefulSet(KafkaVersionTestUtils.LATEST_KAFKA_VERSION,
                            olderVersion,
                            olderVersion,
                            KafkaVersionTestUtils.LATEST_KAFKA_IMAGE);

                    reconciliation.flag();
                })));
    }

    // Tests upgrade from Kafka version not supported by the current version of the operator with message format and
    // protocol versions specified.
    @Test
    public void testUpgradeFromUnsupportedKafkaVersionWithMessageAndProtocol(VertxTestContext context)  {
        KafkaVersion unsupported = VERSIONS.version("2.1.0");

        Kafka initialKafka = kafkaWithVersions(KafkaVersionTestUtils.LATEST_KAFKA_VERSION,
                unsupported.messageVersion(),
                unsupported.protocolVersion());

        Kafka updatedKafka = kafkaWithVersions(KafkaVersionTestUtils.LATEST_KAFKA_VERSION,
                unsupported.messageVersion(),
                unsupported.protocolVersion());

        Checkpoint reconciliation = context.checkpoint();
        initialize(context, initialKafka)
                .onComplete(context.succeeding(v -> {
                    context.verify(() -> {
                        assertVersionsInStatefulSet(KafkaVersionTestUtils.LATEST_KAFKA_VERSION,
                                unsupported.messageVersion(),
                                unsupported.protocolVersion(),
                                KafkaVersionTestUtils.LATEST_KAFKA_IMAGE);
                    });
                }))
                .compose(v -> {
                    StatefulSet sts = client.apps().statefulSets().inNamespace(NAMESPACE).withName(CLUSTER_NAME + "-kafka").get();
                    StatefulSet modifiedSts = new StatefulSetBuilder(sts)
                            .editMetadata()
                                .addToAnnotations(KafkaCluster.ANNO_STRIMZI_IO_KAFKA_VERSION, unsupported.version())
                            .endMetadata()
                            .editSpec()
                                .editTemplate()
                                    .editMetadata()
                                        .removeFromAnnotations(KafkaCluster.ANNO_STRIMZI_IO_KAFKA_VERSION)
                                        .removeFromAnnotations(KafkaCluster.ANNO_STRIMZI_IO_LOG_MESSAGE_FORMAT_VERSION)
                                        .removeFromAnnotations(KafkaCluster.ANNO_STRIMZI_IO_INTER_BROKER_PROTOCOL_VERSION)
                                    .endMetadata()
                                    .editSpec()
                                        .editContainer(0)
                                            .withImage("strimzi/kafka:old-kafka-2.1.0")
                                        .endContainer()
                                    .endSpec()
                                .endTemplate()
                            .endSpec()
                            .build();
                    client.apps().statefulSets().inNamespace(NAMESPACE).withName(CLUSTER_NAME + "-kafka").createOrReplace(modifiedSts);

                    for (int i = 0; i < 3; i++) {
                        Pod pod = client.pods().inNamespace(NAMESPACE).withName(CLUSTER_NAME + "-kafka-" + i).get();
                        Pod modifiedPod = new PodBuilder(pod)
                                .editMetadata()
                                    .removeFromAnnotations(KafkaCluster.ANNO_STRIMZI_IO_KAFKA_VERSION)
                                    .removeFromAnnotations(KafkaCluster.ANNO_STRIMZI_IO_LOG_MESSAGE_FORMAT_VERSION)
                                    .removeFromAnnotations(KafkaCluster.ANNO_STRIMZI_IO_INTER_BROKER_PROTOCOL_VERSION)
                                .endMetadata()
                                .editSpec()
                                    .editContainer(0)
                                        .withImage("strimzi/kafka:old-kafka-2.1.0")
                                    .endContainer()
                                .endSpec()
                                .build();
                        client.pods().inNamespace(NAMESPACE).withName(CLUSTER_NAME + "-kafka-" + i).createOrReplace(modifiedPod);
                    }

                    return Future.succeededFuture();
                })
                .compose(v -> operator.createOrUpdate(new Reconciliation("test-trigger", Kafka.RESOURCE_KIND, NAMESPACE, CLUSTER_NAME), updatedKafka))
                .onComplete(context.succeeding(v -> context.verify(() -> {
                    assertVersionsInStatefulSet(KafkaVersionTestUtils.LATEST_KAFKA_VERSION,
                            unsupported.messageVersion(),
                            unsupported.protocolVersion(),
                            KafkaVersionTestUtils.LATEST_KAFKA_IMAGE);

                    reconciliation.flag();
                })));
    }

    // Tests upgrade from Kafka version not supported by the current version of the operator without message format and
    // protocol versions specified.
    @Test
    public void testUpgradeFromUnsupportedKafkaVersionWithoutMessageAndProtocol(VertxTestContext context)  {
        KafkaVersion unsupported = VERSIONS.version("2.1.0");

        Kafka initialKafka = kafkaWithVersions(KafkaVersionTestUtils.LATEST_KAFKA_VERSION,
                unsupported.messageVersion(),
                unsupported.protocolVersion());

        Kafka updatedKafka = kafkaWithVersions(KafkaVersionTestUtils.LATEST_KAFKA_VERSION);

        Checkpoint reconciliation = context.checkpoint();
        initialize(context, initialKafka)
                .onComplete(context.succeeding(v -> {
                    context.verify(() -> {
                        assertVersionsInStatefulSet(KafkaVersionTestUtils.LATEST_KAFKA_VERSION,
                                unsupported.messageVersion(),
                                unsupported.protocolVersion(),
                                KafkaVersionTestUtils.LATEST_KAFKA_IMAGE);
                    });
                }))
                .compose(v -> {
                    StatefulSet sts = client.apps().statefulSets().inNamespace(NAMESPACE).withName(CLUSTER_NAME + "-kafka").get();
                    StatefulSet modifiedSts = new StatefulSetBuilder(sts)
                            .editMetadata()
                                .addToAnnotations(KafkaCluster.ANNO_STRIMZI_IO_KAFKA_VERSION, unsupported.version())
                            .endMetadata()
                            .editSpec()
                                .editTemplate()
                                    .editMetadata()
                                        .removeFromAnnotations(KafkaCluster.ANNO_STRIMZI_IO_KAFKA_VERSION)
                                        .removeFromAnnotations(KafkaCluster.ANNO_STRIMZI_IO_LOG_MESSAGE_FORMAT_VERSION)
                                        .removeFromAnnotations(KafkaCluster.ANNO_STRIMZI_IO_INTER_BROKER_PROTOCOL_VERSION)
                                    .endMetadata()
                                    .editSpec()
                                        .editContainer(0)
                                            .withImage("strimzi/kafka:old-kafka-2.1.0")
                                        .endContainer()
                                    .endSpec()
                                .endTemplate()
                            .endSpec()
                            .build();
                    client.apps().statefulSets().inNamespace(NAMESPACE).withName(CLUSTER_NAME + "-kafka").createOrReplace(modifiedSts);

                    for (int i = 0; i < 3; i++) {
                        Pod pod = client.pods().inNamespace(NAMESPACE).withName(CLUSTER_NAME + "-kafka-" + i).get();
                        Pod modifiedPod = new PodBuilder(pod)
                                .editMetadata()
                                    .removeFromAnnotations(KafkaCluster.ANNO_STRIMZI_IO_KAFKA_VERSION)
                                    .removeFromAnnotations(KafkaCluster.ANNO_STRIMZI_IO_LOG_MESSAGE_FORMAT_VERSION)
                                    .removeFromAnnotations(KafkaCluster.ANNO_STRIMZI_IO_INTER_BROKER_PROTOCOL_VERSION)
                                .endMetadata()
                                .editSpec()
                                    .editContainer(0)
                                        .withImage("strimzi/kafka:old-kafka-2.1.0")
                                    .endContainer()
                                .endSpec()
                                .build();
                        client.pods().inNamespace(NAMESPACE).withName(CLUSTER_NAME + "-kafka-" + i).createOrReplace(modifiedPod);
                    }

                    return Future.succeededFuture();
                })
                .compose(v -> operator.createOrUpdate(new Reconciliation("test-trigger", Kafka.RESOURCE_KIND, NAMESPACE, CLUSTER_NAME), updatedKafka))
                .onComplete(context.succeeding(v -> context.verify(() -> {
                    assertVersionsInStatefulSet(KafkaVersionTestUtils.LATEST_KAFKA_VERSION,
                            unsupported.messageVersion(),
                            unsupported.protocolVersion(),
                            KafkaVersionTestUtils.LATEST_KAFKA_IMAGE);
                })))
                .compose(v -> operator.createOrUpdate(new Reconciliation("test-trigger2", Kafka.RESOURCE_KIND, NAMESPACE, CLUSTER_NAME), updatedKafka))
                .onComplete(context.succeeding(v -> context.verify(() -> {
                    assertVersionsInStatefulSet(KafkaVersionTestUtils.LATEST_KAFKA_VERSION,
                            KafkaVersionTestUtils.LATEST_FORMAT_VERSION,
                            KafkaVersionTestUtils.LATEST_PROTOCOL_VERSION,
                            KafkaVersionTestUtils.LATEST_KAFKA_IMAGE);

                    reconciliation.flag();
                })));
    }

    // Tests upgrade when Kafka StatefulSet and/or Pods existing but without any of the version annotations. This
    // indicates that the Statefulset / Pods were not using the current or recent Strimzi version and since we do not
    // know the version, we should wail.
    @Test
    public void testUpgradeWithoutAnyVersionInPodsOrStsFails(VertxTestContext context)  {
        KafkaVersion unsupported = VERSIONS.version("2.1.0");

        Kafka initialKafka = kafkaWithVersions(KafkaVersionTestUtils.LATEST_KAFKA_VERSION,
                unsupported.messageVersion(),
                unsupported.protocolVersion());

        Kafka updatedKafka = kafkaWithVersions(KafkaVersionTestUtils.LATEST_KAFKA_VERSION);

        Checkpoint reconciliation = context.checkpoint();
        initialize(context, initialKafka)
                .onComplete(context.succeeding(v -> {
                    context.verify(() -> {
                        assertVersionsInStatefulSet(KafkaVersionTestUtils.LATEST_KAFKA_VERSION,
                                unsupported.messageVersion(),
                                unsupported.protocolVersion(),
                                KafkaVersionTestUtils.LATEST_KAFKA_IMAGE);
                    });
                }))
                .compose(v -> {
                    StatefulSet sts = client.apps().statefulSets().inNamespace(NAMESPACE).withName(CLUSTER_NAME + "-kafka").get();
                    StatefulSet modifiedSts = new StatefulSetBuilder(sts)
                            .editMetadata()
                                .removeFromAnnotations(KafkaCluster.ANNO_STRIMZI_IO_KAFKA_VERSION)
                            .endMetadata()
                            .editSpec()
                                .editTemplate()
                                    .editMetadata()
                                        .removeFromAnnotations(KafkaCluster.ANNO_STRIMZI_IO_KAFKA_VERSION)
                                        .removeFromAnnotations(KafkaCluster.ANNO_STRIMZI_IO_LOG_MESSAGE_FORMAT_VERSION)
                                        .removeFromAnnotations(KafkaCluster.ANNO_STRIMZI_IO_INTER_BROKER_PROTOCOL_VERSION)
                                    .endMetadata()
                                .endTemplate()
                            .endSpec()
                            .build();
                    client.apps().statefulSets().inNamespace(NAMESPACE).withName(CLUSTER_NAME + "-kafka").createOrReplace(modifiedSts);

                    for (int i = 0; i < 3; i++) {
                        Pod pod = client.pods().inNamespace(NAMESPACE).withName(CLUSTER_NAME + "-kafka-" + i).get();
                        Pod modifiedPod = new PodBuilder(pod)
                                .editMetadata()
                                    .removeFromAnnotations(KafkaCluster.ANNO_STRIMZI_IO_KAFKA_VERSION)
                                    .removeFromAnnotations(KafkaCluster.ANNO_STRIMZI_IO_LOG_MESSAGE_FORMAT_VERSION)
                                    .removeFromAnnotations(KafkaCluster.ANNO_STRIMZI_IO_INTER_BROKER_PROTOCOL_VERSION)
                                .endMetadata()
                                .build();
                        client.pods().inNamespace(NAMESPACE).withName(CLUSTER_NAME + "-kafka-" + i).createOrReplace(modifiedPod);
                    }

                    return Future.succeededFuture();
                })
                .compose(v -> operator.createOrUpdate(new Reconciliation("test-trigger", Kafka.RESOURCE_KIND, NAMESPACE, CLUSTER_NAME), updatedKafka))
                .onComplete(context.failing(v -> context.verify(() -> {
                    assertThat(v.getMessage(), stringContainsInOrder("Kafka Pods or StatefulSet exist, but do not contain the strimzi.io/kafka-version annotation to detect their version. Kafka upgrade cannot be detected."));

                    reconciliation.flag();
                })));
    }

    /*
     * NOOP tests
     */

    // Tests regular reconciliation without any upgrades
    @Test
    public void testNoopUpgrade(VertxTestContext context)  {
        Kafka initialKafka = kafkaWithVersions(KafkaVersionTestUtils.LATEST_KAFKA_VERSION,
                KafkaVersionTestUtils.LATEST_FORMAT_VERSION,
                KafkaVersionTestUtils.LATEST_PROTOCOL_VERSION);

        Kafka updatedKafka = kafkaWithVersions(KafkaVersionTestUtils.LATEST_KAFKA_VERSION,
                KafkaVersionTestUtils.LATEST_FORMAT_VERSION,
                KafkaVersionTestUtils.LATEST_PROTOCOL_VERSION);

        Checkpoint reconciliation = context.checkpoint();
        initialize(context, initialKafka)
                .onComplete(context.succeeding(v -> {
                    context.verify(() -> {
                        assertVersionsInStatefulSet(KafkaVersionTestUtils.LATEST_KAFKA_VERSION,
                                KafkaVersionTestUtils.LATEST_FORMAT_VERSION,
                                KafkaVersionTestUtils.LATEST_PROTOCOL_VERSION,
                                KafkaVersionTestUtils.LATEST_KAFKA_IMAGE);
                    });
                }))
                .compose(v -> operator.createOrUpdate(new Reconciliation("test-trigger", Kafka.RESOURCE_KIND, NAMESPACE, CLUSTER_NAME), updatedKafka))
                .onComplete(context.succeeding(v -> context.verify(() -> {
                    assertVersionsInStatefulSet(KafkaVersionTestUtils.LATEST_KAFKA_VERSION,
                            KafkaVersionTestUtils.LATEST_FORMAT_VERSION,
                            KafkaVersionTestUtils.LATEST_PROTOCOL_VERSION,
                            KafkaVersionTestUtils.LATEST_KAFKA_IMAGE);

                    reconciliation.flag();
                })));
    }

    // Tesst that Kafka works fine when both Pods and StatefulSets is missing at the beginning of reconciliation
    @Test
    public void testNoopWhenStatefulSetAndPodsAreMissing(VertxTestContext context)  {
        Kafka initialKafka = kafkaWithVersions(KafkaVersionTestUtils.LATEST_KAFKA_VERSION,
                KafkaVersionTestUtils.LATEST_FORMAT_VERSION,
                KafkaVersionTestUtils.LATEST_PROTOCOL_VERSION);

        Kafka updatedKafka = kafkaWithVersions(KafkaVersionTestUtils.LATEST_KAFKA_VERSION,
                KafkaVersionTestUtils.LATEST_FORMAT_VERSION,
                KafkaVersionTestUtils.LATEST_PROTOCOL_VERSION);

        Checkpoint reconciliation = context.checkpoint();
        initialize(context, initialKafka)
                .onComplete(context.succeeding(v -> {
                    context.verify(() -> {
                        assertVersionsInStatefulSet(KafkaVersionTestUtils.LATEST_KAFKA_VERSION,
                                KafkaVersionTestUtils.LATEST_FORMAT_VERSION,
                                KafkaVersionTestUtils.LATEST_PROTOCOL_VERSION,
                                KafkaVersionTestUtils.LATEST_KAFKA_IMAGE);
                    });
                }))
                .compose(v -> {
                    client.apps().statefulSets().inNamespace(NAMESPACE).withName(CLUSTER_NAME + "-kafka").delete();

                    for (int i = 0; i < 3; i++) {
                        client.pods().inNamespace(NAMESPACE).withName(CLUSTER_NAME + "-kafka-" + i).delete();
                    }

                    return Future.succeededFuture();
                })
                .compose(v -> operator.createOrUpdate(new Reconciliation("test-trigger", Kafka.RESOURCE_KIND, NAMESPACE, CLUSTER_NAME), updatedKafka))
                .onComplete(context.succeeding(v -> context.verify(() -> {
                    assertVersionsInStatefulSet(KafkaVersionTestUtils.LATEST_KAFKA_VERSION,
                            KafkaVersionTestUtils.LATEST_FORMAT_VERSION,
                            KafkaVersionTestUtils.LATEST_PROTOCOL_VERSION,
                            KafkaVersionTestUtils.LATEST_KAFKA_IMAGE);

                    reconciliation.flag();
                })));
    }

    /*
     * DOWNGRADE TESTS
     */

    // Test regular downgrade with message and protocol versions defined everywhere and properly rolled out to all brokers.
    // The message and protocol versions used is the same as Kafka version we downgrade to.
    @Test
    public void testDowngradeWithMessageAndProtocolVersions(VertxTestContext context)  {
        Kafka initialKafka = kafkaWithVersions(KafkaVersionTestUtils.LATEST_KAFKA_VERSION,
                KafkaVersionTestUtils.PREVIOUS_FORMAT_VERSION,
                KafkaVersionTestUtils.PREVIOUS_PROTOCOL_VERSION);

        Kafka updatedKafka = kafkaWithVersions(KafkaVersionTestUtils.PREVIOUS_KAFKA_VERSION,
                KafkaVersionTestUtils.PREVIOUS_FORMAT_VERSION,
                KafkaVersionTestUtils.PREVIOUS_PROTOCOL_VERSION);

        Checkpoint reconciliation = context.checkpoint();
        initialize(context, initialKafka)
                .onComplete(context.succeeding(v -> {
                    context.verify(() -> {
                        assertVersionsInStatefulSet(KafkaVersionTestUtils.LATEST_KAFKA_VERSION,
                                KafkaVersionTestUtils.PREVIOUS_FORMAT_VERSION,
                                KafkaVersionTestUtils.PREVIOUS_PROTOCOL_VERSION,
                                KafkaVersionTestUtils.LATEST_KAFKA_IMAGE);
                    });
                }))
                .compose(v -> operator.createOrUpdate(new Reconciliation("test-trigger", Kafka.RESOURCE_KIND, NAMESPACE, CLUSTER_NAME), updatedKafka))
                .onComplete(context.succeeding(v -> context.verify(() -> {
                    assertVersionsInStatefulSet(KafkaVersionTestUtils.PREVIOUS_KAFKA_VERSION,
                            KafkaVersionTestUtils.PREVIOUS_FORMAT_VERSION,
                            KafkaVersionTestUtils.PREVIOUS_PROTOCOL_VERSION,
                            KafkaVersionTestUtils.PREVIOUS_KAFKA_IMAGE);

                    reconciliation.flag();
                })));
    }

    // Test partial downgrade => emulate previous downgrade failing in the middle and verify it is finished.
    @Test
    public void testDowngradeRecoveryWithMessageAndProtocolVersions(VertxTestContext context)  {
        Kafka initialKafka = kafkaWithVersions(KafkaVersionTestUtils.LATEST_KAFKA_VERSION,
                KafkaVersionTestUtils.PREVIOUS_FORMAT_VERSION,
                KafkaVersionTestUtils.PREVIOUS_PROTOCOL_VERSION);

        Kafka updatedKafka = kafkaWithVersions(KafkaVersionTestUtils.PREVIOUS_KAFKA_VERSION,
                KafkaVersionTestUtils.PREVIOUS_FORMAT_VERSION,
                KafkaVersionTestUtils.PREVIOUS_PROTOCOL_VERSION);

        Checkpoint reconciliation = context.checkpoint();
        initialize(context, initialKafka)
                .onComplete(context.succeeding(v -> {
                    context.verify(() -> {
                        assertVersionsInStatefulSet(KafkaVersionTestUtils.LATEST_KAFKA_VERSION,
                                KafkaVersionTestUtils.PREVIOUS_FORMAT_VERSION,
                                KafkaVersionTestUtils.PREVIOUS_PROTOCOL_VERSION,
                                KafkaVersionTestUtils.LATEST_KAFKA_IMAGE);
                    });
                }))
                .compose(v -> {
                    StatefulSet sts = client.apps().statefulSets().inNamespace(NAMESPACE).withName(CLUSTER_NAME + "-kafka").get();
                    StatefulSet modifiedSts = new StatefulSetBuilder(sts)
                            .editMetadata()
                                .addToAnnotations(KafkaCluster.ANNO_STRIMZI_IO_KAFKA_VERSION, KafkaVersionTestUtils.PREVIOUS_KAFKA_VERSION)
                            .endMetadata()
                            .editSpec()
                                .editTemplate()
                                    .editMetadata()
                                        .addToAnnotations(KafkaCluster.ANNO_STRIMZI_IO_KAFKA_VERSION, KafkaVersionTestUtils.PREVIOUS_KAFKA_VERSION)
                                        .addToAnnotations(StatefulSetOperator.ANNO_STRIMZI_IO_GENERATION, "1")
                                    .endMetadata()
                                    .editSpec()
                                        .editContainer(0)
                                            .withImage(KafkaVersionTestUtils.PREVIOUS_KAFKA_IMAGE)
                                        .endContainer()
                                    .endSpec()
                                .endTemplate()
                            .endSpec()
                            .build();
                    client.apps().statefulSets().inNamespace(NAMESPACE).withName(CLUSTER_NAME + "-kafka").createOrReplace(modifiedSts);

                    Pod pod = client.pods().inNamespace(NAMESPACE).withName(CLUSTER_NAME + "-kafka-" + 1).get();
                    Pod modifiedPod = new PodBuilder(pod)
                            .editMetadata()
                                .addToAnnotations(KafkaCluster.ANNO_STRIMZI_IO_KAFKA_VERSION, KafkaVersionTestUtils.PREVIOUS_KAFKA_VERSION)
                                .addToAnnotations(StatefulSetOperator.ANNO_STRIMZI_IO_GENERATION, "1")
                            .endMetadata()
                            .editSpec()
                                .editContainer(0)
                                    .withImage(KafkaVersionTestUtils.PREVIOUS_KAFKA_IMAGE)
                                .endContainer()
                            .endSpec()
                            .build();
                    client.pods().inNamespace(NAMESPACE).withName(CLUSTER_NAME + "-kafka-" + 1).createOrReplace(modifiedPod);

                    return Future.succeededFuture();
                })
                .compose(v -> operator.createOrUpdate(new Reconciliation("test-trigger", Kafka.RESOURCE_KIND, NAMESPACE, CLUSTER_NAME), updatedKafka))
                .onComplete(context.succeeding(v -> context.verify(() -> {
                    assertVersionsInStatefulSet(KafkaVersionTestUtils.PREVIOUS_KAFKA_VERSION,
                            KafkaVersionTestUtils.PREVIOUS_FORMAT_VERSION,
                            KafkaVersionTestUtils.PREVIOUS_PROTOCOL_VERSION,
                            KafkaVersionTestUtils.PREVIOUS_KAFKA_IMAGE);

                    reconciliation.flag();
                })));
    }

    // Test regular downgrade with message and protocol versions defined everywhere and properly rolled out to all brokers.
    // The message and protocol versions used are older than the Kafka version we downgrade to.
    @Test
    public void testDowngradeWithOlderMessageAndProtocolVersions(VertxTestContext context)  {
        String olderVersion = "2.0";

        Kafka initialKafka = kafkaWithVersions(KafkaVersionTestUtils.LATEST_KAFKA_VERSION,
                olderVersion,
                olderVersion);

        Kafka updatedKafka = kafkaWithVersions(KafkaVersionTestUtils.PREVIOUS_KAFKA_VERSION,
                olderVersion,
                olderVersion);

        Checkpoint reconciliation = context.checkpoint();
        initialize(context, initialKafka)
                .onComplete(context.succeeding(v -> {
                    context.verify(() -> {
                        assertVersionsInStatefulSet(KafkaVersionTestUtils.LATEST_KAFKA_VERSION,
                                olderVersion,
                                olderVersion,
                                KafkaVersionTestUtils.LATEST_KAFKA_IMAGE);
                    });
                }))
                .compose(v -> operator.createOrUpdate(new Reconciliation("test-trigger", Kafka.RESOURCE_KIND, NAMESPACE, CLUSTER_NAME), updatedKafka))
                .onComplete(context.succeeding(v -> context.verify(() -> {
                    assertVersionsInStatefulSet(KafkaVersionTestUtils.PREVIOUS_KAFKA_VERSION,
                            olderVersion,
                            olderVersion,
                            KafkaVersionTestUtils.PREVIOUS_KAFKA_IMAGE);

                    reconciliation.flag();
                })));
    }

    // Test downgrade with message and protocol versions defined to newer version than we downgrade to.
    @Test
    public void testDowngradeWithWrongMessageAndProtocolVersionsFails(VertxTestContext context)  {
        Kafka initialKafka = kafkaWithVersions(KafkaVersionTestUtils.LATEST_KAFKA_VERSION,
                KafkaVersionTestUtils.LATEST_FORMAT_VERSION,
                KafkaVersionTestUtils.LATEST_PROTOCOL_VERSION);

        Kafka updatedKafka = kafkaWithVersions(KafkaVersionTestUtils.PREVIOUS_KAFKA_VERSION,
                KafkaVersionTestUtils.LATEST_FORMAT_VERSION,
                KafkaVersionTestUtils.LATEST_PROTOCOL_VERSION);

        Checkpoint reconciliation = context.checkpoint();
        initialize(context, initialKafka)
                .onComplete(context.succeeding(v -> {
                    context.verify(() -> {
                        assertVersionsInStatefulSet(KafkaVersionTestUtils.LATEST_KAFKA_VERSION,
                                KafkaVersionTestUtils.LATEST_FORMAT_VERSION,
                                KafkaVersionTestUtils.LATEST_PROTOCOL_VERSION,
                                KafkaVersionTestUtils.LATEST_KAFKA_IMAGE);
                    });
                }))
                .compose(v -> operator.createOrUpdate(new Reconciliation("test-trigger", Kafka.RESOURCE_KIND, NAMESPACE, CLUSTER_NAME), updatedKafka))
                .onComplete(context.failing(v -> context.verify(() -> {
                    assertThat(v.getMessage(), stringContainsInOrder("used by the brokers have to be set and be lower or equal to the Kafka broker version we downgrade to"));

                    reconciliation.flag();
                })));
    }

    // Test downgrade without message and protocol versions configured and the default being used and rolled out to all brokers.
    @Test
    public void testDowngradeWithoutMessageAndProtocolVersionsFails(VertxTestContext context)  {
        Kafka initialKafka = kafkaWithVersions(KafkaVersionTestUtils.LATEST_KAFKA_VERSION);

        Kafka updatedKafka = kafkaWithVersions(KafkaVersionTestUtils.PREVIOUS_KAFKA_VERSION);

        Checkpoint reconciliation = context.checkpoint();
        initialize(context, initialKafka)
                .onComplete(context.succeeding(v -> {
                    context.verify(() -> {
                        assertVersionsInStatefulSet(KafkaVersionTestUtils.LATEST_KAFKA_VERSION,
                                KafkaVersionTestUtils.LATEST_FORMAT_VERSION,
                                KafkaVersionTestUtils.LATEST_PROTOCOL_VERSION,
                                KafkaVersionTestUtils.LATEST_KAFKA_IMAGE);
                    });
                }))
                .compose(v -> operator.createOrUpdate(new Reconciliation("test-trigger", Kafka.RESOURCE_KIND, NAMESPACE, CLUSTER_NAME), updatedKafka))
                .onComplete(context.failing(v -> context.verify(() -> {
                    assertThat(v.getMessage(), stringContainsInOrder("used by the brokers have to be set and be lower or equal to the Kafka broker version we downgrade to"));

                    reconciliation.flag();
                })));
    }

    // Test downgrade with message and protocol versions defined to correct version in the CR, but not on the broker pods.
    @Test
    public void testDowngradeWithWrongMessageAndProtocolVersionsOnPodsFails(VertxTestContext context)  {
        Kafka initialKafka = kafkaWithVersions(KafkaVersionTestUtils.LATEST_KAFKA_VERSION,
                KafkaVersionTestUtils.LATEST_FORMAT_VERSION,
                KafkaVersionTestUtils.LATEST_PROTOCOL_VERSION);

        Kafka updatedKafka = kafkaWithVersions(KafkaVersionTestUtils.PREVIOUS_KAFKA_VERSION,
                KafkaVersionTestUtils.PREVIOUS_FORMAT_VERSION,
                KafkaVersionTestUtils.PREVIOUS_PROTOCOL_VERSION);

        Checkpoint reconciliation = context.checkpoint();
        initialize(context, initialKafka)
                .onComplete(context.succeeding(v -> {
                    context.verify(() -> {
                        assertVersionsInStatefulSet(KafkaVersionTestUtils.LATEST_KAFKA_VERSION,
                                KafkaVersionTestUtils.LATEST_FORMAT_VERSION,
                                KafkaVersionTestUtils.LATEST_PROTOCOL_VERSION,
                                KafkaVersionTestUtils.LATEST_KAFKA_IMAGE);
                    });
                }))
                .compose(v -> operator.createOrUpdate(new Reconciliation("test-trigger", Kafka.RESOURCE_KIND, NAMESPACE, CLUSTER_NAME), updatedKafka))
                .onComplete(context.failing(v -> context.verify(() -> {
                    assertThat(v.getMessage(), stringContainsInOrder("used by the brokers have to be set and be lower or equal to the Kafka broker version we downgrade to"));

                    reconciliation.flag();
                })));
    }

    // Test downgrade with message and protocol versions defined to correct version in the CR, but not on the broker pods.
    @Test
    public void testDowngradeWithNoMessageAndProtocolVersionsOnPodsFails(VertxTestContext context)  {
        Kafka initialKafka = kafkaWithVersions(KafkaVersionTestUtils.LATEST_KAFKA_VERSION);

        Kafka updatedKafka = kafkaWithVersions(KafkaVersionTestUtils.PREVIOUS_KAFKA_VERSION,
                KafkaVersionTestUtils.PREVIOUS_FORMAT_VERSION,
                KafkaVersionTestUtils.PREVIOUS_PROTOCOL_VERSION);

        Checkpoint reconciliation = context.checkpoint();
        initialize(context, initialKafka)
                .onComplete(context.succeeding(v -> {
                    context.verify(() -> {
                        assertVersionsInStatefulSet(KafkaVersionTestUtils.LATEST_KAFKA_VERSION,
                                KafkaVersionTestUtils.LATEST_FORMAT_VERSION,
                                KafkaVersionTestUtils.LATEST_PROTOCOL_VERSION,
                                KafkaVersionTestUtils.LATEST_KAFKA_IMAGE);
                    });
                }))
                .compose(v -> {
                    StatefulSet sts = client.apps().statefulSets().inNamespace(NAMESPACE).withName(CLUSTER_NAME + "-kafka").get();
                    StatefulSet modifiedSts = new StatefulSetBuilder(sts)
                            .editSpec()
                                .editTemplate()
                                    .editMetadata()
                                        .removeFromAnnotations(KafkaCluster.ANNO_STRIMZI_IO_LOG_MESSAGE_FORMAT_VERSION)
                                        .removeFromAnnotations(KafkaCluster.ANNO_STRIMZI_IO_INTER_BROKER_PROTOCOL_VERSION)
                                    .endMetadata()
                                .endTemplate()
                            .endSpec()
                            .build();
                    client.apps().statefulSets().inNamespace(NAMESPACE).withName(CLUSTER_NAME + "-kafka").createOrReplace(modifiedSts);

                    for (int i = 0; i < 3; i++) {
                        Pod pod = client.pods().inNamespace(NAMESPACE).withName(CLUSTER_NAME + "-kafka-" + i).get();
                        Pod modifiedPod = new PodBuilder(pod)
                                .editMetadata()
                                    .removeFromAnnotations(KafkaCluster.ANNO_STRIMZI_IO_LOG_MESSAGE_FORMAT_VERSION)
                                    .removeFromAnnotations(KafkaCluster.ANNO_STRIMZI_IO_INTER_BROKER_PROTOCOL_VERSION)
                                .endMetadata()
                                .build();
                        client.pods().inNamespace(NAMESPACE).withName(CLUSTER_NAME + "-kafka-" + i).createOrReplace(modifiedPod);
                    }

                    return Future.succeededFuture();
                })
                .compose(v -> operator.createOrUpdate(new Reconciliation("test-trigger", Kafka.RESOURCE_KIND, NAMESPACE, CLUSTER_NAME), updatedKafka))
                .onComplete(context.failing(v -> context.verify(() -> {
                    assertThat(v.getMessage(), stringContainsInOrder("log.message.format.version (null) and inter.broker.protocol.version (null) used by the brokers have to be set and be lower or equal to the Kafka broker version we downgrade to"));

                    reconciliation.flag();
                })));
    }
}<|MERGE_RESOLUTION|>--- conflicted
+++ resolved
@@ -129,11 +129,7 @@
 
         KubernetesRestartEventPublisher restartEventPublisher = KubernetesRestartEventPublisher.createPublisher(client, "op", pfa.hasEventsApiV1());
         ResourceOperatorSupplier supplier =  new ResourceOperatorSupplier(vertx, client, ResourceUtils.zookeeperLeaderFinder(vertx, client),
-<<<<<<< HEAD
-                ResourceUtils.adminClientProvider(), ResourceUtils.zookeeperScalerProvider(), ResourceUtils.metricsProvider(), pfa, FeatureGates.NONE, 2_000, restartEventPublisher);
-=======
-                ResourceUtils.adminClientProvider(), ResourceUtils.zookeeperScalerProvider(), ResourceUtils.metricsProvider(), pfa, 2_000);
->>>>>>> 3a2a126a
+                ResourceUtils.adminClientProvider(), ResourceUtils.zookeeperScalerProvider(), ResourceUtils.metricsProvider(), pfa, 2_000, restartEventPublisher);
 
         ClusterOperatorConfig config = ResourceUtils.dummyClusterOperatorConfig(VERSIONS);
 
