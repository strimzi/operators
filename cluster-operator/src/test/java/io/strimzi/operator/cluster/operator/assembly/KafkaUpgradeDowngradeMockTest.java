--- conflicted
+++ resolved
@@ -127,13 +127,8 @@
                 .build();
         mockKube.start();
 
-<<<<<<< HEAD
-        supplier = new ResourceOperatorSupplier(vertx, client, ResourceUtils.zookeeperLeaderFinder(vertx, client),
-                ResourceUtils.adminClientProvider(), ResourceUtils.zookeeperScalerProvider(), ResourceUtils.metricsProvider(), pfa, 2_000);
-=======
-        ResourceOperatorSupplier supplier =  new ResourceOperatorSupplier(vertx, client, ResourceUtils.zookeeperLeaderFinder(vertx, client),
+        supplier =  new ResourceOperatorSupplier(vertx, client, ResourceUtils.zookeeperLeaderFinder(vertx, client),
                 ResourceUtils.adminClientProvider(), ResourceUtils.zookeeperScalerProvider(), ResourceUtils.metricsProvider(), PFA, 2_000);
->>>>>>> 7ea992ce
 
         podSetController = new StrimziPodSetController(NAMESPACE, Labels.EMPTY, supplier.kafkaOperator, supplier.strimziPodSetOperator, supplier.podOperations, ClusterOperatorConfig.DEFAULT_POD_SET_CONTROLLER_WORK_QUEUE_SIZE);
         podSetController.start();
