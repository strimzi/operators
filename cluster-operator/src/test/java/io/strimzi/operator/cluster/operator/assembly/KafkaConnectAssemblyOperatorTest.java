/*
 * Copyright Strimzi authors.
 * License: Apache License 2.0 (see the file LICENSE or http://apache.org/licenses/LICENSE-2.0.html).
 */
package io.strimzi.operator.cluster.operator.assembly;

import io.fabric8.kubernetes.api.model.ConfigMap;
import io.fabric8.kubernetes.api.model.ConfigMapBuilder;
import io.fabric8.kubernetes.api.model.Service;
import io.fabric8.kubernetes.api.model.apps.Deployment;
import io.fabric8.kubernetes.api.model.networking.NetworkPolicy;
import io.fabric8.kubernetes.api.model.policy.PodDisruptionBudget;
import io.fabric8.kubernetes.client.KubernetesClient;
import io.strimzi.api.kafka.KafkaConnectorList;
import io.strimzi.api.kafka.model.DoneableKafkaConnector;
import io.strimzi.api.kafka.model.KafkaConnect;
import io.strimzi.api.kafka.model.KafkaConnectResources;
import io.strimzi.api.kafka.model.KafkaConnectS2I;
import io.strimzi.api.kafka.model.KafkaConnector;
import io.strimzi.api.kafka.model.connect.ConnectorPlugin;
import io.strimzi.api.kafka.model.connect.ConnectorPluginBuilder;
import io.strimzi.api.kafka.model.status.KafkaConnectStatus;
import io.strimzi.operator.KubernetesVersion;
import io.strimzi.operator.PlatformFeaturesAvailability;
import io.strimzi.operator.cluster.KafkaVersionTestUtils;
import io.strimzi.operator.cluster.ResourceUtils;
import io.strimzi.operator.cluster.model.AbstractModel;
import io.strimzi.operator.cluster.model.KafkaConnectCluster;
import io.strimzi.operator.cluster.model.KafkaVersion;
import io.strimzi.operator.cluster.operator.resource.ResourceOperatorSupplier;
import io.strimzi.operator.common.Annotations;
import io.strimzi.operator.common.Reconciliation;
import io.strimzi.operator.common.Util;
import io.strimzi.operator.common.model.Labels;
import io.strimzi.operator.common.operator.resource.ConfigMapOperator;
import io.strimzi.operator.common.operator.resource.CrdOperator;
import io.strimzi.operator.common.operator.resource.DeploymentOperator;
import io.strimzi.operator.common.operator.resource.NetworkPolicyOperator;
import io.strimzi.operator.common.operator.resource.PodDisruptionBudgetOperator;
import io.strimzi.operator.common.operator.resource.ReconcileResult;
import io.strimzi.operator.common.operator.resource.SecretOperator;
import io.strimzi.operator.common.operator.resource.ServiceOperator;
import io.strimzi.test.TestUtils;
import io.vertx.core.Future;
import io.vertx.core.Promise;
import io.vertx.core.Vertx;
import io.vertx.junit5.Checkpoint;
import io.vertx.junit5.VertxExtension;
import io.vertx.junit5.VertxTestContext;
import org.junit.jupiter.api.AfterAll;
import org.junit.jupiter.api.BeforeAll;
import org.junit.jupiter.api.Test;
import org.junit.jupiter.api.extension.ExtendWith;
import org.mockito.ArgumentCaptor;

import java.util.Collections;
import java.util.HashMap;
import java.util.HashSet;
import java.util.List;
import java.util.Map;
import java.util.Optional;
import java.util.Set;
import java.util.concurrent.CopyOnWriteArraySet;

import static java.util.Arrays.asList;
import static java.util.Collections.emptyList;
import static java.util.Collections.singletonList;
import static org.hamcrest.CoreMatchers.is;
import static org.hamcrest.CoreMatchers.notNullValue;
import static org.hamcrest.CoreMatchers.nullValue;
import static org.hamcrest.MatcherAssert.assertThat;
import static org.hamcrest.Matchers.hasSize;
import static org.mockito.ArgumentMatchers.any;
import static org.mockito.ArgumentMatchers.anyInt;
import static org.mockito.ArgumentMatchers.anyLong;
import static org.mockito.ArgumentMatchers.anyString;
import static org.mockito.ArgumentMatchers.eq;
import static org.mockito.Mockito.doAnswer;
import static org.mockito.Mockito.mock;
import static org.mockito.Mockito.never;
import static org.mockito.Mockito.verify;
import static org.mockito.Mockito.when;

@ExtendWith(VertxExtension.class)
public class KafkaConnectAssemblyOperatorTest {

    private static final KafkaVersion.Lookup VERSIONS = KafkaVersionTestUtils.getKafkaVersionLookup();
    protected static Vertx vertx;
    private static final String METRICS_CONFIG = "{\"foo\":\"bar\"}";
    private static final String LOGGING_CONFIG = AbstractModel.getOrderedProperties("kafkaConnectDefaultLoggingProperties")
            .asPairsWithComment("Do not change this generated file. Logging can be configured in the corresponding Kubernetes resource.");

    private final KubernetesVersion kubernetesVersion = KubernetesVersion.V1_9;

    @BeforeAll
    public static void before() {
        vertx = Vertx.vertx();
    }

    @AfterAll
    public static void after() {
        vertx.close();
    }

    public void createKafkaConnectCluster(VertxTestContext context, KafkaConnect kc, boolean connectorOperator) {
        ResourceOperatorSupplier supplier = ResourceUtils.supplierWithMocks(true);
        CrdOperator mockConnectOps = supplier.connectOperator;
        CrdOperator mockConnectS2IOps = supplier.connectS2IOperator;
        DeploymentOperator mockDcOps = supplier.deploymentOperations;
        PodDisruptionBudgetOperator mockPdbOps = supplier.podDisruptionBudgetOperator;
        ConfigMapOperator mockCmOps = supplier.configMapOperations;
        ServiceOperator mockServiceOps = supplier.serviceOperations;
        NetworkPolicyOperator mockNetPolOps = supplier.networkPolicyOperator;
        CrdOperator<KubernetesClient, KafkaConnector, KafkaConnectorList, DoneableKafkaConnector> mockConnectorOps = supplier.kafkaConnectorOperator;

        when(mockConnectorOps.listAsync(anyString(), any(Optional.class))).thenReturn(Future.succeededFuture(emptyList()));
        when(mockConnectOps.get(kc.getMetadata().getNamespace(), kc.getMetadata().getName())).thenReturn(kc);
        when(mockConnectOps.getAsync(anyString(), anyString())).thenReturn(Future.succeededFuture(kc));

        when(mockConnectS2IOps.getAsync(kc.getMetadata().getNamespace(), kc.getMetadata().getName())).thenReturn(Future.succeededFuture(null));

        ArgumentCaptor<Service> serviceCaptor = ArgumentCaptor.forClass(Service.class);
        when(mockServiceOps.reconcile(anyString(), anyString(), serviceCaptor.capture())).thenReturn(Future.succeededFuture());

        ArgumentCaptor<Deployment> dcCaptor = ArgumentCaptor.forClass(Deployment.class);
        when(mockDcOps.reconcile(anyString(), anyString(), dcCaptor.capture())).thenReturn(Future.succeededFuture());
        when(mockDcOps.scaleUp(anyString(), anyString(), anyInt())).thenReturn(Future.succeededFuture(42));
        when(mockDcOps.scaleDown(anyString(), anyString(), anyInt())).thenReturn(Future.succeededFuture(42));
        when(mockDcOps.readiness(anyString(), anyString(), anyLong(), anyLong())).thenReturn(Future.succeededFuture());
        when(mockDcOps.waitForObserved(anyString(), anyString(), anyLong(), anyLong())).thenReturn(Future.succeededFuture());
        when(mockCmOps.reconcile(anyString(), any(), any())).thenReturn(Future.succeededFuture(ReconcileResult.created(new ConfigMap())));

        ArgumentCaptor<NetworkPolicy> npCaptor = ArgumentCaptor.forClass(NetworkPolicy.class);
        when(mockNetPolOps.reconcile(eq(kc.getMetadata().getNamespace()), eq(KafkaConnectResources.deploymentName(kc.getMetadata().getName())), npCaptor.capture())).thenReturn(Future.succeededFuture(ReconcileResult.created(new NetworkPolicy())));

        ArgumentCaptor<PodDisruptionBudget> pdbCaptor = ArgumentCaptor.forClass(PodDisruptionBudget.class);
        when(mockPdbOps.reconcile(anyString(), any(), pdbCaptor.capture())).thenReturn(Future.succeededFuture());

        ArgumentCaptor<KafkaConnect> connectCaptor = ArgumentCaptor.forClass(KafkaConnect.class);
        when(mockConnectOps.updateStatusAsync(connectCaptor.capture())).thenReturn(Future.succeededFuture());

        KafkaConnectApi mockConnectClient = mock(KafkaConnectApi.class);
        when(mockConnectClient.list(anyString(), anyInt())).thenReturn(Future.succeededFuture(emptyList()));

        ConnectorPlugin plugin1 = new ConnectorPluginBuilder()
                .withConnectorClass("io.strimzi.MyClass")
                .withType("sink")
                .withVersion("1.0.0")
                .build();
        when(mockConnectClient.listConnectorPlugins(anyString(), anyInt())).thenReturn(Future.succeededFuture(singletonList(plugin1)));
        when(mockConnectClient.updateConnectLoggers(anyString(), anyInt(), anyString())).thenReturn(Future.succeededFuture());

        KafkaConnectAssemblyOperator ops = new KafkaConnectAssemblyOperator(vertx, new PlatformFeaturesAvailability(true, kubernetesVersion),
                supplier, ResourceUtils.dummyClusterOperatorConfig(VERSIONS), x -> mockConnectClient);

        KafkaConnectCluster connect = KafkaConnectCluster.fromCrd(kc, VERSIONS);

        Checkpoint async = context.checkpoint();
        ops.reconcile(new Reconciliation("test-trigger", KafkaConnect.RESOURCE_KIND, kc.getMetadata().getNamespace(), kc.getMetadata().getName()))
            .onComplete(context.succeeding(v -> context.verify(() -> {
                // No metrics config  => no CMs created
                Set<String> metricsNames = new HashSet<>();
                if (connect.isMetricsEnabled()) {
                    metricsNames.add(KafkaConnectResources.metricsAndLogConfigMapName(kc.getMetadata().getName()));
                }

                // Verify service
                List<Service> capturedServices = serviceCaptor.getAllValues();
                assertThat(capturedServices, hasSize(1));
                Service service = capturedServices.get(0);
                assertThat(service.getMetadata().getName(), is(connect.getServiceName()));
                assertThat(service, is(connect.generateService()));

                // Verify Deployment
                List<Deployment> capturedDc = dcCaptor.getAllValues();
                assertThat(capturedDc, hasSize(1));
                Deployment dc = capturedDc.get(0);
                assertThat(dc.getMetadata().getName(), is(connect.getName()));
                Map annotations = new HashMap();
                annotations.put(Annotations.ANNO_STRIMZI_LOGGING_DYNAMICALLY_UNCHANGEABLE_HASH, Util.stringHash(Util.getLoggingDynamicallyUnmodifiableEntries(LOGGING_CONFIG)));
                assertThat(dc, is(connect.generateDeployment(annotations, true, null, null)));

                // Verify PodDisruptionBudget
                List<PodDisruptionBudget> capturedPdb = pdbCaptor.getAllValues();
                assertThat(capturedPdb.size(), is(1));
                PodDisruptionBudget pdb = capturedPdb.get(0);
                assertThat(pdb.getMetadata().getName(), is(connect.getName()));
                assertThat(pdb, is(connect.generatePodDisruptionBudget()));

                // Verify status
                List<KafkaConnect> capturedConnects = connectCaptor.getAllValues();
                assertThat(capturedConnects, hasSize(1));
                KafkaConnectStatus connectStatus = capturedConnects.get(0).getStatus();

                assertThat(connectStatus.getUrl(), is("http://foo-connect-api.test.svc:8083"));
                assertThat(connectStatus.getReplicas(), is(connect.getReplicas()));
                assertThat(connectStatus.getLabelSelector(), is(connect.getSelectorLabels().toSelectorString()));
                assertThat(connectStatus.getConditions().get(0).getStatus(), is("True"));
                assertThat(connectStatus.getConditions().get(0).getType(), is("Ready"));

                if (connectorOperator) {
                    assertThat(npCaptor.getValue(), is(notNullValue()));

                    assertThat(connectStatus.getConnectorPlugins(), hasSize(1));
                    assertThat(connectStatus.getConnectorPlugins().get(0).getConnectorClass(), is("io.strimzi.MyClass"));
                    assertThat(connectStatus.getConnectorPlugins().get(0).getType(), is("sink"));
                    assertThat(connectStatus.getConnectorPlugins().get(0).getVersion(), is("1.0.0"));
                } else {
                    assertThat(npCaptor.getValue(), is(nullValue()));
                    assertThat(connectStatus.getConnectorPlugins(), nullValue());
                }

                async.flag();
            })));
    }

    @Test
    public void testCreateClusterWithoutConnectorOperator(VertxTestContext context) {
        String kcName = "foo";
        String kcNamespace = "test";
        KafkaConnect kc = ResourceUtils.createEmptyKafkaConnect(kcNamespace, kcName);

        createKafkaConnectCluster(context, kc, false);
    }

    @Test
    public void testCreateClusterWithConnectorOperator(VertxTestContext context) {
        String kcName = "foo";
        String kcNamespace = "test";
        KafkaConnect kc = ResourceUtils.createEmptyKafkaConnect(kcNamespace, kcName);
        kc.getMetadata().getAnnotations().put(Annotations.STRIMZI_IO_USE_CONNECTOR_RESOURCES, "true");

        createKafkaConnectCluster(context, kc, true);
    }

    @Test
    public void testCreateOrUpdateDoesNotUpdateWithNoDiff(VertxTestContext context) {
        ResourceOperatorSupplier supplier = ResourceUtils.supplierWithMocks(true);
        CrdOperator mockConnectOps = supplier.connectOperator;
        CrdOperator mockConnectS2IOps = supplier.connectS2IOperator;
        DeploymentOperator mockDcOps = supplier.deploymentOperations;
        PodDisruptionBudgetOperator mockPdbOps = supplier.podDisruptionBudgetOperator;
        ConfigMapOperator mockCmOps = supplier.configMapOperations;
        ServiceOperator mockServiceOps = supplier.serviceOperations;
        NetworkPolicyOperator mockNetPolOps = supplier.networkPolicyOperator;
        CrdOperator<KubernetesClient, KafkaConnector, KafkaConnectorList, DoneableKafkaConnector> mockConnectorOps = supplier.kafkaConnectorOperator;

        String kcName = "foo";
        String kcNamespace = "test";

        KafkaConnect kc = ResourceUtils.createEmptyKafkaConnect(kcNamespace, kcName);
        KafkaConnectCluster connect = KafkaConnectCluster.fromCrd(kc, VERSIONS);
        when(mockConnectorOps.listAsync(anyString(), any(Optional.class))).thenReturn(Future.succeededFuture(emptyList()));
        when(mockConnectOps.get(kcNamespace, kcName)).thenReturn(kc);
        when(mockConnectOps.getAsync(anyString(), anyString())).thenReturn(Future.succeededFuture(kc));
        when(mockConnectOps.updateStatusAsync(any(KafkaConnect.class))).thenReturn(Future.succeededFuture());
        when(mockConnectS2IOps.getAsync(kcNamespace, kcName)).thenReturn(Future.succeededFuture(null));
        when(mockServiceOps.get(kcNamespace, connect.getName())).thenReturn(connect.generateService());
        when(mockDcOps.get(kcNamespace, connect.getName())).thenReturn(connect.generateDeployment(new HashMap<String, String>(), true, null, null));
        when(mockDcOps.readiness(anyString(), anyString(), anyLong(), anyLong())).thenReturn(Future.succeededFuture());
        when(mockDcOps.waitForObserved(anyString(), anyString(), anyLong(), anyLong())).thenReturn(Future.succeededFuture());

        ArgumentCaptor<String> serviceNameCaptor = ArgumentCaptor.forClass(String.class);
        ArgumentCaptor<Service> serviceCaptor = ArgumentCaptor.forClass(Service.class);
        when(mockServiceOps.reconcile(eq(kcNamespace), serviceNameCaptor.capture(), serviceCaptor.capture())).thenReturn(Future.succeededFuture());

        ArgumentCaptor<String> dcNameCaptor = ArgumentCaptor.forClass(String.class);
        ArgumentCaptor<Deployment> dcCaptor = ArgumentCaptor.forClass(Deployment.class);
        when(mockDcOps.reconcile(eq(kcNamespace), dcNameCaptor.capture(), dcCaptor.capture())).thenReturn(Future.succeededFuture());

        ArgumentCaptor<String> dcScaleUpNameCaptor = ArgumentCaptor.forClass(String.class);
        ArgumentCaptor<Integer> dcScaleUpReplicasCaptor = ArgumentCaptor.forClass(Integer.class);
        when(mockDcOps.scaleUp(eq(kcNamespace), dcScaleUpNameCaptor.capture(), dcScaleUpReplicasCaptor.capture())).thenReturn(Future.succeededFuture());

        ArgumentCaptor<String> dcScaleDownNameCaptor = ArgumentCaptor.forClass(String.class);
        ArgumentCaptor<Integer> dcScaleDownReplicasCaptor = ArgumentCaptor.forClass(Integer.class);
        when(mockDcOps.scaleDown(eq(kcNamespace), dcScaleDownNameCaptor.capture(), dcScaleDownReplicasCaptor.capture())).thenReturn(Future.succeededFuture());

        when(mockCmOps.reconcile(anyString(), any(), any())).thenReturn(Future.succeededFuture(ReconcileResult.created(new ConfigMap())));

        when(mockNetPolOps.reconcile(eq(kc.getMetadata().getNamespace()), eq(KafkaConnectResources.deploymentName(kc.getMetadata().getName())), any())).thenReturn(Future.succeededFuture(ReconcileResult.created(new NetworkPolicy())));

        ArgumentCaptor<PodDisruptionBudget> pdbCaptor = ArgumentCaptor.forClass(PodDisruptionBudget.class);
        when(mockPdbOps.reconcile(anyString(), any(), pdbCaptor.capture())).thenReturn(Future.succeededFuture());

        KafkaConnectApi mockConnectClient = mock(KafkaConnectApi.class);
        when(mockConnectClient.list(anyString(), anyInt())).thenReturn(Future.succeededFuture(emptyList()));

        ConnectorPlugin plugin1 = new ConnectorPluginBuilder()
                .withConnectorClass("io.strimzi.MyClass")
                .withType("sink")
                .withVersion("1.0.0")
                .build();
        when(mockConnectClient.listConnectorPlugins(anyString(), anyInt())).thenReturn(Future.succeededFuture(singletonList(plugin1)));
        when(mockConnectClient.updateConnectLoggers(anyString(), anyInt(), anyString())).thenReturn(Future.succeededFuture());

        KafkaConnectAssemblyOperator ops = new KafkaConnectAssemblyOperator(vertx, new PlatformFeaturesAvailability(true, kubernetesVersion),
                supplier, ResourceUtils.dummyClusterOperatorConfig(VERSIONS), x -> mockConnectClient);

        Checkpoint async = context.checkpoint();
        ops.createOrUpdate(new Reconciliation("test-trigger", KafkaConnect.RESOURCE_KIND, kcNamespace, kcName), kc)
            .onComplete(context.succeeding(v -> context.verify(() -> {

                // Verify service
                List<Service> capturedServices = serviceCaptor.getAllValues();
                assertThat(capturedServices, hasSize(1));

                // Verify Deployment Config
                List<Deployment> capturedDc = dcCaptor.getAllValues();
                assertThat(capturedDc, hasSize(1));

                // Verify scaleDown / scaleUp were not called
                assertThat(dcScaleDownNameCaptor.getAllValues(), hasSize(1));
                assertThat(dcScaleUpNameCaptor.getAllValues(), hasSize(1));

                // Verify PodDisruptionBudget
                List<PodDisruptionBudget> capturedPdb = pdbCaptor.getAllValues();
                assertThat(capturedPdb, hasSize(1));
                PodDisruptionBudget pdb = capturedPdb.get(0);
                assertThat(pdb.getMetadata().getName(), is(connect.getName()));
                assertThat(pdb, is(connect.generatePodDisruptionBudget()));

                async.flag();
            })));
    }

    @Test
    public void testCreateOrUpdateUpdatesCluster(VertxTestContext context) {
        ResourceOperatorSupplier supplier = ResourceUtils.supplierWithMocks(true);
        CrdOperator mockConnectOps = supplier.connectOperator;
        CrdOperator mockConnectS2IOps = supplier.connectS2IOperator;
        DeploymentOperator mockDcOps = supplier.deploymentOperations;
        PodDisruptionBudgetOperator mockPdbOps = supplier.podDisruptionBudgetOperator;
        ConfigMapOperator mockCmOps = supplier.configMapOperations;
        ServiceOperator mockServiceOps = supplier.serviceOperations;
        NetworkPolicyOperator mockNetPolOps = supplier.networkPolicyOperator;
        CrdOperator<KubernetesClient, KafkaConnector, KafkaConnectorList, DoneableKafkaConnector> mockConnectorOps = supplier.kafkaConnectorOperator;

        String kcName = "foo";
        String kcNamespace = "test";

        KafkaConnect kc = ResourceUtils.createEmptyKafkaConnect(kcNamespace, kcName);
        KafkaConnectCluster connect = KafkaConnectCluster.fromCrd(kc, VERSIONS);
        kc.getSpec().setImage("some/different:image"); // Change the image to generate some diff
        when(mockConnectorOps.listAsync(anyString(), any(Optional.class))).thenReturn(Future.succeededFuture(emptyList()));
        when(mockConnectOps.get(kcNamespace, kcName)).thenReturn(kc);
        when(mockConnectOps.getAsync(anyString(), anyString())).thenReturn(Future.succeededFuture(kc));
        when(mockConnectOps.updateStatusAsync(any(KafkaConnect.class))).thenReturn(Future.succeededFuture());
        when(mockConnectS2IOps.getAsync(kcNamespace, kcName)).thenReturn(Future.succeededFuture(null));
        when(mockServiceOps.get(kcNamespace, connect.getName())).thenReturn(connect.generateService());
        when(mockDcOps.get(kcNamespace, connect.getName())).thenReturn(connect.generateDeployment(new HashMap<String, String>(), true, null, null));
        when(mockDcOps.readiness(anyString(), anyString(), anyLong(), anyLong())).thenReturn(Future.succeededFuture());
        when(mockDcOps.waitForObserved(anyString(), anyString(), anyLong(), anyLong())).thenReturn(Future.succeededFuture());

        ArgumentCaptor<String> serviceNameCaptor = ArgumentCaptor.forClass(String.class);
        ArgumentCaptor<Service> serviceCaptor = ArgumentCaptor.forClass(Service.class);
        when(mockServiceOps.reconcile(eq(kcNamespace), serviceNameCaptor.capture(), serviceCaptor.capture())).thenReturn(Future.succeededFuture());

        ArgumentCaptor<String> dcNameCaptor = ArgumentCaptor.forClass(String.class);
        ArgumentCaptor<Deployment> dcCaptor = ArgumentCaptor.forClass(Deployment.class);
        when(mockDcOps.reconcile(eq(kcNamespace), dcNameCaptor.capture(), dcCaptor.capture())).thenReturn(Future.succeededFuture());

        ArgumentCaptor<String> dcScaleUpNameCaptor = ArgumentCaptor.forClass(String.class);
        ArgumentCaptor<Integer> dcScaleUpReplicasCaptor = ArgumentCaptor.forClass(Integer.class);
        when(mockDcOps.scaleUp(eq(kcNamespace), dcScaleUpNameCaptor.capture(), dcScaleUpReplicasCaptor.capture())).thenReturn(Future.succeededFuture());

        ArgumentCaptor<String> dcScaleDownNameCaptor = ArgumentCaptor.forClass(String.class);
        ArgumentCaptor<Integer> dcScaleDownReplicasCaptor = ArgumentCaptor.forClass(Integer.class);
        when(mockDcOps.scaleDown(eq(kcNamespace), dcScaleDownNameCaptor.capture(), dcScaleDownReplicasCaptor.capture())).thenReturn(Future.succeededFuture());

        when(mockCmOps.reconcile(anyString(), any(), any())).thenReturn(Future.succeededFuture(ReconcileResult.created(new ConfigMap())));

        when(mockNetPolOps.reconcile(eq(kc.getMetadata().getNamespace()), eq(KafkaConnectResources.deploymentName(kc.getMetadata().getName())), any())).thenReturn(Future.succeededFuture(ReconcileResult.created(new NetworkPolicy())));

        ArgumentCaptor<PodDisruptionBudget> pdbCaptor = ArgumentCaptor.forClass(PodDisruptionBudget.class);
        when(mockPdbOps.reconcile(anyString(), any(), pdbCaptor.capture())).thenReturn(Future.succeededFuture());

        // Mock CM get
        when(mockConnectOps.get(kcNamespace, kcName)).thenReturn(kc);
        ConfigMap metricsCm = new ConfigMapBuilder().withNewMetadata()
                    .withName(KafkaConnectResources.metricsAndLogConfigMapName(kcName))
                    .withNamespace(kcNamespace)
                .endMetadata()
                .withData(Collections.singletonMap(AbstractModel.ANCILLARY_CM_KEY_METRICS, METRICS_CONFIG))
                .build();
        when(mockCmOps.get(kcNamespace, KafkaConnectResources.metricsAndLogConfigMapName(kcName))).thenReturn(metricsCm);

        ConfigMap loggingCm = new ConfigMapBuilder().withNewMetadata()
                    .withName(KafkaConnectResources.metricsAndLogConfigMapName(kcName))
                    .withNamespace(kcNamespace)
                    .endMetadata()
                    .withData(Collections.singletonMap(AbstractModel.ANCILLARY_CM_KEY_LOG_CONFIG, LOGGING_CONFIG))
                    .build();

        when(mockCmOps.get(kcNamespace, KafkaConnectResources.metricsAndLogConfigMapName(kcName))).thenReturn(metricsCm);

        // Mock CM patch
        Set<String> metricsCms = TestUtils.set();
        doAnswer(invocation -> {
            metricsCms.add(invocation.getArgument(1));
            return Future.succeededFuture();
        }).when(mockCmOps).reconcile(eq(kcNamespace), anyString(), any());

        KafkaConnectApi mockConnectClient = mock(KafkaConnectApi.class);
        when(mockConnectClient.list(anyString(), anyInt())).thenReturn(Future.succeededFuture(emptyList()));

        ConnectorPlugin plugin1 = new ConnectorPluginBuilder()
                .withConnectorClass("io.strimzi.MyClass")
                .withType("sink")
                .withVersion("1.0.0")
                .build();
        when(mockConnectClient.listConnectorPlugins(anyString(), anyInt())).thenReturn(Future.succeededFuture(singletonList(plugin1)));
        when(mockConnectClient.updateConnectLoggers(anyString(), anyInt(), anyString())).thenReturn(Future.succeededFuture());

        KafkaConnectAssemblyOperator ops = new KafkaConnectAssemblyOperator(vertx, new PlatformFeaturesAvailability(true, kubernetesVersion),
                supplier, ResourceUtils.dummyClusterOperatorConfig(VERSIONS), x -> mockConnectClient);

        Checkpoint async = context.checkpoint();
        ops.createOrUpdate(new Reconciliation("test-trigger", KafkaConnect.RESOURCE_KIND, kcNamespace, kcName), kc)
            .onComplete(context.succeeding(v -> context.verify(() -> {
                KafkaConnectCluster compareTo = KafkaConnectCluster.fromCrd(kc, VERSIONS);

                // Verify service
                List<Service> capturedServices = serviceCaptor.getAllValues();
                assertThat(capturedServices, hasSize(1));
                Service service = capturedServices.get(0);
                assertThat(service.getMetadata().getName(), is(compareTo.getServiceName()));
                assertThat(service, is(compareTo.generateService()));

                // Verify Deployment
                List<Deployment> capturedDc = dcCaptor.getAllValues();
                assertThat(capturedDc, hasSize(1));
                Deployment dc = capturedDc.get(0);
                assertThat(dc.getMetadata().getName(), is(compareTo.getName()));
                Map<String, String> annotations = new HashMap();
                annotations.put(Annotations.ANNO_STRIMZI_LOGGING_DYNAMICALLY_UNCHANGEABLE_HASH, Util.stringHash(Util.getLoggingDynamicallyUnmodifiableEntries(loggingCm.getData().get(compareTo.ANCILLARY_CM_KEY_LOG_CONFIG))));
                assertThat(dc, is(compareTo.generateDeployment(annotations, true, null, null)));

                // Verify PodDisruptionBudget
                List<PodDisruptionBudget> capturedPdb = pdbCaptor.getAllValues();
                assertThat(capturedPdb, hasSize(1));
                PodDisruptionBudget pdb = capturedPdb.get(0);
                assertThat(pdb.getMetadata().getName(), is(connect.getName()));
                assertThat(pdb, is(connect.generatePodDisruptionBudget()));

                // Verify scaleDown / scaleUp were not called
                assertThat(dcScaleDownNameCaptor.getAllValues(), hasSize(1));
                assertThat(dcScaleUpNameCaptor.getAllValues(), hasSize(1));

                // No metrics config  => no CMs created
                verify(mockCmOps, never()).createOrUpdate(any());
                async.flag();
            })));
    }

    @Test
    public void testCreateOrUpdateFailsWhenDeploymentUpdateFails(VertxTestContext context) {
        ResourceOperatorSupplier supplier = ResourceUtils.supplierWithMocks(true);
        CrdOperator mockConnectOps = supplier.connectOperator;
        CrdOperator mockConnectS2IOps = supplier.connectS2IOperator;
        DeploymentOperator mockDcOps = supplier.deploymentOperations;
        PodDisruptionBudgetOperator mockPdbOps = supplier.podDisruptionBudgetOperator;
        ConfigMapOperator mockCmOps = supplier.configMapOperations;
        ServiceOperator mockServiceOps = supplier.serviceOperations;
        NetworkPolicyOperator mockNetPolOps = supplier.networkPolicyOperator;

        String kcName = "foo";
        String kcNamespace = "test";

        KafkaConnect kc = ResourceUtils.createEmptyKafkaConnect(kcNamespace, kcName);
        KafkaConnectCluster connect = KafkaConnectCluster.fromCrd(kc, VERSIONS);
        kc.getSpec().setImage("some/different:image"); // Change the image to generate some diff

        when(mockConnectOps.get(kcNamespace, kcName)).thenReturn(kc);
        when(mockConnectOps.getAsync(anyString(), anyString())).thenReturn(Future.succeededFuture(kc));
        when(mockConnectOps.updateStatusAsync(any(KafkaConnect.class))).thenReturn(Future.succeededFuture());
        when(mockConnectS2IOps.getAsync(kcNamespace, kcName)).thenReturn(Future.succeededFuture(null));
        when(mockServiceOps.get(kcNamespace, connect.getName())).thenReturn(connect.generateService());
        when(mockDcOps.get(kcNamespace, connect.getName())).thenReturn(connect.generateDeployment(new HashMap<String, String>(), true, null, null));
        when(mockDcOps.readiness(anyString(), anyString(), anyLong(), anyLong())).thenReturn(Future.succeededFuture());
        when(mockDcOps.waitForObserved(anyString(), anyString(), anyLong(), anyLong())).thenReturn(Future.succeededFuture());

        ArgumentCaptor<String> serviceNamespaceCaptor = ArgumentCaptor.forClass(String.class);
        ArgumentCaptor<String> serviceNameCaptor = ArgumentCaptor.forClass(String.class);
        ArgumentCaptor<Service> serviceCaptor = ArgumentCaptor.forClass(Service.class);
        when(mockServiceOps.reconcile(serviceNamespaceCaptor.capture(), serviceNameCaptor.capture(), serviceCaptor.capture())).thenReturn(Future.succeededFuture());

        ArgumentCaptor<String> dcNamespaceCaptor = ArgumentCaptor.forClass(String.class);
        ArgumentCaptor<String> dcNameCaptor = ArgumentCaptor.forClass(String.class);
        ArgumentCaptor<Deployment> dcCaptor = ArgumentCaptor.forClass(Deployment.class);
        when(mockDcOps.reconcile(dcNamespaceCaptor.capture(), dcNameCaptor.capture(), dcCaptor.capture())).thenReturn(Future.failedFuture("Failed"));

        ArgumentCaptor<String> dcScaleUpNamespaceCaptor = ArgumentCaptor.forClass(String.class);
        ArgumentCaptor<String> dcScaleUpNameCaptor = ArgumentCaptor.forClass(String.class);
        ArgumentCaptor<Integer> dcScaleUpReplicasCaptor = ArgumentCaptor.forClass(Integer.class);
        when(mockDcOps.scaleUp(dcScaleUpNamespaceCaptor.capture(), dcScaleUpNameCaptor.capture(), dcScaleUpReplicasCaptor.capture())).thenReturn(Future.succeededFuture());

        ArgumentCaptor<String> dcScaleDownNamespaceCaptor = ArgumentCaptor.forClass(String.class);
        ArgumentCaptor<String> dcScaleDownNameCaptor = ArgumentCaptor.forClass(String.class);
        ArgumentCaptor<Integer> dcScaleDownReplicasCaptor = ArgumentCaptor.forClass(Integer.class);
        when(mockDcOps.scaleDown(dcScaleDownNamespaceCaptor.capture(), dcScaleDownNameCaptor.capture(), dcScaleDownReplicasCaptor.capture())).thenReturn(Future.succeededFuture());

        when(mockNetPolOps.reconcile(eq(kc.getMetadata().getNamespace()), eq(KafkaConnectResources.deploymentName(kc.getMetadata().getName())), any())).thenReturn(Future.succeededFuture(ReconcileResult.created(new NetworkPolicy())));
        when(mockConnectOps.reconcile(anyString(), any(), any())).thenReturn(Future.succeededFuture(ReconcileResult.created(new KafkaConnect())));
        when(mockCmOps.reconcile(anyString(), any(), any())).thenReturn(Future.succeededFuture(ReconcileResult.created(new ConfigMap())));
        when(mockPdbOps.reconcile(anyString(), any(), any())).thenReturn(Future.succeededFuture(ReconcileResult.created(new PodDisruptionBudget())));

        KafkaConnectAssemblyOperator ops = new KafkaConnectAssemblyOperator(vertx, new PlatformFeaturesAvailability(true, kubernetesVersion),
                supplier, ResourceUtils.dummyClusterOperatorConfig(VERSIONS));

        Checkpoint async = context.checkpoint();
        ops.createOrUpdate(new Reconciliation("test-trigger", KafkaConnect.RESOURCE_KIND, kcNamespace, kcName), kc)
            .onComplete(context.failing(v -> async.flag()));
    }

    @Test
    public void testUpdateClusterScaleUp(VertxTestContext context) {
        final int scaleTo = 4;

        ResourceOperatorSupplier supplier = ResourceUtils.supplierWithMocks(true);
        CrdOperator mockConnectOps = supplier.connectOperator;
        CrdOperator mockConnectS2IOps = supplier.connectS2IOperator;
        DeploymentOperator mockDcOps = supplier.deploymentOperations;
        PodDisruptionBudgetOperator mockPdbOps = supplier.podDisruptionBudgetOperator;
        ConfigMapOperator mockCmOps = supplier.configMapOperations;
        ServiceOperator mockServiceOps = supplier.serviceOperations;
        NetworkPolicyOperator mockNetPolOps = supplier.networkPolicyOperator;
        CrdOperator<KubernetesClient, KafkaConnector, KafkaConnectorList, DoneableKafkaConnector> mockConnectorOps = supplier.kafkaConnectorOperator;

        String kcName = "foo";
        String kcNamespace = "test";

        KafkaConnect kc = ResourceUtils.createEmptyKafkaConnect(kcNamespace, kcName);
        KafkaConnectCluster connect = KafkaConnectCluster.fromCrd(kc, VERSIONS);
        kc.getSpec().setReplicas(scaleTo); // Change replicas to create ScaleUp

        when(mockConnectorOps.listAsync(anyString(), any(Optional.class))).thenReturn(Future.succeededFuture(emptyList()));
        when(mockConnectOps.get(kcNamespace, kcName)).thenReturn(kc);
        when(mockConnectOps.getAsync(anyString(), anyString())).thenReturn(Future.succeededFuture(kc));
        when(mockConnectOps.updateStatusAsync(any(KafkaConnect.class))).thenReturn(Future.succeededFuture());
        when(mockConnectS2IOps.getAsync(kcNamespace, kcName)).thenReturn(Future.succeededFuture(null));
        when(mockServiceOps.get(kcNamespace, connect.getName())).thenReturn(connect.generateService());
        when(mockDcOps.get(kcNamespace, connect.getName())).thenReturn(connect.generateDeployment(new HashMap<String, String>(), true, null, null));
        when(mockDcOps.readiness(anyString(), anyString(), anyLong(), anyLong())).thenReturn(Future.succeededFuture());
        when(mockDcOps.waitForObserved(anyString(), anyString(), anyLong(), anyLong())).thenReturn(Future.succeededFuture());

        when(mockServiceOps.reconcile(eq(kcNamespace), any(), any())).thenReturn(Future.succeededFuture());

        when(mockDcOps.reconcile(eq(kcNamespace), any(), any())).thenReturn(Future.succeededFuture());

        doAnswer(i -> Future.succeededFuture(scaleTo))
                .when(mockDcOps).scaleUp(kcNamespace, connect.getName(), scaleTo);

        doAnswer(i -> Future.succeededFuture(scaleTo))
                .when(mockDcOps).scaleDown(kcNamespace, connect.getName(), scaleTo);

        when(mockNetPolOps.reconcile(eq(kc.getMetadata().getNamespace()), eq(KafkaConnectResources.deploymentName(kc.getMetadata().getName())), any())).thenReturn(Future.succeededFuture(ReconcileResult.created(new NetworkPolicy())));
        when(mockConnectOps.reconcile(anyString(), any(), any())).thenReturn(Future.succeededFuture(ReconcileResult.created(new KafkaConnect())));
        when(mockCmOps.reconcile(anyString(), any(), any())).thenReturn(Future.succeededFuture(ReconcileResult.created(new ConfigMap())));
        when(mockPdbOps.reconcile(anyString(), any(), any())).thenReturn(Future.succeededFuture(ReconcileResult.created(new PodDisruptionBudget())));

        KafkaConnectApi mockConnectClient = mock(KafkaConnectApi.class);
        when(mockConnectClient.list(anyString(), anyInt())).thenReturn(Future.succeededFuture(emptyList()));

        ConnectorPlugin plugin1 = new ConnectorPluginBuilder()
                .withConnectorClass("io.strimzi.MyClass")
                .withType("sink")
                .withVersion("1.0.0")
                .build();
        when(mockConnectClient.listConnectorPlugins(anyString(), anyInt())).thenReturn(Future.succeededFuture(singletonList(plugin1)));
        when(mockConnectClient.updateConnectLoggers(anyString(), anyInt(), anyString())).thenReturn(Future.succeededFuture());

        KafkaConnectAssemblyOperator ops = new KafkaConnectAssemblyOperator(vertx, new PlatformFeaturesAvailability(true, kubernetesVersion),
                supplier, ResourceUtils.dummyClusterOperatorConfig(VERSIONS), x -> mockConnectClient);

        Checkpoint async = context.checkpoint();
        ops.createOrUpdate(new Reconciliation("test-trigger", KafkaConnect.RESOURCE_KIND, kcNamespace, kcName), kc)
            .onComplete(context.succeeding(v -> context.verify(() -> {
                verify(mockDcOps).scaleUp(kcNamespace, connect.getName(), scaleTo);
                async.flag();
            })));
    }

    @Test
    public void testUpdateClusterScaleDown(VertxTestContext context) {
        int scaleTo = 2;

        ResourceOperatorSupplier supplier = ResourceUtils.supplierWithMocks(true);
        CrdOperator mockConnectOps = supplier.connectOperator;
        CrdOperator mockConnectS2IOps = supplier.connectS2IOperator;
        DeploymentOperator mockDcOps = supplier.deploymentOperations;
        PodDisruptionBudgetOperator mockPdbOps = supplier.podDisruptionBudgetOperator;
        ConfigMapOperator mockCmOps = supplier.configMapOperations;
        ServiceOperator mockServiceOps = supplier.serviceOperations;
        NetworkPolicyOperator mockNetPolOps = supplier.networkPolicyOperator;
        CrdOperator<KubernetesClient, KafkaConnector, KafkaConnectorList, DoneableKafkaConnector> mockConnectorOps = supplier.kafkaConnectorOperator;

        String kcName = "foo";
        String kcNamespace = "test";

        KafkaConnect kc = ResourceUtils.createEmptyKafkaConnect(kcNamespace, kcName);
        KafkaConnectCluster connect = KafkaConnectCluster.fromCrd(kc, VERSIONS);
        kc.getSpec().setReplicas(scaleTo); // Change replicas to create ScaleDown

        when(mockConnectorOps.listAsync(anyString(), any(Optional.class))).thenReturn(Future.succeededFuture(emptyList()));
        when(mockConnectOps.get(kcNamespace, kcName)).thenReturn(kc);
        when(mockConnectOps.getAsync(anyString(), anyString())).thenReturn(Future.succeededFuture(kc));
        when(mockConnectOps.updateStatusAsync(any(KafkaConnect.class))).thenReturn(Future.succeededFuture());
        when(mockConnectS2IOps.getAsync(kcNamespace, kcName)).thenReturn(Future.succeededFuture(null));
        when(mockServiceOps.get(kcNamespace, connect.getName())).thenReturn(connect.generateService());
        when(mockDcOps.get(kcNamespace, connect.getName())).thenReturn(connect.generateDeployment(new HashMap<String, String>(), true, null, null));
        when(mockDcOps.readiness(anyString(), anyString(), anyLong(), anyLong())).thenReturn(Future.succeededFuture());
        when(mockDcOps.waitForObserved(anyString(), anyString(), anyLong(), anyLong())).thenReturn(Future.succeededFuture());

        when(mockServiceOps.reconcile(eq(kcNamespace), any(), any())).thenReturn(Future.succeededFuture());

        when(mockDcOps.reconcile(eq(kcNamespace), any(), any())).thenReturn(Future.succeededFuture());

        doAnswer(i -> Future.succeededFuture(scaleTo))
                .when(mockDcOps).scaleUp(kcNamespace, connect.getName(), scaleTo);

        doAnswer(i -> Future.succeededFuture(scaleTo))
                .when(mockDcOps).scaleDown(kcNamespace, connect.getName(), scaleTo);

        when(mockNetPolOps.reconcile(eq(kc.getMetadata().getNamespace()), eq(KafkaConnectResources.deploymentName(kc.getMetadata().getName())), any())).thenReturn(Future.succeededFuture(ReconcileResult.created(new NetworkPolicy())));
        when(mockConnectOps.reconcile(anyString(), any(), any())).thenReturn(Future.succeededFuture(ReconcileResult.created(new KafkaConnect())));
        when(mockCmOps.reconcile(anyString(), any(), any())).thenReturn(Future.succeededFuture(ReconcileResult.created(new ConfigMap())));
        when(mockPdbOps.reconcile(anyString(), any(), any())).thenReturn(Future.succeededFuture(ReconcileResult.created(new PodDisruptionBudget())));

        KafkaConnectApi mockConnectClient = mock(KafkaConnectApi.class);
        when(mockConnectClient.list(anyString(), anyInt())).thenReturn(Future.succeededFuture(emptyList()));

        ConnectorPlugin plugin1 = new ConnectorPluginBuilder()
                .withConnectorClass("io.strimzi.MyClass")
                .withType("sink")
                .withVersion("1.0.0")
                .build();
        when(mockConnectClient.listConnectorPlugins(anyString(), anyInt())).thenReturn(Future.succeededFuture(singletonList(plugin1)));
        when(mockConnectClient.updateConnectLoggers(anyString(), anyInt(), anyString())).thenReturn(Future.succeededFuture());

        KafkaConnectAssemblyOperator ops = new KafkaConnectAssemblyOperator(vertx, new PlatformFeaturesAvailability(true, kubernetesVersion),
                supplier, ResourceUtils.dummyClusterOperatorConfig(VERSIONS), x -> mockConnectClient);

        Checkpoint async = context.checkpoint();
        ops.createOrUpdate(new Reconciliation("test-trigger", KafkaConnect.RESOURCE_KIND, kcNamespace, kcName), kc)
            .onComplete(context.succeeding(v -> context.verify(() -> {
                verify(mockDcOps).scaleUp(kcNamespace, connect.getName(), scaleTo);

                async.flag();
            })));
    }

    @Test
    public void testReconcile(VertxTestContext context) {
        ResourceOperatorSupplier supplier = ResourceUtils.supplierWithMocks(true);
        CrdOperator mockConnectOps = supplier.connectOperator;
        CrdOperator mockConnectS2IOps = supplier.connectS2IOperator;
        DeploymentOperator mockDcOps = supplier.deploymentOperations;
        SecretOperator mockSecretOps = supplier.secretOperations;
        PodDisruptionBudgetOperator mockPdbOps = supplier.podDisruptionBudgetOperator;
        NetworkPolicyOperator mockNetPolOps = supplier.networkPolicyOperator;

        String kcNamespace = "test";

        KafkaConnect foo = ResourceUtils.createEmptyKafkaConnect(kcNamespace, "foo");
        KafkaConnect bar = ResourceUtils.createEmptyKafkaConnect(kcNamespace, "bar");
        when(mockConnectOps.listAsync(eq(kcNamespace), any(Optional.class))).thenReturn(Future.succeededFuture(asList(foo, bar)));
        // when requested ConfigMap for a specific Kafka Connect cluster
        when(mockConnectOps.get(eq(kcNamespace), eq("foo"))).thenReturn(foo);
        when(mockConnectOps.get(eq(kcNamespace), eq("bar"))).thenReturn(bar);
        when(mockConnectS2IOps.getAsync(kcNamespace, "foo")).thenReturn(Future.succeededFuture(null));
        when(mockConnectS2IOps.getAsync(kcNamespace, "bar")).thenReturn(Future.succeededFuture(null));

        // providing the list of ALL Deployments for all the Kafka Connect clusters
        Labels newLabels = Labels.forStrimziKind(KafkaConnect.RESOURCE_KIND);
<<<<<<< HEAD
        when(mockDcOps.list(eq(kcNamespace), eq(newLabels))).thenReturn(
=======
        when(mockDcOps.list(eq(clusterCmNamespace), eq(newLabels))).thenReturn(
>>>>>>> 2e537b00
                asList(KafkaConnectCluster.fromCrd(bar, VERSIONS).generateDeployment(new HashMap<String, String>(), true, null, null)));

        // providing the list Deployments for already "existing" Kafka Connect clusters
        Labels barLabels = Labels.forStrimziCluster("bar");
<<<<<<< HEAD
        when(mockDcOps.list(eq(kcNamespace), eq(barLabels))).thenReturn(
=======
        when(mockDcOps.list(eq(clusterCmNamespace), eq(barLabels))).thenReturn(
>>>>>>> 2e537b00
                asList(KafkaConnectCluster.fromCrd(bar, VERSIONS).generateDeployment(new HashMap<String, String>(), true, null, null))
        );
        when(mockDcOps.readiness(anyString(), anyString(), anyLong(), anyLong())).thenReturn(Future.succeededFuture());
        when(mockDcOps.waitForObserved(anyString(), anyString(), anyLong(), anyLong())).thenReturn(Future.succeededFuture());

        when(mockNetPolOps.reconcile(eq(kcNamespace), eq(KafkaConnectResources.deploymentName(bar.getMetadata().getName())), any())).thenReturn(Future.succeededFuture(ReconcileResult.created(new NetworkPolicy())));
        when(mockSecretOps.reconcile(eq(kcNamespace), any(), any())).thenReturn(Future.succeededFuture());
        when(mockPdbOps.reconcile(eq(kcNamespace), any(), any())).thenReturn(Future.succeededFuture());

        Set<String> createdOrUpdated = new CopyOnWriteArraySet<>();

        Checkpoint asyncCreated = context.checkpoint(2);
        KafkaConnectAssemblyOperator ops = new KafkaConnectAssemblyOperator(vertx, new PlatformFeaturesAvailability(true, kubernetesVersion),
                supplier, ResourceUtils.dummyClusterOperatorConfig(VERSIONS)) {

            @Override
            public Future<KafkaConnectStatus> createOrUpdate(Reconciliation reconciliation, KafkaConnect kafkaConnectAssembly) {
                createdOrUpdated.add(kafkaConnectAssembly.getMetadata().getName());
                asyncCreated.flag();
                return Future.succeededFuture();
            }
        };


        Checkpoint async = context.checkpoint();
        Promise reconciled = Promise.promise();
        // Now try to reconcile all the Kafka Connect clusters
        ops.reconcileAll("test", kcNamespace, ignored -> reconciled.complete());

        reconciled.future().onComplete(context.succeeding(v -> context.verify(() -> {
            assertThat(createdOrUpdated, is(new HashSet(asList("foo", "bar"))));
            async.flag();
        })));
    }

    @Test
    public void testUpdateClusterWithFailedScaleDownSetsStatusNotReady(VertxTestContext context) {
        ResourceOperatorSupplier supplier = ResourceUtils.supplierWithMocks(true);
        CrdOperator mockConnectOps = supplier.connectOperator;
        CrdOperator mockConnectS2IOps = supplier.connectS2IOperator;
        DeploymentOperator mockDcOps = supplier.deploymentOperations;
        PodDisruptionBudgetOperator mockPdbOps = supplier.podDisruptionBudgetOperator;
        ConfigMapOperator mockCmOps = supplier.configMapOperations;
        ServiceOperator mockServiceOps = supplier.serviceOperations;
        NetworkPolicyOperator mockNetPolOps = supplier.networkPolicyOperator;

        String kcName = "foo";
        String kcNamespace = "test";
        String failureMsg = "failure";
        KafkaConnect kc = ResourceUtils.createEmptyKafkaConnect(kcNamespace, kcName);

        when(mockConnectOps.get(kcNamespace, kcName)).thenReturn(kc);
        when(mockConnectOps.getAsync(anyString(), anyString())).thenReturn(Future.succeededFuture(kc));
        when(mockConnectS2IOps.getAsync(kcNamespace, kcName)).thenReturn(Future.succeededFuture(null));
        when(mockServiceOps.reconcile(anyString(), anyString(), any())).thenReturn(Future.succeededFuture());
        when(mockDcOps.reconcile(anyString(), anyString(), any())).thenReturn(Future.succeededFuture());
        when(mockDcOps.scaleUp(anyString(), anyString(), anyInt())).thenReturn(Future.succeededFuture(42));
        when(mockDcOps.scaleDown(anyString(), anyString(), anyInt())).thenReturn(Future.failedFuture(failureMsg));
        when(mockDcOps.readiness(anyString(), anyString(), anyLong(), anyLong())).thenReturn(Future.succeededFuture());
        when(mockDcOps.waitForObserved(anyString(), anyString(), anyLong(), anyLong())).thenReturn(Future.succeededFuture());
        when(mockCmOps.reconcile(anyString(), any(), any())).thenReturn(Future.succeededFuture(ReconcileResult.created(new ConfigMap())));
        when(mockNetPolOps.reconcile(eq(kc.getMetadata().getNamespace()), eq(KafkaConnectResources.deploymentName(kc.getMetadata().getName())), any()))
            .thenReturn(Future.succeededFuture(ReconcileResult.created(new NetworkPolicy())));
        when(mockPdbOps.reconcile(anyString(), any(), any())).thenReturn(Future.succeededFuture());

        ArgumentCaptor<KafkaConnect> connectCaptor = ArgumentCaptor.forClass(KafkaConnect.class);
        when(mockConnectOps.updateStatusAsync(connectCaptor.capture())).thenReturn(Future.succeededFuture());

        KafkaConnectAssemblyOperator ops = new KafkaConnectAssemblyOperator(vertx, new PlatformFeaturesAvailability(true, kubernetesVersion),
                supplier, ResourceUtils.dummyClusterOperatorConfig(VERSIONS));

        Checkpoint async = context.checkpoint();
        ops.reconcile(new Reconciliation("test-trigger", KafkaConnect.RESOURCE_KIND, kcNamespace, kcName))
            .onComplete(context.failing(v -> context.verify(() -> {
                // Verify status
                List<KafkaConnect> capturedConnects = connectCaptor.getAllValues();
                assertThat(capturedConnects, hasSize(1));
                KafkaConnectStatus connectStatus = capturedConnects.get(0).getStatus();
                assertThat(connectStatus.getUrl(), is("http://foo-connect-api.test.svc:8083"));
                assertThat(connectStatus.getConditions().get(0).getStatus(), is("True"));
                assertThat(connectStatus.getConditions().get(0).getType(), is("NotReady"));
                assertThat(connectStatus.getConditions().get(0).getMessage(), is(failureMsg));
                async.flag();
            })));
    }

    public void assertCreateClusterWithDuplicateOlderConnect(VertxTestContext context, KafkaConnect kc, boolean connectorOperator) {
        ResourceOperatorSupplier supplier = ResourceUtils.supplierWithMocks(true);
        CrdOperator mockConnectOps = supplier.connectOperator;
        CrdOperator mockConnectS2IOps = supplier.connectS2IOperator;
        DeploymentOperator mockDcOps = supplier.deploymentOperations;
        PodDisruptionBudgetOperator mockPdbOps = supplier.podDisruptionBudgetOperator;
        ConfigMapOperator mockCmOps = supplier.configMapOperations;
        ServiceOperator mockServiceOps = supplier.serviceOperations;
        NetworkPolicyOperator mockNetPolOps = supplier.networkPolicyOperator;
        CrdOperator<KubernetesClient, KafkaConnector, KafkaConnectorList, DoneableKafkaConnector> mockConnectorOps = supplier.kafkaConnectorOperator;

        kc.getMetadata().setCreationTimestamp("2020-01-27T19:31:12Z");

        KafkaConnectS2I conflictingConnectS2I = ResourceUtils.createEmptyKafkaConnectS2I(kc.getMetadata().getNamespace(), kc.getMetadata().getName());
        conflictingConnectS2I.getMetadata().setCreationTimestamp("2020-01-27T19:31:13Z");

        when(mockConnectorOps.listAsync(anyString(), any(Optional.class))).thenReturn(Future.succeededFuture(emptyList()));
        when(mockConnectOps.get(kc.getMetadata().getNamespace(), kc.getMetadata().getName())).thenReturn(kc);
        when(mockConnectOps.getAsync(anyString(), anyString())).thenReturn(Future.succeededFuture(kc));
        when(mockConnectOps.get(anyString(), anyString())).thenReturn(kc);

        when(mockConnectS2IOps.getAsync(kc.getMetadata().getNamespace(), kc.getMetadata().getName())).thenReturn(Future.succeededFuture(conflictingConnectS2I));

        ArgumentCaptor<Service> serviceCaptor = ArgumentCaptor.forClass(Service.class);
        when(mockServiceOps.reconcile(anyString(), anyString(), serviceCaptor.capture())).thenReturn(Future.succeededFuture());

        ArgumentCaptor<Deployment> dcCaptor = ArgumentCaptor.forClass(Deployment.class);
        when(mockDcOps.reconcile(anyString(), anyString(), dcCaptor.capture())).thenReturn(Future.succeededFuture());
        when(mockDcOps.scaleUp(anyString(), anyString(), anyInt())).thenReturn(Future.succeededFuture(42));
        when(mockDcOps.scaleDown(anyString(), anyString(), anyInt())).thenReturn(Future.succeededFuture(42));
        when(mockDcOps.readiness(anyString(), anyString(), anyLong(), anyLong())).thenReturn(Future.succeededFuture());
        when(mockDcOps.waitForObserved(anyString(), anyString(), anyLong(), anyLong())).thenReturn(Future.succeededFuture());
        when(mockCmOps.reconcile(anyString(), any(), any())).thenReturn(Future.succeededFuture(ReconcileResult.created(new ConfigMap())));

        when(mockNetPolOps.reconcile(eq(kc.getMetadata().getNamespace()), eq(KafkaConnectResources.deploymentName(kc.getMetadata().getName())), any())).thenReturn(Future.succeededFuture(ReconcileResult.created(new NetworkPolicy())));

        ArgumentCaptor<PodDisruptionBudget> pdbCaptor = ArgumentCaptor.forClass(PodDisruptionBudget.class);
        when(mockPdbOps.reconcile(anyString(), any(), pdbCaptor.capture())).thenReturn(Future.succeededFuture());

        ArgumentCaptor<KafkaConnect> connectCaptor = ArgumentCaptor.forClass(KafkaConnect.class);
        when(mockConnectOps.updateStatusAsync(connectCaptor.capture())).thenReturn(Future.succeededFuture());

        KafkaConnectApi mockConnectClient = mock(KafkaConnectApi.class);
        when(mockConnectClient.list(anyString(), anyInt())).thenReturn(Future.succeededFuture(emptyList()));

        ConnectorPlugin plugin1 = new ConnectorPluginBuilder()
                .withConnectorClass("io.strimzi.MyClass")
                .withType("sink")
                .withVersion("1.0.0")
                .build();
        when(mockConnectClient.listConnectorPlugins(anyString(), anyInt())).thenReturn(Future.succeededFuture(singletonList(plugin1)));
        when(mockConnectClient.updateConnectLoggers(anyString(), anyInt(), anyString())).thenReturn(Future.succeededFuture());

        KafkaConnectAssemblyOperator ops = new KafkaConnectAssemblyOperator(vertx, new PlatformFeaturesAvailability(true, kubernetesVersion),
                supplier, ResourceUtils.dummyClusterOperatorConfig(VERSIONS), x -> mockConnectClient);

        KafkaConnectCluster connect = KafkaConnectCluster.fromCrd(kc, VERSIONS);

        Checkpoint async = context.checkpoint();
        ops.reconcile(new Reconciliation("test-trigger", KafkaConnect.RESOURCE_KIND, kc.getMetadata().getNamespace(), kc.getMetadata().getName()))
            .onComplete(context.succeeding(v -> context.verify(() -> {

                // No metrics config  => no CMs created
                Set<String> metricsNames = new HashSet<>();
                if (connect.isMetricsEnabled()) {
                    metricsNames.add(KafkaConnectResources.metricsAndLogConfigMapName(kc.getMetadata().getName()));
                }

                // Verify service
                List<Service> capturedServices = serviceCaptor.getAllValues();
                assertThat(capturedServices.size(), is(1));
                Service service = capturedServices.get(0);
                assertThat(service.getMetadata().getName(), is(connect.getServiceName()));
                assertThat(service, is(connect.generateService()));

                // Verify Deployment
                List<Deployment> capturedDc = dcCaptor.getAllValues();
                assertThat(capturedDc.size(), is(1));
                Deployment dc = capturedDc.get(0);
                assertThat(dc.getMetadata().getName(), is(connect.getName()));
                Map annotations = new HashMap();
                annotations.put(Annotations.ANNO_STRIMZI_LOGGING_DYNAMICALLY_UNCHANGEABLE_HASH, Util.stringHash(Util.getLoggingDynamicallyUnmodifiableEntries(LOGGING_CONFIG)));
                assertThat(dc, is(connect.generateDeployment(annotations, true, null, null)));

                // Verify PodDisruptionBudget
                List<PodDisruptionBudget> capturedPdb = pdbCaptor.getAllValues();
                assertThat(capturedPdb, hasSize(1));
                PodDisruptionBudget pdb = capturedPdb.get(0);
                assertThat(pdb.getMetadata().getName(), is(connect.getName()));
                assertThat(pdb, is(connect.generatePodDisruptionBudget()));

                // Verify status
                List<KafkaConnect> capturedConnects = connectCaptor.getAllValues();
                assertThat(capturedConnects, hasSize(1));
                KafkaConnectStatus connectStatus = capturedConnects.get(0).getStatus();
                assertThat(connectStatus.getUrl(), is("http://foo-connect-api.test.svc:8083"));
                assertThat(connectStatus.getReplicas(), is(connect.getReplicas()));
                assertThat(connectStatus.getLabelSelector(), is(connect.getSelectorLabels().toSelectorString()));
                assertThat(connectStatus.getConditions().get(0).getStatus(), is("True"));
                assertThat(connectStatus.getConditions().get(0).getType(), is("Ready"));
                if (connectorOperator) {
                    assertThat(connectStatus.getConnectorPlugins(), hasSize(1));
                    assertThat(connectStatus.getConnectorPlugins().get(0).getConnectorClass(), is("io.strimzi.MyClass"));
                    assertThat(connectStatus.getConnectorPlugins().get(0).getType(), is("sink"));
                    assertThat(connectStatus.getConnectorPlugins().get(0).getVersion(), is("1.0.0"));
                }

                async.flag();
            })));
    }

    @Test
    public void testCreateClusterWitDuplicateOlderConnectWithoutConnectorOperator(VertxTestContext context) {
        String kcName = "foo";
        String kcNamespace = "test";
        KafkaConnect kc = ResourceUtils.createEmptyKafkaConnect(kcNamespace, kcName);

        assertCreateClusterWithDuplicateOlderConnect(context, kc, false);
    }

    @Test
    public void testCreateClusterWitDuplicateOlderConnectWithConnectorOperator(VertxTestContext context) {
        String kcName = "foo";
        String kcNamespace = "test";
        KafkaConnect kc = ResourceUtils.createEmptyKafkaConnect(kcNamespace, kcName);
        kc.getMetadata().getAnnotations().put("strimzi.io/use-connector-resources", "true");

        assertCreateClusterWithDuplicateOlderConnect(context, kc, true);
    }

    @Test
    public void testCreateClusterWitDuplicateNeverConnectHasNotReadyStatus(VertxTestContext context) {
        ResourceOperatorSupplier supplier = ResourceUtils.supplierWithMocks(true);
        CrdOperator mockConnectOps = supplier.connectOperator;
        CrdOperator mockConnectS2IOps = supplier.connectS2IOperator;

        String kcName = "foo";
        String kcNamespace = "test";

        KafkaConnect kc = ResourceUtils.createEmptyKafkaConnect(kcNamespace, kcName);
        kc.getMetadata().setCreationTimestamp("2020-01-27T19:31:12Z");

        KafkaConnectS2I conflictingConnectS2I = ResourceUtils.createEmptyKafkaConnectS2I(kcNamespace, kcName);
        conflictingConnectS2I.getMetadata().setCreationTimestamp("2020-01-27T19:31:11Z");

        when(mockConnectOps.getAsync(anyString(), anyString())).thenReturn(Future.succeededFuture(kc));
        when(mockConnectOps.get(anyString(), anyString())).thenReturn(kc);

        when(mockConnectS2IOps.getAsync(kcNamespace, kcName)).thenReturn(Future.succeededFuture(conflictingConnectS2I));

        KafkaConnectApi mockConnectClient = mock(KafkaConnectApi.class);

        ArgumentCaptor<KafkaConnect> connectCaptor = ArgumentCaptor.forClass(KafkaConnect.class);
        when(mockConnectOps.updateStatusAsync(connectCaptor.capture())).thenReturn(Future.succeededFuture());

        KafkaConnectAssemblyOperator ops = new KafkaConnectAssemblyOperator(vertx, new PlatformFeaturesAvailability(true, kubernetesVersion),
                supplier, ResourceUtils.dummyClusterOperatorConfig(VERSIONS), x -> mockConnectClient);

        Checkpoint async = context.checkpoint();
        ops.reconcile(new Reconciliation("test-trigger", KafkaConnect.RESOURCE_KIND, kcNamespace, kcName))
            .onComplete(context.failing(error -> context.verify(() -> {
                // Verify status
                List<KafkaConnect> capturedConnects = connectCaptor.getAllValues();
                assertThat(capturedConnects.get(0).getStatus().getConditions().get(0).getStatus(), is("True"));
                assertThat(capturedConnects.get(0).getStatus().getConditions().get(0).getType(), is("NotReady"));
                assertThat(capturedConnects.get(0).getStatus().getConditions().get(0).getMessage(),
                        is("Both KafkaConnect and KafkaConnectS2I exist with the same name. KafkaConnectS2I is older and will be used while this custom resource will be ignored."));

                async.flag();
            })));
    }

    @Test
    public void testIsOlderOrAlone()    {
        KafkaConnectS2I conflictingConnectS2I = ResourceUtils.createEmptyKafkaConnectS2I("foo", "bar");
        conflictingConnectS2I.getMetadata().setCreationTimestamp("2020-01-27T19:31:13Z");

        assertThat(AbstractConnectOperator.isOlderOrAlone("2020-01-27T19:31:11Z", null), is(true));
        assertThat(AbstractConnectOperator.isOlderOrAlone("2020-01-27T19:31:12Z", conflictingConnectS2I), is(true));
        assertThat(AbstractConnectOperator.isOlderOrAlone("2020-01-27T19:31:13Z", conflictingConnectS2I), is(true));
        assertThat(AbstractConnectOperator.isOlderOrAlone("2020-01-27T19:31:14Z", conflictingConnectS2I), is(false));
    }
}<|MERGE_RESOLUTION|>--- conflicted
+++ resolved
@@ -19,7 +19,6 @@
 import io.strimzi.api.kafka.model.KafkaConnector;
 import io.strimzi.api.kafka.model.connect.ConnectorPlugin;
 import io.strimzi.api.kafka.model.connect.ConnectorPluginBuilder;
-import io.strimzi.api.kafka.model.status.KafkaConnectStatus;
 import io.strimzi.operator.KubernetesVersion;
 import io.strimzi.operator.PlatformFeaturesAvailability;
 import io.strimzi.operator.cluster.KafkaVersionTestUtils;
@@ -30,7 +29,6 @@
 import io.strimzi.operator.cluster.operator.resource.ResourceOperatorSupplier;
 import io.strimzi.operator.common.Annotations;
 import io.strimzi.operator.common.Reconciliation;
-import io.strimzi.operator.common.Util;
 import io.strimzi.operator.common.model.Labels;
 import io.strimzi.operator.common.operator.resource.ConfigMapOperator;
 import io.strimzi.operator.common.operator.resource.CrdOperator;
@@ -42,7 +40,6 @@
 import io.strimzi.operator.common.operator.resource.ServiceOperator;
 import io.strimzi.test.TestUtils;
 import io.vertx.core.Future;
-import io.vertx.core.Promise;
 import io.vertx.core.Vertx;
 import io.vertx.junit5.Checkpoint;
 import io.vertx.junit5.VertxExtension;
@@ -61,6 +58,10 @@
 import java.util.Optional;
 import java.util.Set;
 import java.util.concurrent.CopyOnWriteArraySet;
+import java.util.concurrent.CountDownLatch;
+import java.util.concurrent.ExecutionException;
+import java.util.concurrent.TimeUnit;
+import java.util.concurrent.TimeoutException;
 
 import static java.util.Arrays.asList;
 import static java.util.Collections.emptyList;
@@ -69,7 +70,6 @@
 import static org.hamcrest.CoreMatchers.notNullValue;
 import static org.hamcrest.CoreMatchers.nullValue;
 import static org.hamcrest.MatcherAssert.assertThat;
-import static org.hamcrest.Matchers.hasSize;
 import static org.mockito.ArgumentMatchers.any;
 import static org.mockito.ArgumentMatchers.anyInt;
 import static org.mockito.ArgumentMatchers.anyLong;
@@ -88,7 +88,7 @@
     protected static Vertx vertx;
     private static final String METRICS_CONFIG = "{\"foo\":\"bar\"}";
     private static final String LOGGING_CONFIG = AbstractModel.getOrderedProperties("kafkaConnectDefaultLoggingProperties")
-            .asPairsWithComment("Do not change this generated file. Logging can be configured in the corresponding Kubernetes resource.");
+            .asPairsWithComment("Do not change this generated file. Logging can be configured in the corresponding kubernetes/openshift resource.");
 
     private final KubernetesVersion kubernetesVersion = KubernetesVersion.V1_9;
 
@@ -102,7 +102,7 @@
         vertx.close();
     }
 
-    public void createKafkaConnectCluster(VertxTestContext context, KafkaConnect kc, boolean connectorOperator) {
+    public void testCreateCluster(VertxTestContext context, KafkaConnect clusterCm, boolean connectorOperator) {
         ResourceOperatorSupplier supplier = ResourceUtils.supplierWithMocks(true);
         CrdOperator mockConnectOps = supplier.connectOperator;
         CrdOperator mockConnectS2IOps = supplier.connectS2IOperator;
@@ -114,10 +114,10 @@
         CrdOperator<KubernetesClient, KafkaConnector, KafkaConnectorList, DoneableKafkaConnector> mockConnectorOps = supplier.kafkaConnectorOperator;
 
         when(mockConnectorOps.listAsync(anyString(), any(Optional.class))).thenReturn(Future.succeededFuture(emptyList()));
-        when(mockConnectOps.get(kc.getMetadata().getNamespace(), kc.getMetadata().getName())).thenReturn(kc);
-        when(mockConnectOps.getAsync(anyString(), anyString())).thenReturn(Future.succeededFuture(kc));
-
-        when(mockConnectS2IOps.getAsync(kc.getMetadata().getNamespace(), kc.getMetadata().getName())).thenReturn(Future.succeededFuture(null));
+        when(mockConnectOps.get(clusterCm.getMetadata().getNamespace(), clusterCm.getMetadata().getName())).thenReturn(clusterCm);
+        when(mockConnectOps.getAsync(anyString(), anyString())).thenReturn(Future.succeededFuture(clusterCm));
+
+        when(mockConnectS2IOps.getAsync(clusterCm.getMetadata().getNamespace(), clusterCm.getMetadata().getName())).thenReturn(Future.succeededFuture(null));
 
         ArgumentCaptor<Service> serviceCaptor = ArgumentCaptor.forClass(Service.class);
         when(mockServiceOps.reconcile(anyString(), anyString(), serviceCaptor.capture())).thenReturn(Future.succeededFuture());
@@ -131,7 +131,7 @@
         when(mockCmOps.reconcile(anyString(), any(), any())).thenReturn(Future.succeededFuture(ReconcileResult.created(new ConfigMap())));
 
         ArgumentCaptor<NetworkPolicy> npCaptor = ArgumentCaptor.forClass(NetworkPolicy.class);
-        when(mockNetPolOps.reconcile(eq(kc.getMetadata().getNamespace()), eq(KafkaConnectResources.deploymentName(kc.getMetadata().getName())), npCaptor.capture())).thenReturn(Future.succeededFuture(ReconcileResult.created(new NetworkPolicy())));
+        when(mockNetPolOps.reconcile(eq(clusterCm.getMetadata().getNamespace()), eq(KafkaConnectResources.deploymentName(clusterCm.getMetadata().getName())), npCaptor.capture())).thenReturn(Future.succeededFuture(ReconcileResult.created(new NetworkPolicy())));
 
         ArgumentCaptor<PodDisruptionBudget> pdbCaptor = ArgumentCaptor.forClass(PodDisruptionBudget.class);
         when(mockPdbOps.reconcile(anyString(), any(), pdbCaptor.capture())).thenReturn(Future.succeededFuture());
@@ -148,93 +148,88 @@
                 .withVersion("1.0.0")
                 .build();
         when(mockConnectClient.listConnectorPlugins(anyString(), anyInt())).thenReturn(Future.succeededFuture(singletonList(plugin1)));
-        when(mockConnectClient.updateConnectLoggers(anyString(), anyInt(), anyString())).thenReturn(Future.succeededFuture());
 
         KafkaConnectAssemblyOperator ops = new KafkaConnectAssemblyOperator(vertx, new PlatformFeaturesAvailability(true, kubernetesVersion),
                 supplier, ResourceUtils.dummyClusterOperatorConfig(VERSIONS), x -> mockConnectClient);
 
-        KafkaConnectCluster connect = KafkaConnectCluster.fromCrd(kc, VERSIONS);
+        KafkaConnectCluster connect = KafkaConnectCluster.fromCrd(clusterCm, VERSIONS);
 
         Checkpoint async = context.checkpoint();
-        ops.reconcile(new Reconciliation("test-trigger", KafkaConnect.RESOURCE_KIND, kc.getMetadata().getNamespace(), kc.getMetadata().getName()))
-            .onComplete(context.succeeding(v -> context.verify(() -> {
-                // No metrics config  => no CMs created
-                Set<String> metricsNames = new HashSet<>();
-                if (connect.isMetricsEnabled()) {
-                    metricsNames.add(KafkaConnectResources.metricsAndLogConfigMapName(kc.getMetadata().getName()));
-                }
-
-                // Verify service
-                List<Service> capturedServices = serviceCaptor.getAllValues();
-                assertThat(capturedServices, hasSize(1));
-                Service service = capturedServices.get(0);
-                assertThat(service.getMetadata().getName(), is(connect.getServiceName()));
-                assertThat(service, is(connect.generateService()));
-
-                // Verify Deployment
-                List<Deployment> capturedDc = dcCaptor.getAllValues();
-                assertThat(capturedDc, hasSize(1));
-                Deployment dc = capturedDc.get(0);
-                assertThat(dc.getMetadata().getName(), is(connect.getName()));
-                Map annotations = new HashMap();
-                annotations.put(Annotations.ANNO_STRIMZI_LOGGING_DYNAMICALLY_UNCHANGEABLE_HASH, Util.stringHash(Util.getLoggingDynamicallyUnmodifiableEntries(LOGGING_CONFIG)));
-                assertThat(dc, is(connect.generateDeployment(annotations, true, null, null)));
-
-                // Verify PodDisruptionBudget
-                List<PodDisruptionBudget> capturedPdb = pdbCaptor.getAllValues();
-                assertThat(capturedPdb.size(), is(1));
-                PodDisruptionBudget pdb = capturedPdb.get(0);
-                assertThat(pdb.getMetadata().getName(), is(connect.getName()));
-                assertThat(pdb, is(connect.generatePodDisruptionBudget()));
-
-                // Verify status
-                List<KafkaConnect> capturedConnects = connectCaptor.getAllValues();
-                assertThat(capturedConnects, hasSize(1));
-                KafkaConnectStatus connectStatus = capturedConnects.get(0).getStatus();
-
-                assertThat(connectStatus.getUrl(), is("http://foo-connect-api.test.svc:8083"));
-                assertThat(connectStatus.getReplicas(), is(connect.getReplicas()));
-                assertThat(connectStatus.getLabelSelector(), is(connect.getSelectorLabels().toSelectorString()));
-                assertThat(connectStatus.getConditions().get(0).getStatus(), is("True"));
-                assertThat(connectStatus.getConditions().get(0).getType(), is("Ready"));
-
-                if (connectorOperator) {
-                    assertThat(npCaptor.getValue(), is(notNullValue()));
-
-                    assertThat(connectStatus.getConnectorPlugins(), hasSize(1));
-                    assertThat(connectStatus.getConnectorPlugins().get(0).getConnectorClass(), is("io.strimzi.MyClass"));
-                    assertThat(connectStatus.getConnectorPlugins().get(0).getType(), is("sink"));
-                    assertThat(connectStatus.getConnectorPlugins().get(0).getVersion(), is("1.0.0"));
-                } else {
-                    assertThat(npCaptor.getValue(), is(nullValue()));
-                    assertThat(connectStatus.getConnectorPlugins(), nullValue());
-                }
-
-                async.flag();
-            })));
+        ops.createOrUpdate(new Reconciliation("test-trigger", KafkaConnect.RESOURCE_KIND, clusterCm.getMetadata().getNamespace(), clusterCm.getMetadata().getName()), clusterCm).setHandler(createResult -> {
+            context.verify(() -> assertThat(createResult.succeeded(), is(true)));
+
+            // No metrics config  => no CMs created
+            Set<String> metricsNames = new HashSet<>();
+            if (connect.isMetricsEnabled()) {
+                metricsNames.add(KafkaConnectResources.metricsAndLogConfigMapName(clusterCm.getMetadata().getName()));
+            }
+
+            // Verify service
+            List<Service> capturedServices = serviceCaptor.getAllValues();
+            context.verify(() -> assertThat(capturedServices.size(), is(1)));
+            Service service = capturedServices.get(0);
+            context.verify(() -> assertThat(service.getMetadata().getName(), is(connect.getServiceName())));
+            context.verify(() -> assertThat("Services are not equal", service, is(connect.generateService())));
+
+            // Verify Deployment
+            List<Deployment> capturedDc = dcCaptor.getAllValues();
+            context.verify(() -> assertThat(capturedDc.size(), is(1)));
+            Deployment dc = capturedDc.get(0);
+            context.verify(() -> assertThat(dc.getMetadata().getName(), is(connect.getName())));
+            Map annotations = new HashMap();
+            annotations.put(Annotations.STRIMZI_LOGGING_ANNOTATION, LOGGING_CONFIG);
+            context.verify(() -> assertThat("Deployments are not equal", dc, is(connect.generateDeployment(annotations, true, null, null))));
+
+            // Verify PodDisruptionBudget
+            List<PodDisruptionBudget> capturedPdb = pdbCaptor.getAllValues();
+            context.verify(() -> assertThat(capturedPdb.size(), is(1)));
+            PodDisruptionBudget pdb = capturedPdb.get(0);
+            context.verify(() -> assertThat(pdb.getMetadata().getName(), is(connect.getName())));
+            context.verify(() -> assertThat("PodDisruptionBudgets are not equal", pdb, is(connect.generatePodDisruptionBudget())));
+
+            // Verify status
+            List<KafkaConnect> capturedConnects = connectCaptor.getAllValues();
+            context.verify(() -> assertThat(capturedConnects.get(0).getStatus().getUrl(), is("http://foo-connect-api.test.svc:8083")));
+            context.verify(() -> assertThat(capturedConnects.get(0).getStatus().getConditions().get(0).getStatus(), is("True")));
+            context.verify(() -> assertThat(capturedConnects.get(0).getStatus().getConditions().get(0).getType(), is("Ready")));
+
+            if (connectorOperator) {
+                context.verify(() -> assertThat(npCaptor.getValue(), is(notNullValue())));
+
+                context.verify(() -> assertThat(capturedConnects.get(0).getStatus().getConnectorPlugins().size(), is(1)));
+                context.verify(() -> assertThat(capturedConnects.get(0).getStatus().getConnectorPlugins().get(0).getConnectorClass(), is("io.strimzi.MyClass")));
+                context.verify(() -> assertThat(capturedConnects.get(0).getStatus().getConnectorPlugins().get(0).getType(), is("sink")));
+                context.verify(() -> assertThat(capturedConnects.get(0).getStatus().getConnectorPlugins().get(0).getVersion(), is("1.0.0")));
+            } else {
+                context.verify(() -> assertThat(npCaptor.getValue(), is(nullValue())));
+                context.verify(() -> assertThat(capturedConnects.get(0).getStatus().getConnectorPlugins(), nullValue()));
+            }
+
+            async.flag();
+        });
     }
 
     @Test
     public void testCreateClusterWithoutConnectorOperator(VertxTestContext context) {
-        String kcName = "foo";
-        String kcNamespace = "test";
-        KafkaConnect kc = ResourceUtils.createEmptyKafkaConnect(kcNamespace, kcName);
-
-        createKafkaConnectCluster(context, kc, false);
+        String clusterCmName = "foo";
+        String clusterCmNamespace = "test";
+        KafkaConnect clusterCm = ResourceUtils.createEmptyKafkaConnectCluster(clusterCmNamespace, clusterCmName);
+
+        testCreateCluster(context, clusterCm, false);
     }
 
     @Test
     public void testCreateClusterWithConnectorOperator(VertxTestContext context) {
-        String kcName = "foo";
-        String kcNamespace = "test";
-        KafkaConnect kc = ResourceUtils.createEmptyKafkaConnect(kcNamespace, kcName);
-        kc.getMetadata().getAnnotations().put(Annotations.STRIMZI_IO_USE_CONNECTOR_RESOURCES, "true");
-
-        createKafkaConnectCluster(context, kc, true);
-    }
-
-    @Test
-    public void testCreateOrUpdateDoesNotUpdateWithNoDiff(VertxTestContext context) {
+        String clusterCmName = "foo";
+        String clusterCmNamespace = "test";
+        KafkaConnect clusterCm = ResourceUtils.createEmptyKafkaConnectCluster(clusterCmNamespace, clusterCmName);
+        clusterCm.getMetadata().getAnnotations().put("strimzi.io/use-connector-resources", "true");
+
+        testCreateCluster(context, clusterCm, true);
+    }
+
+    @Test
+    public void testUpdateClusterNoDiff(VertxTestContext context) {
         ResourceOperatorSupplier supplier = ResourceUtils.supplierWithMocks(true);
         CrdOperator mockConnectOps = supplier.connectOperator;
         CrdOperator mockConnectS2IOps = supplier.connectS2IOperator;
@@ -245,40 +240,40 @@
         NetworkPolicyOperator mockNetPolOps = supplier.networkPolicyOperator;
         CrdOperator<KubernetesClient, KafkaConnector, KafkaConnectorList, DoneableKafkaConnector> mockConnectorOps = supplier.kafkaConnectorOperator;
 
-        String kcName = "foo";
-        String kcNamespace = "test";
-
-        KafkaConnect kc = ResourceUtils.createEmptyKafkaConnect(kcNamespace, kcName);
-        KafkaConnectCluster connect = KafkaConnectCluster.fromCrd(kc, VERSIONS);
+        String clusterCmName = "foo";
+        String clusterCmNamespace = "test";
+
+        KafkaConnect clusterCm = ResourceUtils.createEmptyKafkaConnectCluster(clusterCmNamespace, clusterCmName);
+        KafkaConnectCluster connect = KafkaConnectCluster.fromCrd(clusterCm, VERSIONS);
         when(mockConnectorOps.listAsync(anyString(), any(Optional.class))).thenReturn(Future.succeededFuture(emptyList()));
-        when(mockConnectOps.get(kcNamespace, kcName)).thenReturn(kc);
-        when(mockConnectOps.getAsync(anyString(), anyString())).thenReturn(Future.succeededFuture(kc));
+        when(mockConnectOps.get(clusterCmNamespace, clusterCmName)).thenReturn(clusterCm);
+        when(mockConnectOps.getAsync(anyString(), anyString())).thenReturn(Future.succeededFuture(clusterCm));
         when(mockConnectOps.updateStatusAsync(any(KafkaConnect.class))).thenReturn(Future.succeededFuture());
-        when(mockConnectS2IOps.getAsync(kcNamespace, kcName)).thenReturn(Future.succeededFuture(null));
-        when(mockServiceOps.get(kcNamespace, connect.getName())).thenReturn(connect.generateService());
-        when(mockDcOps.get(kcNamespace, connect.getName())).thenReturn(connect.generateDeployment(new HashMap<String, String>(), true, null, null));
+        when(mockConnectS2IOps.getAsync(clusterCmNamespace, clusterCmName)).thenReturn(Future.succeededFuture(null));
+        when(mockServiceOps.get(clusterCmNamespace, connect.getName())).thenReturn(connect.generateService());
+        when(mockDcOps.get(clusterCmNamespace, connect.getName())).thenReturn(connect.generateDeployment(new HashMap<String, String>(), true, null, null));
         when(mockDcOps.readiness(anyString(), anyString(), anyLong(), anyLong())).thenReturn(Future.succeededFuture());
         when(mockDcOps.waitForObserved(anyString(), anyString(), anyLong(), anyLong())).thenReturn(Future.succeededFuture());
 
         ArgumentCaptor<String> serviceNameCaptor = ArgumentCaptor.forClass(String.class);
         ArgumentCaptor<Service> serviceCaptor = ArgumentCaptor.forClass(Service.class);
-        when(mockServiceOps.reconcile(eq(kcNamespace), serviceNameCaptor.capture(), serviceCaptor.capture())).thenReturn(Future.succeededFuture());
+        when(mockServiceOps.reconcile(eq(clusterCmNamespace), serviceNameCaptor.capture(), serviceCaptor.capture())).thenReturn(Future.succeededFuture());
 
         ArgumentCaptor<String> dcNameCaptor = ArgumentCaptor.forClass(String.class);
         ArgumentCaptor<Deployment> dcCaptor = ArgumentCaptor.forClass(Deployment.class);
-        when(mockDcOps.reconcile(eq(kcNamespace), dcNameCaptor.capture(), dcCaptor.capture())).thenReturn(Future.succeededFuture());
+        when(mockDcOps.reconcile(eq(clusterCmNamespace), dcNameCaptor.capture(), dcCaptor.capture())).thenReturn(Future.succeededFuture());
 
         ArgumentCaptor<String> dcScaleUpNameCaptor = ArgumentCaptor.forClass(String.class);
         ArgumentCaptor<Integer> dcScaleUpReplicasCaptor = ArgumentCaptor.forClass(Integer.class);
-        when(mockDcOps.scaleUp(eq(kcNamespace), dcScaleUpNameCaptor.capture(), dcScaleUpReplicasCaptor.capture())).thenReturn(Future.succeededFuture());
+        when(mockDcOps.scaleUp(eq(clusterCmNamespace), dcScaleUpNameCaptor.capture(), dcScaleUpReplicasCaptor.capture())).thenReturn(Future.succeededFuture());
 
         ArgumentCaptor<String> dcScaleDownNameCaptor = ArgumentCaptor.forClass(String.class);
         ArgumentCaptor<Integer> dcScaleDownReplicasCaptor = ArgumentCaptor.forClass(Integer.class);
-        when(mockDcOps.scaleDown(eq(kcNamespace), dcScaleDownNameCaptor.capture(), dcScaleDownReplicasCaptor.capture())).thenReturn(Future.succeededFuture());
+        when(mockDcOps.scaleDown(eq(clusterCmNamespace), dcScaleDownNameCaptor.capture(), dcScaleDownReplicasCaptor.capture())).thenReturn(Future.succeededFuture());
 
         when(mockCmOps.reconcile(anyString(), any(), any())).thenReturn(Future.succeededFuture(ReconcileResult.created(new ConfigMap())));
 
-        when(mockNetPolOps.reconcile(eq(kc.getMetadata().getNamespace()), eq(KafkaConnectResources.deploymentName(kc.getMetadata().getName())), any())).thenReturn(Future.succeededFuture(ReconcileResult.created(new NetworkPolicy())));
+        when(mockNetPolOps.reconcile(eq(clusterCm.getMetadata().getNamespace()), eq(KafkaConnectResources.deploymentName(clusterCm.getMetadata().getName())), any())).thenReturn(Future.succeededFuture(ReconcileResult.created(new NetworkPolicy())));
 
         ArgumentCaptor<PodDisruptionBudget> pdbCaptor = ArgumentCaptor.forClass(PodDisruptionBudget.class);
         when(mockPdbOps.reconcile(anyString(), any(), pdbCaptor.capture())).thenReturn(Future.succeededFuture());
@@ -292,40 +287,39 @@
                 .withVersion("1.0.0")
                 .build();
         when(mockConnectClient.listConnectorPlugins(anyString(), anyInt())).thenReturn(Future.succeededFuture(singletonList(plugin1)));
-        when(mockConnectClient.updateConnectLoggers(anyString(), anyInt(), anyString())).thenReturn(Future.succeededFuture());
 
         KafkaConnectAssemblyOperator ops = new KafkaConnectAssemblyOperator(vertx, new PlatformFeaturesAvailability(true, kubernetesVersion),
                 supplier, ResourceUtils.dummyClusterOperatorConfig(VERSIONS), x -> mockConnectClient);
 
         Checkpoint async = context.checkpoint();
-        ops.createOrUpdate(new Reconciliation("test-trigger", KafkaConnect.RESOURCE_KIND, kcNamespace, kcName), kc)
-            .onComplete(context.succeeding(v -> context.verify(() -> {
-
-                // Verify service
-                List<Service> capturedServices = serviceCaptor.getAllValues();
-                assertThat(capturedServices, hasSize(1));
-
-                // Verify Deployment Config
-                List<Deployment> capturedDc = dcCaptor.getAllValues();
-                assertThat(capturedDc, hasSize(1));
-
-                // Verify scaleDown / scaleUp were not called
-                assertThat(dcScaleDownNameCaptor.getAllValues(), hasSize(1));
-                assertThat(dcScaleUpNameCaptor.getAllValues(), hasSize(1));
-
-                // Verify PodDisruptionBudget
-                List<PodDisruptionBudget> capturedPdb = pdbCaptor.getAllValues();
-                assertThat(capturedPdb, hasSize(1));
-                PodDisruptionBudget pdb = capturedPdb.get(0);
-                assertThat(pdb.getMetadata().getName(), is(connect.getName()));
-                assertThat(pdb, is(connect.generatePodDisruptionBudget()));
-
-                async.flag();
-            })));
-    }
-
-    @Test
-    public void testCreateOrUpdateUpdatesCluster(VertxTestContext context) {
+        ops.createOrUpdate(new Reconciliation("test-trigger", KafkaConnect.RESOURCE_KIND, clusterCmNamespace, clusterCmName), clusterCm).setHandler(createResult -> {
+            context.verify(() -> assertThat(createResult.succeeded(), is(true)));
+
+            // Verify service
+            List<Service> capturedServices = serviceCaptor.getAllValues();
+            context.verify(() -> assertThat(capturedServices.size(), is(1)));
+
+            // Verify Deployment Config
+            List<Deployment> capturedDc = dcCaptor.getAllValues();
+            context.verify(() -> assertThat(capturedDc.size(), is(1)));
+
+            // Verify scaleDown / scaleUp were not called
+            context.verify(() -> assertThat(dcScaleDownNameCaptor.getAllValues().size(), is(1)));
+            context.verify(() -> assertThat(dcScaleUpNameCaptor.getAllValues().size(), is(1)));
+
+            // Verify PodDisruptionBudget
+            List<PodDisruptionBudget> capturedPdb = pdbCaptor.getAllValues();
+            context.verify(() -> assertThat(capturedPdb.size(), is(1)));
+            PodDisruptionBudget pdb = capturedPdb.get(0);
+            context.verify(() -> assertThat(pdb.getMetadata().getName(), is(connect.getName())));
+            context.verify(() -> assertThat("PodDisruptionBudgets are not equal", pdb, is(connect.generatePodDisruptionBudget())));
+
+            async.flag();
+        });
+    }
+
+    @Test
+    public void testUpdateCluster(VertxTestContext context) {
         ResourceOperatorSupplier supplier = ResourceUtils.supplierWithMocks(true);
         CrdOperator mockConnectOps = supplier.connectOperator;
         CrdOperator mockConnectS2IOps = supplier.connectS2IOperator;
@@ -336,70 +330,70 @@
         NetworkPolicyOperator mockNetPolOps = supplier.networkPolicyOperator;
         CrdOperator<KubernetesClient, KafkaConnector, KafkaConnectorList, DoneableKafkaConnector> mockConnectorOps = supplier.kafkaConnectorOperator;
 
-        String kcName = "foo";
-        String kcNamespace = "test";
-
-        KafkaConnect kc = ResourceUtils.createEmptyKafkaConnect(kcNamespace, kcName);
-        KafkaConnectCluster connect = KafkaConnectCluster.fromCrd(kc, VERSIONS);
-        kc.getSpec().setImage("some/different:image"); // Change the image to generate some diff
+        String clusterCmName = "foo";
+        String clusterCmNamespace = "test";
+
+        KafkaConnect clusterCm = ResourceUtils.createEmptyKafkaConnectCluster(clusterCmNamespace, clusterCmName);
+        KafkaConnectCluster connect = KafkaConnectCluster.fromCrd(clusterCm, VERSIONS);
+        clusterCm.getSpec().setImage("some/different:image"); // Change the image to generate some diff
         when(mockConnectorOps.listAsync(anyString(), any(Optional.class))).thenReturn(Future.succeededFuture(emptyList()));
-        when(mockConnectOps.get(kcNamespace, kcName)).thenReturn(kc);
-        when(mockConnectOps.getAsync(anyString(), anyString())).thenReturn(Future.succeededFuture(kc));
+        when(mockConnectOps.get(clusterCmNamespace, clusterCmName)).thenReturn(clusterCm);
+        when(mockConnectOps.getAsync(anyString(), anyString())).thenReturn(Future.succeededFuture(clusterCm));
         when(mockConnectOps.updateStatusAsync(any(KafkaConnect.class))).thenReturn(Future.succeededFuture());
-        when(mockConnectS2IOps.getAsync(kcNamespace, kcName)).thenReturn(Future.succeededFuture(null));
-        when(mockServiceOps.get(kcNamespace, connect.getName())).thenReturn(connect.generateService());
-        when(mockDcOps.get(kcNamespace, connect.getName())).thenReturn(connect.generateDeployment(new HashMap<String, String>(), true, null, null));
+        when(mockConnectS2IOps.getAsync(clusterCmNamespace, clusterCmName)).thenReturn(Future.succeededFuture(null));
+        when(mockServiceOps.get(clusterCmNamespace, connect.getName())).thenReturn(connect.generateService());
+        when(mockDcOps.get(clusterCmNamespace, connect.getName())).thenReturn(connect.generateDeployment(new HashMap<String, String>(), true, null, null));
         when(mockDcOps.readiness(anyString(), anyString(), anyLong(), anyLong())).thenReturn(Future.succeededFuture());
         when(mockDcOps.waitForObserved(anyString(), anyString(), anyLong(), anyLong())).thenReturn(Future.succeededFuture());
 
         ArgumentCaptor<String> serviceNameCaptor = ArgumentCaptor.forClass(String.class);
         ArgumentCaptor<Service> serviceCaptor = ArgumentCaptor.forClass(Service.class);
-        when(mockServiceOps.reconcile(eq(kcNamespace), serviceNameCaptor.capture(), serviceCaptor.capture())).thenReturn(Future.succeededFuture());
+        when(mockServiceOps.reconcile(eq(clusterCmNamespace), serviceNameCaptor.capture(), serviceCaptor.capture())).thenReturn(Future.succeededFuture());
 
         ArgumentCaptor<String> dcNameCaptor = ArgumentCaptor.forClass(String.class);
         ArgumentCaptor<Deployment> dcCaptor = ArgumentCaptor.forClass(Deployment.class);
-        when(mockDcOps.reconcile(eq(kcNamespace), dcNameCaptor.capture(), dcCaptor.capture())).thenReturn(Future.succeededFuture());
+        when(mockDcOps.reconcile(eq(clusterCmNamespace), dcNameCaptor.capture(), dcCaptor.capture())).thenReturn(Future.succeededFuture());
 
         ArgumentCaptor<String> dcScaleUpNameCaptor = ArgumentCaptor.forClass(String.class);
         ArgumentCaptor<Integer> dcScaleUpReplicasCaptor = ArgumentCaptor.forClass(Integer.class);
-        when(mockDcOps.scaleUp(eq(kcNamespace), dcScaleUpNameCaptor.capture(), dcScaleUpReplicasCaptor.capture())).thenReturn(Future.succeededFuture());
+        when(mockDcOps.scaleUp(eq(clusterCmNamespace), dcScaleUpNameCaptor.capture(), dcScaleUpReplicasCaptor.capture())).thenReturn(Future.succeededFuture());
 
         ArgumentCaptor<String> dcScaleDownNameCaptor = ArgumentCaptor.forClass(String.class);
         ArgumentCaptor<Integer> dcScaleDownReplicasCaptor = ArgumentCaptor.forClass(Integer.class);
-        when(mockDcOps.scaleDown(eq(kcNamespace), dcScaleDownNameCaptor.capture(), dcScaleDownReplicasCaptor.capture())).thenReturn(Future.succeededFuture());
+        when(mockDcOps.scaleDown(eq(clusterCmNamespace), dcScaleDownNameCaptor.capture(), dcScaleDownReplicasCaptor.capture())).thenReturn(Future.succeededFuture());
 
         when(mockCmOps.reconcile(anyString(), any(), any())).thenReturn(Future.succeededFuture(ReconcileResult.created(new ConfigMap())));
 
-        when(mockNetPolOps.reconcile(eq(kc.getMetadata().getNamespace()), eq(KafkaConnectResources.deploymentName(kc.getMetadata().getName())), any())).thenReturn(Future.succeededFuture(ReconcileResult.created(new NetworkPolicy())));
+        when(mockNetPolOps.reconcile(eq(clusterCm.getMetadata().getNamespace()), eq(KafkaConnectResources.deploymentName(clusterCm.getMetadata().getName())), any())).thenReturn(Future.succeededFuture(ReconcileResult.created(new NetworkPolicy())));
 
         ArgumentCaptor<PodDisruptionBudget> pdbCaptor = ArgumentCaptor.forClass(PodDisruptionBudget.class);
         when(mockPdbOps.reconcile(anyString(), any(), pdbCaptor.capture())).thenReturn(Future.succeededFuture());
 
         // Mock CM get
-        when(mockConnectOps.get(kcNamespace, kcName)).thenReturn(kc);
+        when(mockConnectOps.get(clusterCmNamespace, clusterCmName)).thenReturn(clusterCm);
         ConfigMap metricsCm = new ConfigMapBuilder().withNewMetadata()
-                    .withName(KafkaConnectResources.metricsAndLogConfigMapName(kcName))
-                    .withNamespace(kcNamespace)
+                    .withName(KafkaConnectResources.metricsAndLogConfigMapName(clusterCmName))
+                    .withNamespace(clusterCmNamespace)
                 .endMetadata()
                 .withData(Collections.singletonMap(AbstractModel.ANCILLARY_CM_KEY_METRICS, METRICS_CONFIG))
                 .build();
-        when(mockCmOps.get(kcNamespace, KafkaConnectResources.metricsAndLogConfigMapName(kcName))).thenReturn(metricsCm);
+        when(mockCmOps.get(clusterCmNamespace, KafkaConnectResources.metricsAndLogConfigMapName(clusterCmName))).thenReturn(metricsCm);
 
         ConfigMap loggingCm = new ConfigMapBuilder().withNewMetadata()
-                    .withName(KafkaConnectResources.metricsAndLogConfigMapName(kcName))
-                    .withNamespace(kcNamespace)
+                    .withName(KafkaConnectResources.metricsAndLogConfigMapName(clusterCmName))
+                    .withNamespace(clusterCmNamespace)
                     .endMetadata()
                     .withData(Collections.singletonMap(AbstractModel.ANCILLARY_CM_KEY_LOG_CONFIG, LOGGING_CONFIG))
                     .build();
 
-        when(mockCmOps.get(kcNamespace, KafkaConnectResources.metricsAndLogConfigMapName(kcName))).thenReturn(metricsCm);
+        when(mockCmOps.get(clusterCmNamespace, KafkaConnectResources.metricsAndLogConfigMapName(clusterCmName))).thenReturn(metricsCm);
 
         // Mock CM patch
         Set<String> metricsCms = TestUtils.set();
         doAnswer(invocation -> {
             metricsCms.add(invocation.getArgument(1));
             return Future.succeededFuture();
-        }).when(mockCmOps).reconcile(eq(kcNamespace), anyString(), any());
+        }).when(mockCmOps).reconcile(eq(clusterCmNamespace), anyString(), any());
 
         KafkaConnectApi mockConnectClient = mock(KafkaConnectApi.class);
         when(mockConnectClient.list(anyString(), anyInt())).thenReturn(Future.succeededFuture(emptyList()));
@@ -410,51 +404,51 @@
                 .withVersion("1.0.0")
                 .build();
         when(mockConnectClient.listConnectorPlugins(anyString(), anyInt())).thenReturn(Future.succeededFuture(singletonList(plugin1)));
-        when(mockConnectClient.updateConnectLoggers(anyString(), anyInt(), anyString())).thenReturn(Future.succeededFuture());
 
         KafkaConnectAssemblyOperator ops = new KafkaConnectAssemblyOperator(vertx, new PlatformFeaturesAvailability(true, kubernetesVersion),
                 supplier, ResourceUtils.dummyClusterOperatorConfig(VERSIONS), x -> mockConnectClient);
 
         Checkpoint async = context.checkpoint();
-        ops.createOrUpdate(new Reconciliation("test-trigger", KafkaConnect.RESOURCE_KIND, kcNamespace, kcName), kc)
-            .onComplete(context.succeeding(v -> context.verify(() -> {
-                KafkaConnectCluster compareTo = KafkaConnectCluster.fromCrd(kc, VERSIONS);
-
-                // Verify service
-                List<Service> capturedServices = serviceCaptor.getAllValues();
-                assertThat(capturedServices, hasSize(1));
-                Service service = capturedServices.get(0);
-                assertThat(service.getMetadata().getName(), is(compareTo.getServiceName()));
-                assertThat(service, is(compareTo.generateService()));
-
-                // Verify Deployment
-                List<Deployment> capturedDc = dcCaptor.getAllValues();
-                assertThat(capturedDc, hasSize(1));
-                Deployment dc = capturedDc.get(0);
-                assertThat(dc.getMetadata().getName(), is(compareTo.getName()));
-                Map<String, String> annotations = new HashMap();
-                annotations.put(Annotations.ANNO_STRIMZI_LOGGING_DYNAMICALLY_UNCHANGEABLE_HASH, Util.stringHash(Util.getLoggingDynamicallyUnmodifiableEntries(loggingCm.getData().get(compareTo.ANCILLARY_CM_KEY_LOG_CONFIG))));
-                assertThat(dc, is(compareTo.generateDeployment(annotations, true, null, null)));
-
-                // Verify PodDisruptionBudget
-                List<PodDisruptionBudget> capturedPdb = pdbCaptor.getAllValues();
-                assertThat(capturedPdb, hasSize(1));
-                PodDisruptionBudget pdb = capturedPdb.get(0);
-                assertThat(pdb.getMetadata().getName(), is(connect.getName()));
-                assertThat(pdb, is(connect.generatePodDisruptionBudget()));
-
-                // Verify scaleDown / scaleUp were not called
-                assertThat(dcScaleDownNameCaptor.getAllValues(), hasSize(1));
-                assertThat(dcScaleUpNameCaptor.getAllValues(), hasSize(1));
-
-                // No metrics config  => no CMs created
-                verify(mockCmOps, never()).createOrUpdate(any());
-                async.flag();
-            })));
-    }
-
-    @Test
-    public void testCreateOrUpdateFailsWhenDeploymentUpdateFails(VertxTestContext context) {
+        ops.createOrUpdate(new Reconciliation("test-trigger", KafkaConnect.RESOURCE_KIND, clusterCmNamespace, clusterCmName), clusterCm).setHandler(createResult -> {
+            context.verify(() -> assertThat(createResult.succeeded(), is(true)));
+
+            KafkaConnectCluster compareTo = KafkaConnectCluster.fromCrd(clusterCm, VERSIONS);
+
+            // Verify service
+            List<Service> capturedServices = serviceCaptor.getAllValues();
+            context.verify(() -> assertThat(capturedServices.size(), is(1)));
+            Service service = capturedServices.get(0);
+            context.verify(() -> assertThat(service.getMetadata().getName(), is(compareTo.getServiceName())));
+            context.verify(() -> assertThat("Services are not equal", service, is(compareTo.generateService())));
+
+            // Verify Deployment
+            List<Deployment> capturedDc = dcCaptor.getAllValues();
+            context.verify(() -> assertThat(capturedDc.size(), is(1)));
+            Deployment dc = capturedDc.get(0);
+            context.verify(() -> assertThat(dc.getMetadata().getName(), is(compareTo.getName())));
+            Map<String, String> annotations = new HashMap();
+            annotations.put(Annotations.STRIMZI_LOGGING_ANNOTATION, loggingCm.getData().get(compareTo.ANCILLARY_CM_KEY_LOG_CONFIG));
+            context.verify(() -> assertThat("Deployments are not equal", dc, is(compareTo.generateDeployment(annotations, true, null, null))));
+
+            // Verify PodDisruptionBudget
+            List<PodDisruptionBudget> capturedPdb = pdbCaptor.getAllValues();
+            context.verify(() -> assertThat(capturedPdb.size(), is(1)));
+            PodDisruptionBudget pdb = capturedPdb.get(0);
+            context.verify(() -> assertThat(pdb.getMetadata().getName(), is(connect.getName())));
+            context.verify(() -> assertThat("PodDisruptionBudgets are not equal", pdb, is(connect.generatePodDisruptionBudget())));
+
+            // Verify scaleDown / scaleUp were not called
+            context.verify(() -> assertThat(dcScaleDownNameCaptor.getAllValues().size(), is(1)));
+            context.verify(() -> assertThat(dcScaleUpNameCaptor.getAllValues().size(), is(1)));
+
+            // No metrics config  => no CMs created
+            verify(mockCmOps, never()).createOrUpdate(any());
+            async.flag();
+        });
+    }
+
+    @Test
+    public void testUpdateClusterFailure(VertxTestContext context) {
         ResourceOperatorSupplier supplier = ResourceUtils.supplierWithMocks(true);
         CrdOperator mockConnectOps = supplier.connectOperator;
         CrdOperator mockConnectS2IOps = supplier.connectS2IOperator;
@@ -464,19 +458,19 @@
         ServiceOperator mockServiceOps = supplier.serviceOperations;
         NetworkPolicyOperator mockNetPolOps = supplier.networkPolicyOperator;
 
-        String kcName = "foo";
-        String kcNamespace = "test";
-
-        KafkaConnect kc = ResourceUtils.createEmptyKafkaConnect(kcNamespace, kcName);
-        KafkaConnectCluster connect = KafkaConnectCluster.fromCrd(kc, VERSIONS);
-        kc.getSpec().setImage("some/different:image"); // Change the image to generate some diff
-
-        when(mockConnectOps.get(kcNamespace, kcName)).thenReturn(kc);
-        when(mockConnectOps.getAsync(anyString(), anyString())).thenReturn(Future.succeededFuture(kc));
+        String clusterCmName = "foo";
+        String clusterCmNamespace = "test";
+
+        KafkaConnect clusterCm = ResourceUtils.createEmptyKafkaConnectCluster(clusterCmNamespace, clusterCmName);
+        KafkaConnectCluster connect = KafkaConnectCluster.fromCrd(clusterCm, VERSIONS);
+        clusterCm.getSpec().setImage("some/different:image"); // Change the image to generate some diff
+
+        when(mockConnectOps.get(clusterCmNamespace, clusterCmName)).thenReturn(clusterCm);
+        when(mockConnectOps.getAsync(anyString(), anyString())).thenReturn(Future.succeededFuture(clusterCm));
         when(mockConnectOps.updateStatusAsync(any(KafkaConnect.class))).thenReturn(Future.succeededFuture());
-        when(mockConnectS2IOps.getAsync(kcNamespace, kcName)).thenReturn(Future.succeededFuture(null));
-        when(mockServiceOps.get(kcNamespace, connect.getName())).thenReturn(connect.generateService());
-        when(mockDcOps.get(kcNamespace, connect.getName())).thenReturn(connect.generateDeployment(new HashMap<String, String>(), true, null, null));
+        when(mockConnectS2IOps.getAsync(clusterCmNamespace, clusterCmName)).thenReturn(Future.succeededFuture(null));
+        when(mockServiceOps.get(clusterCmNamespace, connect.getName())).thenReturn(connect.generateService());
+        when(mockDcOps.get(clusterCmNamespace, connect.getName())).thenReturn(connect.generateDeployment(new HashMap<String, String>(), true, null, null));
         when(mockDcOps.readiness(anyString(), anyString(), anyLong(), anyLong())).thenReturn(Future.succeededFuture());
         when(mockDcOps.waitForObserved(anyString(), anyString(), anyLong(), anyLong())).thenReturn(Future.succeededFuture());
 
@@ -500,7 +494,7 @@
         ArgumentCaptor<Integer> dcScaleDownReplicasCaptor = ArgumentCaptor.forClass(Integer.class);
         when(mockDcOps.scaleDown(dcScaleDownNamespaceCaptor.capture(), dcScaleDownNameCaptor.capture(), dcScaleDownReplicasCaptor.capture())).thenReturn(Future.succeededFuture());
 
-        when(mockNetPolOps.reconcile(eq(kc.getMetadata().getNamespace()), eq(KafkaConnectResources.deploymentName(kc.getMetadata().getName())), any())).thenReturn(Future.succeededFuture(ReconcileResult.created(new NetworkPolicy())));
+        when(mockNetPolOps.reconcile(eq(clusterCm.getMetadata().getNamespace()), eq(KafkaConnectResources.deploymentName(clusterCm.getMetadata().getName())), any())).thenReturn(Future.succeededFuture(ReconcileResult.created(new NetworkPolicy())));
         when(mockConnectOps.reconcile(anyString(), any(), any())).thenReturn(Future.succeededFuture(ReconcileResult.created(new KafkaConnect())));
         when(mockCmOps.reconcile(anyString(), any(), any())).thenReturn(Future.succeededFuture(ReconcileResult.created(new ConfigMap())));
         when(mockPdbOps.reconcile(anyString(), any(), any())).thenReturn(Future.succeededFuture(ReconcileResult.created(new PodDisruptionBudget())));
@@ -509,8 +503,11 @@
                 supplier, ResourceUtils.dummyClusterOperatorConfig(VERSIONS));
 
         Checkpoint async = context.checkpoint();
-        ops.createOrUpdate(new Reconciliation("test-trigger", KafkaConnect.RESOURCE_KIND, kcNamespace, kcName), kc)
-            .onComplete(context.failing(v -> async.flag()));
+        ops.createOrUpdate(new Reconciliation("test-trigger", KafkaConnect.RESOURCE_KIND, clusterCmNamespace, clusterCmName), clusterCm).setHandler(createResult -> {
+            context.verify(() -> assertThat(createResult.succeeded(), is(false)));
+
+            async.flag();
+        });
     }
 
     @Test
@@ -527,34 +524,34 @@
         NetworkPolicyOperator mockNetPolOps = supplier.networkPolicyOperator;
         CrdOperator<KubernetesClient, KafkaConnector, KafkaConnectorList, DoneableKafkaConnector> mockConnectorOps = supplier.kafkaConnectorOperator;
 
-        String kcName = "foo";
-        String kcNamespace = "test";
-
-        KafkaConnect kc = ResourceUtils.createEmptyKafkaConnect(kcNamespace, kcName);
-        KafkaConnectCluster connect = KafkaConnectCluster.fromCrd(kc, VERSIONS);
-        kc.getSpec().setReplicas(scaleTo); // Change replicas to create ScaleUp
+        String clusterCmName = "foo";
+        String clusterCmNamespace = "test";
+
+        KafkaConnect clusterCm = ResourceUtils.createEmptyKafkaConnectCluster(clusterCmNamespace, clusterCmName);
+        KafkaConnectCluster connect = KafkaConnectCluster.fromCrd(clusterCm, VERSIONS);
+        clusterCm.getSpec().setReplicas(scaleTo); // Change replicas to create ScaleUp
 
         when(mockConnectorOps.listAsync(anyString(), any(Optional.class))).thenReturn(Future.succeededFuture(emptyList()));
-        when(mockConnectOps.get(kcNamespace, kcName)).thenReturn(kc);
-        when(mockConnectOps.getAsync(anyString(), anyString())).thenReturn(Future.succeededFuture(kc));
+        when(mockConnectOps.get(clusterCmNamespace, clusterCmName)).thenReturn(clusterCm);
+        when(mockConnectOps.getAsync(anyString(), anyString())).thenReturn(Future.succeededFuture(clusterCm));
         when(mockConnectOps.updateStatusAsync(any(KafkaConnect.class))).thenReturn(Future.succeededFuture());
-        when(mockConnectS2IOps.getAsync(kcNamespace, kcName)).thenReturn(Future.succeededFuture(null));
-        when(mockServiceOps.get(kcNamespace, connect.getName())).thenReturn(connect.generateService());
-        when(mockDcOps.get(kcNamespace, connect.getName())).thenReturn(connect.generateDeployment(new HashMap<String, String>(), true, null, null));
+        when(mockConnectS2IOps.getAsync(clusterCmNamespace, clusterCmName)).thenReturn(Future.succeededFuture(null));
+        when(mockServiceOps.get(clusterCmNamespace, connect.getName())).thenReturn(connect.generateService());
+        when(mockDcOps.get(clusterCmNamespace, connect.getName())).thenReturn(connect.generateDeployment(new HashMap<String, String>(), true, null, null));
         when(mockDcOps.readiness(anyString(), anyString(), anyLong(), anyLong())).thenReturn(Future.succeededFuture());
         when(mockDcOps.waitForObserved(anyString(), anyString(), anyLong(), anyLong())).thenReturn(Future.succeededFuture());
 
-        when(mockServiceOps.reconcile(eq(kcNamespace), any(), any())).thenReturn(Future.succeededFuture());
-
-        when(mockDcOps.reconcile(eq(kcNamespace), any(), any())).thenReturn(Future.succeededFuture());
+        when(mockServiceOps.reconcile(eq(clusterCmNamespace), any(), any())).thenReturn(Future.succeededFuture());
+
+        when(mockDcOps.reconcile(eq(clusterCmNamespace), any(), any())).thenReturn(Future.succeededFuture());
 
         doAnswer(i -> Future.succeededFuture(scaleTo))
-                .when(mockDcOps).scaleUp(kcNamespace, connect.getName(), scaleTo);
+                .when(mockDcOps).scaleUp(clusterCmNamespace, connect.getName(), scaleTo);
 
         doAnswer(i -> Future.succeededFuture(scaleTo))
-                .when(mockDcOps).scaleDown(kcNamespace, connect.getName(), scaleTo);
-
-        when(mockNetPolOps.reconcile(eq(kc.getMetadata().getNamespace()), eq(KafkaConnectResources.deploymentName(kc.getMetadata().getName())), any())).thenReturn(Future.succeededFuture(ReconcileResult.created(new NetworkPolicy())));
+                .when(mockDcOps).scaleDown(clusterCmNamespace, connect.getName(), scaleTo);
+
+        when(mockNetPolOps.reconcile(eq(clusterCm.getMetadata().getNamespace()), eq(KafkaConnectResources.deploymentName(clusterCm.getMetadata().getName())), any())).thenReturn(Future.succeededFuture(ReconcileResult.created(new NetworkPolicy())));
         when(mockConnectOps.reconcile(anyString(), any(), any())).thenReturn(Future.succeededFuture(ReconcileResult.created(new KafkaConnect())));
         when(mockCmOps.reconcile(anyString(), any(), any())).thenReturn(Future.succeededFuture(ReconcileResult.created(new ConfigMap())));
         when(mockPdbOps.reconcile(anyString(), any(), any())).thenReturn(Future.succeededFuture(ReconcileResult.created(new PodDisruptionBudget())));
@@ -568,17 +565,18 @@
                 .withVersion("1.0.0")
                 .build();
         when(mockConnectClient.listConnectorPlugins(anyString(), anyInt())).thenReturn(Future.succeededFuture(singletonList(plugin1)));
-        when(mockConnectClient.updateConnectLoggers(anyString(), anyInt(), anyString())).thenReturn(Future.succeededFuture());
 
         KafkaConnectAssemblyOperator ops = new KafkaConnectAssemblyOperator(vertx, new PlatformFeaturesAvailability(true, kubernetesVersion),
                 supplier, ResourceUtils.dummyClusterOperatorConfig(VERSIONS), x -> mockConnectClient);
 
         Checkpoint async = context.checkpoint();
-        ops.createOrUpdate(new Reconciliation("test-trigger", KafkaConnect.RESOURCE_KIND, kcNamespace, kcName), kc)
-            .onComplete(context.succeeding(v -> context.verify(() -> {
-                verify(mockDcOps).scaleUp(kcNamespace, connect.getName(), scaleTo);
-                async.flag();
-            })));
+        ops.createOrUpdate(new Reconciliation("test-trigger", KafkaConnect.RESOURCE_KIND, clusterCmNamespace, clusterCmName), clusterCm).setHandler(createResult -> {
+            context.verify(() -> assertThat(createResult.succeeded(), is(true)));
+
+            verify(mockDcOps).scaleUp(clusterCmNamespace, connect.getName(), scaleTo);
+
+            async.flag();
+        });
     }
 
     @Test
@@ -595,34 +593,34 @@
         NetworkPolicyOperator mockNetPolOps = supplier.networkPolicyOperator;
         CrdOperator<KubernetesClient, KafkaConnector, KafkaConnectorList, DoneableKafkaConnector> mockConnectorOps = supplier.kafkaConnectorOperator;
 
-        String kcName = "foo";
-        String kcNamespace = "test";
-
-        KafkaConnect kc = ResourceUtils.createEmptyKafkaConnect(kcNamespace, kcName);
-        KafkaConnectCluster connect = KafkaConnectCluster.fromCrd(kc, VERSIONS);
-        kc.getSpec().setReplicas(scaleTo); // Change replicas to create ScaleDown
+        String clusterCmName = "foo";
+        String clusterCmNamespace = "test";
+
+        KafkaConnect clusterCm = ResourceUtils.createEmptyKafkaConnectCluster(clusterCmNamespace, clusterCmName);
+        KafkaConnectCluster connect = KafkaConnectCluster.fromCrd(clusterCm, VERSIONS);
+        clusterCm.getSpec().setReplicas(scaleTo); // Change replicas to create ScaleDown
 
         when(mockConnectorOps.listAsync(anyString(), any(Optional.class))).thenReturn(Future.succeededFuture(emptyList()));
-        when(mockConnectOps.get(kcNamespace, kcName)).thenReturn(kc);
-        when(mockConnectOps.getAsync(anyString(), anyString())).thenReturn(Future.succeededFuture(kc));
+        when(mockConnectOps.get(clusterCmNamespace, clusterCmName)).thenReturn(clusterCm);
+        when(mockConnectOps.getAsync(anyString(), anyString())).thenReturn(Future.succeededFuture(clusterCm));
         when(mockConnectOps.updateStatusAsync(any(KafkaConnect.class))).thenReturn(Future.succeededFuture());
-        when(mockConnectS2IOps.getAsync(kcNamespace, kcName)).thenReturn(Future.succeededFuture(null));
-        when(mockServiceOps.get(kcNamespace, connect.getName())).thenReturn(connect.generateService());
-        when(mockDcOps.get(kcNamespace, connect.getName())).thenReturn(connect.generateDeployment(new HashMap<String, String>(), true, null, null));
+        when(mockConnectS2IOps.getAsync(clusterCmNamespace, clusterCmName)).thenReturn(Future.succeededFuture(null));
+        when(mockServiceOps.get(clusterCmNamespace, connect.getName())).thenReturn(connect.generateService());
+        when(mockDcOps.get(clusterCmNamespace, connect.getName())).thenReturn(connect.generateDeployment(new HashMap<String, String>(), true, null, null));
         when(mockDcOps.readiness(anyString(), anyString(), anyLong(), anyLong())).thenReturn(Future.succeededFuture());
         when(mockDcOps.waitForObserved(anyString(), anyString(), anyLong(), anyLong())).thenReturn(Future.succeededFuture());
 
-        when(mockServiceOps.reconcile(eq(kcNamespace), any(), any())).thenReturn(Future.succeededFuture());
-
-        when(mockDcOps.reconcile(eq(kcNamespace), any(), any())).thenReturn(Future.succeededFuture());
+        when(mockServiceOps.reconcile(eq(clusterCmNamespace), any(), any())).thenReturn(Future.succeededFuture());
+
+        when(mockDcOps.reconcile(eq(clusterCmNamespace), any(), any())).thenReturn(Future.succeededFuture());
 
         doAnswer(i -> Future.succeededFuture(scaleTo))
-                .when(mockDcOps).scaleUp(kcNamespace, connect.getName(), scaleTo);
+                .when(mockDcOps).scaleUp(clusterCmNamespace, connect.getName(), scaleTo);
 
         doAnswer(i -> Future.succeededFuture(scaleTo))
-                .when(mockDcOps).scaleDown(kcNamespace, connect.getName(), scaleTo);
-
-        when(mockNetPolOps.reconcile(eq(kc.getMetadata().getNamespace()), eq(KafkaConnectResources.deploymentName(kc.getMetadata().getName())), any())).thenReturn(Future.succeededFuture(ReconcileResult.created(new NetworkPolicy())));
+                .when(mockDcOps).scaleDown(clusterCmNamespace, connect.getName(), scaleTo);
+
+        when(mockNetPolOps.reconcile(eq(clusterCm.getMetadata().getNamespace()), eq(KafkaConnectResources.deploymentName(clusterCm.getMetadata().getName())), any())).thenReturn(Future.succeededFuture(ReconcileResult.created(new NetworkPolicy())));
         when(mockConnectOps.reconcile(anyString(), any(), any())).thenReturn(Future.succeededFuture(ReconcileResult.created(new KafkaConnect())));
         when(mockCmOps.reconcile(anyString(), any(), any())).thenReturn(Future.succeededFuture(ReconcileResult.created(new ConfigMap())));
         when(mockPdbOps.reconcile(anyString(), any(), any())).thenReturn(Future.succeededFuture(ReconcileResult.created(new PodDisruptionBudget())));
@@ -636,22 +634,22 @@
                 .withVersion("1.0.0")
                 .build();
         when(mockConnectClient.listConnectorPlugins(anyString(), anyInt())).thenReturn(Future.succeededFuture(singletonList(plugin1)));
-        when(mockConnectClient.updateConnectLoggers(anyString(), anyInt(), anyString())).thenReturn(Future.succeededFuture());
 
         KafkaConnectAssemblyOperator ops = new KafkaConnectAssemblyOperator(vertx, new PlatformFeaturesAvailability(true, kubernetesVersion),
                 supplier, ResourceUtils.dummyClusterOperatorConfig(VERSIONS), x -> mockConnectClient);
 
         Checkpoint async = context.checkpoint();
-        ops.createOrUpdate(new Reconciliation("test-trigger", KafkaConnect.RESOURCE_KIND, kcNamespace, kcName), kc)
-            .onComplete(context.succeeding(v -> context.verify(() -> {
-                verify(mockDcOps).scaleUp(kcNamespace, connect.getName(), scaleTo);
-
-                async.flag();
-            })));
-    }
-
-    @Test
-    public void testReconcile(VertxTestContext context) {
+        ops.createOrUpdate(new Reconciliation("test-trigger", KafkaConnect.RESOURCE_KIND, clusterCmNamespace, clusterCmName), clusterCm).setHandler(createResult -> {
+            context.verify(() -> assertThat(createResult.succeeded(), is(true)));
+
+            verify(mockDcOps).scaleUp(clusterCmNamespace, connect.getName(), scaleTo);
+
+            async.flag();
+        });
+    }
+
+    @Test
+    public void testReconcile(VertxTestContext context) throws InterruptedException, ExecutionException, TimeoutException {
         ResourceOperatorSupplier supplier = ResourceUtils.supplierWithMocks(true);
         CrdOperator mockConnectOps = supplier.connectOperator;
         CrdOperator mockConnectS2IOps = supplier.connectS2IOperator;
@@ -660,70 +658,58 @@
         PodDisruptionBudgetOperator mockPdbOps = supplier.podDisruptionBudgetOperator;
         NetworkPolicyOperator mockNetPolOps = supplier.networkPolicyOperator;
 
-        String kcNamespace = "test";
-
-        KafkaConnect foo = ResourceUtils.createEmptyKafkaConnect(kcNamespace, "foo");
-        KafkaConnect bar = ResourceUtils.createEmptyKafkaConnect(kcNamespace, "bar");
-        when(mockConnectOps.listAsync(eq(kcNamespace), any(Optional.class))).thenReturn(Future.succeededFuture(asList(foo, bar)));
+        String clusterCmNamespace = "test";
+
+        KafkaConnect foo = ResourceUtils.createEmptyKafkaConnectCluster(clusterCmNamespace, "foo");
+        KafkaConnect bar = ResourceUtils.createEmptyKafkaConnectCluster(clusterCmNamespace, "bar");
+        when(mockConnectOps.listAsync(eq(clusterCmNamespace), any(Optional.class))).thenReturn(Future.succeededFuture(asList(foo, bar)));
         // when requested ConfigMap for a specific Kafka Connect cluster
-        when(mockConnectOps.get(eq(kcNamespace), eq("foo"))).thenReturn(foo);
-        when(mockConnectOps.get(eq(kcNamespace), eq("bar"))).thenReturn(bar);
-        when(mockConnectS2IOps.getAsync(kcNamespace, "foo")).thenReturn(Future.succeededFuture(null));
-        when(mockConnectS2IOps.getAsync(kcNamespace, "bar")).thenReturn(Future.succeededFuture(null));
+        when(mockConnectOps.get(eq(clusterCmNamespace), eq("foo"))).thenReturn(foo);
+        when(mockConnectOps.get(eq(clusterCmNamespace), eq("bar"))).thenReturn(bar);
+        when(mockConnectS2IOps.getAsync(clusterCmNamespace, "foo")).thenReturn(Future.succeededFuture(null));
+        when(mockConnectS2IOps.getAsync(clusterCmNamespace, "bar")).thenReturn(Future.succeededFuture(null));
 
         // providing the list of ALL Deployments for all the Kafka Connect clusters
         Labels newLabels = Labels.forStrimziKind(KafkaConnect.RESOURCE_KIND);
-<<<<<<< HEAD
-        when(mockDcOps.list(eq(kcNamespace), eq(newLabels))).thenReturn(
-=======
         when(mockDcOps.list(eq(clusterCmNamespace), eq(newLabels))).thenReturn(
->>>>>>> 2e537b00
                 asList(KafkaConnectCluster.fromCrd(bar, VERSIONS).generateDeployment(new HashMap<String, String>(), true, null, null)));
 
         // providing the list Deployments for already "existing" Kafka Connect clusters
         Labels barLabels = Labels.forStrimziCluster("bar");
-<<<<<<< HEAD
-        when(mockDcOps.list(eq(kcNamespace), eq(barLabels))).thenReturn(
-=======
         when(mockDcOps.list(eq(clusterCmNamespace), eq(barLabels))).thenReturn(
->>>>>>> 2e537b00
                 asList(KafkaConnectCluster.fromCrd(bar, VERSIONS).generateDeployment(new HashMap<String, String>(), true, null, null))
         );
         when(mockDcOps.readiness(anyString(), anyString(), anyLong(), anyLong())).thenReturn(Future.succeededFuture());
         when(mockDcOps.waitForObserved(anyString(), anyString(), anyLong(), anyLong())).thenReturn(Future.succeededFuture());
 
-        when(mockNetPolOps.reconcile(eq(kcNamespace), eq(KafkaConnectResources.deploymentName(bar.getMetadata().getName())), any())).thenReturn(Future.succeededFuture(ReconcileResult.created(new NetworkPolicy())));
-        when(mockSecretOps.reconcile(eq(kcNamespace), any(), any())).thenReturn(Future.succeededFuture());
-        when(mockPdbOps.reconcile(eq(kcNamespace), any(), any())).thenReturn(Future.succeededFuture());
+        when(mockNetPolOps.reconcile(eq(clusterCmNamespace), eq(KafkaConnectResources.deploymentName(bar.getMetadata().getName())), any())).thenReturn(Future.succeededFuture(ReconcileResult.created(new NetworkPolicy())));
+        when(mockSecretOps.reconcile(eq(clusterCmNamespace), any(), any())).thenReturn(Future.succeededFuture());
+        when(mockPdbOps.reconcile(eq(clusterCmNamespace), any(), any())).thenReturn(Future.succeededFuture());
 
         Set<String> createdOrUpdated = new CopyOnWriteArraySet<>();
 
-        Checkpoint asyncCreated = context.checkpoint(2);
+        CountDownLatch async = new CountDownLatch(2);
         KafkaConnectAssemblyOperator ops = new KafkaConnectAssemblyOperator(vertx, new PlatformFeaturesAvailability(true, kubernetesVersion),
                 supplier, ResourceUtils.dummyClusterOperatorConfig(VERSIONS)) {
 
             @Override
-            public Future<KafkaConnectStatus> createOrUpdate(Reconciliation reconciliation, KafkaConnect kafkaConnectAssembly) {
+            public Future<Void> createOrUpdate(Reconciliation reconciliation, KafkaConnect kafkaConnectAssembly) {
                 createdOrUpdated.add(kafkaConnectAssembly.getMetadata().getName());
-                asyncCreated.flag();
+                async.countDown();
                 return Future.succeededFuture();
             }
         };
 
-
-        Checkpoint async = context.checkpoint();
-        Promise reconciled = Promise.promise();
         // Now try to reconcile all the Kafka Connect clusters
-        ops.reconcileAll("test", kcNamespace, ignored -> reconciled.complete());
-
-        reconciled.future().onComplete(context.succeeding(v -> context.verify(() -> {
-            assertThat(createdOrUpdated, is(new HashSet(asList("foo", "bar"))));
-            async.flag();
-        })));
-    }
-
-    @Test
-    public void testUpdateClusterWithFailedScaleDownSetsStatusNotReady(VertxTestContext context) {
+        ops.reconcileAll("test", clusterCmNamespace, ignored -> { });
+
+        async.await(60, TimeUnit.SECONDS);
+        context.verify(() -> assertThat(createdOrUpdated, is(new HashSet(asList("foo", "bar")))));
+        context.completeNow();
+    }
+
+    @Test
+    public void testCreateClusterStatusNotReady(VertxTestContext context) {
         ResourceOperatorSupplier supplier = ResourceUtils.supplierWithMocks(true);
         CrdOperator mockConnectOps = supplier.connectOperator;
         CrdOperator mockConnectS2IOps = supplier.connectS2IOperator;
@@ -733,14 +719,14 @@
         ServiceOperator mockServiceOps = supplier.serviceOperations;
         NetworkPolicyOperator mockNetPolOps = supplier.networkPolicyOperator;
 
-        String kcName = "foo";
-        String kcNamespace = "test";
+        String clusterCmName = "foo";
+        String clusterCmNamespace = "test";
         String failureMsg = "failure";
-        KafkaConnect kc = ResourceUtils.createEmptyKafkaConnect(kcNamespace, kcName);
-
-        when(mockConnectOps.get(kcNamespace, kcName)).thenReturn(kc);
-        when(mockConnectOps.getAsync(anyString(), anyString())).thenReturn(Future.succeededFuture(kc));
-        when(mockConnectS2IOps.getAsync(kcNamespace, kcName)).thenReturn(Future.succeededFuture(null));
+        KafkaConnect clusterCm = ResourceUtils.createEmptyKafkaConnectCluster(clusterCmNamespace, clusterCmName);
+
+        when(mockConnectOps.get(clusterCmNamespace, clusterCmName)).thenReturn(clusterCm);
+        when(mockConnectOps.getAsync(anyString(), anyString())).thenReturn(Future.succeededFuture(clusterCm));
+        when(mockConnectS2IOps.getAsync(clusterCmNamespace, clusterCmName)).thenReturn(Future.succeededFuture(null));
         when(mockServiceOps.reconcile(anyString(), anyString(), any())).thenReturn(Future.succeededFuture());
         when(mockDcOps.reconcile(anyString(), anyString(), any())).thenReturn(Future.succeededFuture());
         when(mockDcOps.scaleUp(anyString(), anyString(), anyInt())).thenReturn(Future.succeededFuture(42));
@@ -748,8 +734,7 @@
         when(mockDcOps.readiness(anyString(), anyString(), anyLong(), anyLong())).thenReturn(Future.succeededFuture());
         when(mockDcOps.waitForObserved(anyString(), anyString(), anyLong(), anyLong())).thenReturn(Future.succeededFuture());
         when(mockCmOps.reconcile(anyString(), any(), any())).thenReturn(Future.succeededFuture(ReconcileResult.created(new ConfigMap())));
-        when(mockNetPolOps.reconcile(eq(kc.getMetadata().getNamespace()), eq(KafkaConnectResources.deploymentName(kc.getMetadata().getName())), any()))
-            .thenReturn(Future.succeededFuture(ReconcileResult.created(new NetworkPolicy())));
+        when(mockNetPolOps.reconcile(eq(clusterCm.getMetadata().getNamespace()), eq(KafkaConnectResources.deploymentName(clusterCm.getMetadata().getName())), any())).thenReturn(Future.succeededFuture(ReconcileResult.created(new NetworkPolicy())));
         when(mockPdbOps.reconcile(anyString(), any(), any())).thenReturn(Future.succeededFuture());
 
         ArgumentCaptor<KafkaConnect> connectCaptor = ArgumentCaptor.forClass(KafkaConnect.class);
@@ -759,21 +744,20 @@
                 supplier, ResourceUtils.dummyClusterOperatorConfig(VERSIONS));
 
         Checkpoint async = context.checkpoint();
-        ops.reconcile(new Reconciliation("test-trigger", KafkaConnect.RESOURCE_KIND, kcNamespace, kcName))
-            .onComplete(context.failing(v -> context.verify(() -> {
-                // Verify status
-                List<KafkaConnect> capturedConnects = connectCaptor.getAllValues();
-                assertThat(capturedConnects, hasSize(1));
-                KafkaConnectStatus connectStatus = capturedConnects.get(0).getStatus();
-                assertThat(connectStatus.getUrl(), is("http://foo-connect-api.test.svc:8083"));
-                assertThat(connectStatus.getConditions().get(0).getStatus(), is("True"));
-                assertThat(connectStatus.getConditions().get(0).getType(), is("NotReady"));
-                assertThat(connectStatus.getConditions().get(0).getMessage(), is(failureMsg));
-                async.flag();
-            })));
-    }
-
-    public void assertCreateClusterWithDuplicateOlderConnect(VertxTestContext context, KafkaConnect kc, boolean connectorOperator) {
+        ops.createOrUpdate(new Reconciliation("test-trigger", KafkaConnect.RESOURCE_KIND, clusterCmNamespace, clusterCmName), clusterCm).setHandler(createResult -> {
+            context.verify(() -> assertThat(createResult.succeeded(), is(false)));
+
+            // Verify status
+            List<KafkaConnect> capturedConnects = connectCaptor.getAllValues();
+            context.verify(() -> assertThat(capturedConnects.get(0).getStatus().getUrl(), is("http://foo-connect-api.test.svc:8083")));
+            context.verify(() -> assertThat(capturedConnects.get(0).getStatus().getConditions().get(0).getStatus(), is("True")));
+            context.verify(() -> assertThat(capturedConnects.get(0).getStatus().getConditions().get(0).getType(), is("NotReady")));
+            context.verify(() -> assertThat(capturedConnects.get(0).getStatus().getConditions().get(0).getMessage(), is(failureMsg)));
+            async.flag();
+        });
+    }
+
+    public void testCreateClusterWitDuplicateOlderConnect(VertxTestContext context, KafkaConnect clusterCm, boolean connectorOperator) {
         ResourceOperatorSupplier supplier = ResourceUtils.supplierWithMocks(true);
         CrdOperator mockConnectOps = supplier.connectOperator;
         CrdOperator mockConnectS2IOps = supplier.connectS2IOperator;
@@ -784,17 +768,16 @@
         NetworkPolicyOperator mockNetPolOps = supplier.networkPolicyOperator;
         CrdOperator<KubernetesClient, KafkaConnector, KafkaConnectorList, DoneableKafkaConnector> mockConnectorOps = supplier.kafkaConnectorOperator;
 
-        kc.getMetadata().setCreationTimestamp("2020-01-27T19:31:12Z");
-
-        KafkaConnectS2I conflictingConnectS2I = ResourceUtils.createEmptyKafkaConnectS2I(kc.getMetadata().getNamespace(), kc.getMetadata().getName());
+        clusterCm.getMetadata().setCreationTimestamp("2020-01-27T19:31:12Z");
+
+        KafkaConnectS2I conflictingConnectS2I = ResourceUtils.createEmptyKafkaConnectS2ICluster(clusterCm.getMetadata().getNamespace(), clusterCm.getMetadata().getName());
         conflictingConnectS2I.getMetadata().setCreationTimestamp("2020-01-27T19:31:13Z");
 
         when(mockConnectorOps.listAsync(anyString(), any(Optional.class))).thenReturn(Future.succeededFuture(emptyList()));
-        when(mockConnectOps.get(kc.getMetadata().getNamespace(), kc.getMetadata().getName())).thenReturn(kc);
-        when(mockConnectOps.getAsync(anyString(), anyString())).thenReturn(Future.succeededFuture(kc));
-        when(mockConnectOps.get(anyString(), anyString())).thenReturn(kc);
-
-        when(mockConnectS2IOps.getAsync(kc.getMetadata().getNamespace(), kc.getMetadata().getName())).thenReturn(Future.succeededFuture(conflictingConnectS2I));
+        when(mockConnectOps.get(clusterCm.getMetadata().getNamespace(), clusterCm.getMetadata().getName())).thenReturn(clusterCm);
+        when(mockConnectOps.getAsync(anyString(), anyString())).thenReturn(Future.succeededFuture(clusterCm));
+
+        when(mockConnectS2IOps.getAsync(clusterCm.getMetadata().getNamespace(), clusterCm.getMetadata().getName())).thenReturn(Future.succeededFuture(conflictingConnectS2I));
 
         ArgumentCaptor<Service> serviceCaptor = ArgumentCaptor.forClass(Service.class);
         when(mockServiceOps.reconcile(anyString(), anyString(), serviceCaptor.capture())).thenReturn(Future.succeededFuture());
@@ -807,7 +790,7 @@
         when(mockDcOps.waitForObserved(anyString(), anyString(), anyLong(), anyLong())).thenReturn(Future.succeededFuture());
         when(mockCmOps.reconcile(anyString(), any(), any())).thenReturn(Future.succeededFuture(ReconcileResult.created(new ConfigMap())));
 
-        when(mockNetPolOps.reconcile(eq(kc.getMetadata().getNamespace()), eq(KafkaConnectResources.deploymentName(kc.getMetadata().getName())), any())).thenReturn(Future.succeededFuture(ReconcileResult.created(new NetworkPolicy())));
+        when(mockNetPolOps.reconcile(eq(clusterCm.getMetadata().getNamespace()), eq(KafkaConnectResources.deploymentName(clusterCm.getMetadata().getName())), any())).thenReturn(Future.succeededFuture(ReconcileResult.created(new NetworkPolicy())));
 
         ArgumentCaptor<PodDisruptionBudget> pdbCaptor = ArgumentCaptor.forClass(PodDisruptionBudget.class);
         when(mockPdbOps.reconcile(anyString(), any(), pdbCaptor.capture())).thenReturn(Future.succeededFuture());
@@ -824,104 +807,99 @@
                 .withVersion("1.0.0")
                 .build();
         when(mockConnectClient.listConnectorPlugins(anyString(), anyInt())).thenReturn(Future.succeededFuture(singletonList(plugin1)));
-        when(mockConnectClient.updateConnectLoggers(anyString(), anyInt(), anyString())).thenReturn(Future.succeededFuture());
 
         KafkaConnectAssemblyOperator ops = new KafkaConnectAssemblyOperator(vertx, new PlatformFeaturesAvailability(true, kubernetesVersion),
                 supplier, ResourceUtils.dummyClusterOperatorConfig(VERSIONS), x -> mockConnectClient);
 
-        KafkaConnectCluster connect = KafkaConnectCluster.fromCrd(kc, VERSIONS);
+        KafkaConnectCluster connect = KafkaConnectCluster.fromCrd(clusterCm, VERSIONS);
 
         Checkpoint async = context.checkpoint();
-        ops.reconcile(new Reconciliation("test-trigger", KafkaConnect.RESOURCE_KIND, kc.getMetadata().getNamespace(), kc.getMetadata().getName()))
-            .onComplete(context.succeeding(v -> context.verify(() -> {
-
-                // No metrics config  => no CMs created
-                Set<String> metricsNames = new HashSet<>();
-                if (connect.isMetricsEnabled()) {
-                    metricsNames.add(KafkaConnectResources.metricsAndLogConfigMapName(kc.getMetadata().getName()));
-                }
-
-                // Verify service
-                List<Service> capturedServices = serviceCaptor.getAllValues();
-                assertThat(capturedServices.size(), is(1));
-                Service service = capturedServices.get(0);
-                assertThat(service.getMetadata().getName(), is(connect.getServiceName()));
-                assertThat(service, is(connect.generateService()));
-
-                // Verify Deployment
-                List<Deployment> capturedDc = dcCaptor.getAllValues();
-                assertThat(capturedDc.size(), is(1));
-                Deployment dc = capturedDc.get(0);
-                assertThat(dc.getMetadata().getName(), is(connect.getName()));
-                Map annotations = new HashMap();
-                annotations.put(Annotations.ANNO_STRIMZI_LOGGING_DYNAMICALLY_UNCHANGEABLE_HASH, Util.stringHash(Util.getLoggingDynamicallyUnmodifiableEntries(LOGGING_CONFIG)));
-                assertThat(dc, is(connect.generateDeployment(annotations, true, null, null)));
-
-                // Verify PodDisruptionBudget
-                List<PodDisruptionBudget> capturedPdb = pdbCaptor.getAllValues();
-                assertThat(capturedPdb, hasSize(1));
-                PodDisruptionBudget pdb = capturedPdb.get(0);
-                assertThat(pdb.getMetadata().getName(), is(connect.getName()));
-                assertThat(pdb, is(connect.generatePodDisruptionBudget()));
-
-                // Verify status
-                List<KafkaConnect> capturedConnects = connectCaptor.getAllValues();
-                assertThat(capturedConnects, hasSize(1));
-                KafkaConnectStatus connectStatus = capturedConnects.get(0).getStatus();
-                assertThat(connectStatus.getUrl(), is("http://foo-connect-api.test.svc:8083"));
-                assertThat(connectStatus.getReplicas(), is(connect.getReplicas()));
-                assertThat(connectStatus.getLabelSelector(), is(connect.getSelectorLabels().toSelectorString()));
-                assertThat(connectStatus.getConditions().get(0).getStatus(), is("True"));
-                assertThat(connectStatus.getConditions().get(0).getType(), is("Ready"));
-                if (connectorOperator) {
-                    assertThat(connectStatus.getConnectorPlugins(), hasSize(1));
-                    assertThat(connectStatus.getConnectorPlugins().get(0).getConnectorClass(), is("io.strimzi.MyClass"));
-                    assertThat(connectStatus.getConnectorPlugins().get(0).getType(), is("sink"));
-                    assertThat(connectStatus.getConnectorPlugins().get(0).getVersion(), is("1.0.0"));
-                }
-
-                async.flag();
-            })));
+        ops.createOrUpdate(new Reconciliation("test-trigger", KafkaConnect.RESOURCE_KIND, clusterCm.getMetadata().getNamespace(), clusterCm.getMetadata().getName()), clusterCm).setHandler(createResult -> {
+            context.verify(() -> assertThat(createResult.succeeded(), is(true)));
+
+            // No metrics config  => no CMs created
+            Set<String> metricsNames = new HashSet<>();
+            if (connect.isMetricsEnabled()) {
+                metricsNames.add(KafkaConnectResources.metricsAndLogConfigMapName(clusterCm.getMetadata().getName()));
+            }
+
+            // Verify service
+            List<Service> capturedServices = serviceCaptor.getAllValues();
+            context.verify(() -> assertThat(capturedServices.size(), is(1)));
+            Service service = capturedServices.get(0);
+            context.verify(() -> assertThat(service.getMetadata().getName(), is(connect.getServiceName())));
+            context.verify(() -> assertThat("Services are not equal", service, is(connect.generateService())));
+
+            // Verify Deployment
+            List<Deployment> capturedDc = dcCaptor.getAllValues();
+            context.verify(() -> assertThat(capturedDc.size(), is(1)));
+            Deployment dc = capturedDc.get(0);
+            context.verify(() -> assertThat(dc.getMetadata().getName(), is(connect.getName())));
+            Map annotations = new HashMap();
+            annotations.put(Annotations.STRIMZI_LOGGING_ANNOTATION, LOGGING_CONFIG);
+            context.verify(() -> assertThat("Deployments are not equal", dc, is(connect.generateDeployment(annotations, true, null, null))));
+
+            // Verify PodDisruptionBudget
+            List<PodDisruptionBudget> capturedPdb = pdbCaptor.getAllValues();
+            context.verify(() -> assertThat(capturedPdb.size(), is(1)));
+            PodDisruptionBudget pdb = capturedPdb.get(0);
+            context.verify(() -> assertThat(pdb.getMetadata().getName(), is(connect.getName())));
+            context.verify(() -> assertThat("PodDisruptionBudgets are not equal", pdb, is(connect.generatePodDisruptionBudget())));
+
+            // Verify status
+            List<KafkaConnect> capturedConnects = connectCaptor.getAllValues();
+            context.verify(() -> assertThat(capturedConnects.get(0).getStatus().getUrl(), is("http://foo-connect-api.test.svc:8083")));
+            context.verify(() -> assertThat(capturedConnects.get(0).getStatus().getConditions().get(0).getStatus(), is("True")));
+            context.verify(() -> assertThat(capturedConnects.get(0).getStatus().getConditions().get(0).getType(), is("Ready")));
+
+            if (connectorOperator) {
+                context.verify(() -> assertThat(capturedConnects.get(0).getStatus().getConnectorPlugins().size(), is(1)));
+                context.verify(() -> assertThat(capturedConnects.get(0).getStatus().getConnectorPlugins().get(0).getConnectorClass(), is("io.strimzi.MyClass")));
+                context.verify(() -> assertThat(capturedConnects.get(0).getStatus().getConnectorPlugins().get(0).getType(), is("sink")));
+                context.verify(() -> assertThat(capturedConnects.get(0).getStatus().getConnectorPlugins().get(0).getVersion(), is("1.0.0")));
+            }
+
+            async.flag();
+        });
     }
 
     @Test
     public void testCreateClusterWitDuplicateOlderConnectWithoutConnectorOperator(VertxTestContext context) {
-        String kcName = "foo";
-        String kcNamespace = "test";
-        KafkaConnect kc = ResourceUtils.createEmptyKafkaConnect(kcNamespace, kcName);
-
-        assertCreateClusterWithDuplicateOlderConnect(context, kc, false);
+        String clusterCmName = "foo";
+        String clusterCmNamespace = "test";
+        KafkaConnect clusterCm = ResourceUtils.createEmptyKafkaConnectCluster(clusterCmNamespace, clusterCmName);
+
+        testCreateClusterWitDuplicateOlderConnect(context, clusterCm, false);
     }
 
     @Test
     public void testCreateClusterWitDuplicateOlderConnectWithConnectorOperator(VertxTestContext context) {
-        String kcName = "foo";
-        String kcNamespace = "test";
-        KafkaConnect kc = ResourceUtils.createEmptyKafkaConnect(kcNamespace, kcName);
-        kc.getMetadata().getAnnotations().put("strimzi.io/use-connector-resources", "true");
-
-        assertCreateClusterWithDuplicateOlderConnect(context, kc, true);
-    }
-
-    @Test
-    public void testCreateClusterWitDuplicateNeverConnectHasNotReadyStatus(VertxTestContext context) {
+        String clusterCmName = "foo";
+        String clusterCmNamespace = "test";
+        KafkaConnect clusterCm = ResourceUtils.createEmptyKafkaConnectCluster(clusterCmNamespace, clusterCmName);
+        clusterCm.getMetadata().getAnnotations().put("strimzi.io/use-connector-resources", "true");
+
+        testCreateClusterWitDuplicateOlderConnect(context, clusterCm, true);
+    }
+
+    @Test
+    public void testCreateClusterWitDuplicateNeverConnect(VertxTestContext context) {
         ResourceOperatorSupplier supplier = ResourceUtils.supplierWithMocks(true);
         CrdOperator mockConnectOps = supplier.connectOperator;
         CrdOperator mockConnectS2IOps = supplier.connectS2IOperator;
 
-        String kcName = "foo";
-        String kcNamespace = "test";
-
-        KafkaConnect kc = ResourceUtils.createEmptyKafkaConnect(kcNamespace, kcName);
-        kc.getMetadata().setCreationTimestamp("2020-01-27T19:31:12Z");
-
-        KafkaConnectS2I conflictingConnectS2I = ResourceUtils.createEmptyKafkaConnectS2I(kcNamespace, kcName);
+        String clusterCmName = "foo";
+        String clusterCmNamespace = "test";
+
+        KafkaConnect clusterCm = ResourceUtils.createEmptyKafkaConnectCluster(clusterCmNamespace, clusterCmName);
+        clusterCm.getMetadata().setCreationTimestamp("2020-01-27T19:31:12Z");
+
+        KafkaConnectS2I conflictingConnectS2I = ResourceUtils.createEmptyKafkaConnectS2ICluster(clusterCmNamespace, clusterCmName);
         conflictingConnectS2I.getMetadata().setCreationTimestamp("2020-01-27T19:31:11Z");
 
-        when(mockConnectOps.getAsync(anyString(), anyString())).thenReturn(Future.succeededFuture(kc));
-        when(mockConnectOps.get(anyString(), anyString())).thenReturn(kc);
-
-        when(mockConnectS2IOps.getAsync(kcNamespace, kcName)).thenReturn(Future.succeededFuture(conflictingConnectS2I));
+        when(mockConnectOps.getAsync(anyString(), anyString())).thenReturn(Future.succeededFuture(clusterCm));
+
+        when(mockConnectS2IOps.getAsync(clusterCmNamespace, clusterCmName)).thenReturn(Future.succeededFuture(conflictingConnectS2I));
 
         KafkaConnectApi mockConnectClient = mock(KafkaConnectApi.class);
 
@@ -932,22 +910,22 @@
                 supplier, ResourceUtils.dummyClusterOperatorConfig(VERSIONS), x -> mockConnectClient);
 
         Checkpoint async = context.checkpoint();
-        ops.reconcile(new Reconciliation("test-trigger", KafkaConnect.RESOURCE_KIND, kcNamespace, kcName))
-            .onComplete(context.failing(error -> context.verify(() -> {
-                // Verify status
-                List<KafkaConnect> capturedConnects = connectCaptor.getAllValues();
-                assertThat(capturedConnects.get(0).getStatus().getConditions().get(0).getStatus(), is("True"));
-                assertThat(capturedConnects.get(0).getStatus().getConditions().get(0).getType(), is("NotReady"));
-                assertThat(capturedConnects.get(0).getStatus().getConditions().get(0).getMessage(),
-                        is("Both KafkaConnect and KafkaConnectS2I exist with the same name. KafkaConnectS2I is older and will be used while this custom resource will be ignored."));
-
-                async.flag();
-            })));
+        ops.createOrUpdate(new Reconciliation("test-trigger", KafkaConnect.RESOURCE_KIND, clusterCmNamespace, clusterCmName), clusterCm).setHandler(createResult -> {
+            context.verify(() -> assertThat(createResult.succeeded(), is(false)));
+
+            // Verify status
+            List<KafkaConnect> capturedConnects = connectCaptor.getAllValues();
+            context.verify(() -> assertThat(capturedConnects.get(0).getStatus().getConditions().get(0).getStatus(), is("True")));
+            context.verify(() -> assertThat(capturedConnects.get(0).getStatus().getConditions().get(0).getType(), is("NotReady")));
+            context.verify(() -> assertThat(capturedConnects.get(0).getStatus().getConditions().get(0).getMessage(), is("Both KafkaConnect and KafkaConnectS2I exist with the same name. KafkaConnectS2I is older and will be used while this custom resource will be ignored.")));
+
+            async.flag();
+        });
     }
 
     @Test
     public void testIsOlderOrAlone()    {
-        KafkaConnectS2I conflictingConnectS2I = ResourceUtils.createEmptyKafkaConnectS2I("foo", "bar");
+        KafkaConnectS2I conflictingConnectS2I = ResourceUtils.createEmptyKafkaConnectS2ICluster("foo", "bar");
         conflictingConnectS2I.getMetadata().setCreationTimestamp("2020-01-27T19:31:13Z");
 
         assertThat(AbstractConnectOperator.isOlderOrAlone("2020-01-27T19:31:11Z", null), is(true));
