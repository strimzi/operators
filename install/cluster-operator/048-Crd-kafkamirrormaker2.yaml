--- conflicted
+++ resolved
@@ -32,11 +32,7 @@
     scale:
       specReplicasPath: .spec.replicas
       statusReplicasPath: .status.replicas
-<<<<<<< HEAD
-      labelSelectorPath: .status.selector
-=======
       labelSelectorPath: .status.labelSelector
->>>>>>> 902ec063
   validation:
     openAPIV3Schema:
       properties:
@@ -791,11 +787,8 @@
                               type: string
                             gmsaCredentialSpecName:
                               type: string
-<<<<<<< HEAD
-=======
                             runAsUserName:
                               type: string
->>>>>>> 902ec063
                       description: Configures pod-level security attributes and common
                         container settings.
                     terminationGracePeriodSeconds:
@@ -1126,11 +1119,8 @@
                               type: string
                             gmsaCredentialSpecName:
                               type: string
-<<<<<<< HEAD
-=======
                             runAsUserName:
                               type: string
->>>>>>> 902ec063
                       description: Security context for the container.
                   description: Template for the Kafka Connect container.
                 podDisruptionBudget:
@@ -1331,29 +1321,8 @@
                 type: object
               description: List of MirrorMaker 2.0 connector statuses, as reported
                 by the Kafka Connect REST API.
-<<<<<<< HEAD
-            podSelector:
-              type: object
-              properties:
-                matchExpressions:
-                  type: array
-                  items:
-                    type: object
-                    properties:
-                      key:
-                        type: string
-                      operator:
-                        type: string
-                      values:
-                        type: array
-                        items:
-                          type: string
-                matchLabels:
-                  type: object
-=======
             labelSelector:
               type: string
->>>>>>> 902ec063
               description: Label selector for pods providing this resource.
             replicas:
               type: integer
