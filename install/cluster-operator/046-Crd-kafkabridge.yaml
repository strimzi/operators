apiVersion: apiextensions.k8s.io/v1beta1
kind: CustomResourceDefinition
metadata:
  name: kafkabridges.kafka.strimzi.io
  labels:
    app: strimzi
    strimzi.io/crd-install: "true"
spec:
  group: kafka.strimzi.io
  versions:
  - name: v1alpha1
    served: true
    storage: true
  version: v1alpha1
  scope: Namespaced
  names:
    kind: KafkaBridge
    listKind: KafkaBridgeList
    singular: kafkabridge
    plural: kafkabridges
    shortNames:
    - kb
    categories:
    - strimzi
  additionalPrinterColumns:
  - name: Desired replicas
    description: The desired number of Kafka Bridge replicas
    JSONPath: .spec.replicas
    type: integer
  - name: Bootstrap Servers
    description: The boostrap servers
    JSONPath: .spec.bootstrapServers
    type: string
    priority: 1
  subresources:
    status: {}
    scale:
      specReplicasPath: .spec.replicas
      statusReplicasPath: .status.replicas
<<<<<<< HEAD
      labelSelectorPath: .status.selector
=======
      labelSelectorPath: .status.labelSelector
>>>>>>> 902ec063
  validation:
    openAPIV3Schema:
      properties:
        spec:
          type: object
          properties:
            replicas:
              type: integer
              minimum: 0
              description: The number of pods in the `Deployment`.
            image:
              type: string
              description: The docker image for the pods.
            bootstrapServers:
              type: string
              description: A list of host:port pairs for establishing the initial
                connection to the Kafka cluster.
            tls:
              type: object
              properties:
                trustedCertificates:
                  type: array
                  items:
                    type: object
                    properties:
                      certificate:
                        type: string
                        description: The name of the file certificate in the Secret.
                      secretName:
                        type: string
                        description: The name of the Secret containing the certificate.
                    required:
                    - certificate
                    - secretName
                  description: Trusted certificates for TLS connection.
              description: TLS configuration for connecting Kafka Bridge to the cluster.
            authentication:
              type: object
              properties:
                accessToken:
                  type: object
                  properties:
                    key:
                      type: string
                      description: The key under which the secret value is stored
                        in the Kubernetes Secret.
                    secretName:
                      type: string
                      description: The name of the Kubernetes Secret containing the
                        secret value.
                  required:
                  - key
                  - secretName
                  description: Link to Kubernetes Secret containing the access token
                    which was obtained from the authorization server.
                accessTokenIsJwt:
                  type: boolean
                  description: Configure whether access token should be treated as
                    JWT. This should be set to `false` if the authorization server
                    returns opaque tokens. Defaults to `true`.
                certificateAndKey:
                  type: object
                  properties:
                    certificate:
                      type: string
                      description: The name of the file certificate in the Secret.
                    key:
                      type: string
                      description: The name of the private key in the Secret.
                    secretName:
                      type: string
                      description: The name of the Secret containing the certificate.
                  required:
                  - certificate
                  - key
                  - secretName
                  description: Reference to the `Secret` which holds the certificate
                    and private key pair.
                clientId:
                  type: string
                  description: OAuth Client ID which the Kafka client can use to authenticate
                    against the OAuth server and use the token endpoint URI.
                clientSecret:
                  type: object
                  properties:
                    key:
                      type: string
                      description: The key under which the secret value is stored
                        in the Kubernetes Secret.
                    secretName:
                      type: string
                      description: The name of the Kubernetes Secret containing the
                        secret value.
                  required:
                  - key
                  - secretName
                  description: Link to Kubernetes Secret containing the OAuth client
                    secret which the Kafka client can use to authenticate against
                    the OAuth server and use the token endpoint URI.
                disableTlsHostnameVerification:
                  type: boolean
                  description: Enable or disable TLS hostname verification. Default
                    value is `false`.
                maxTokenExpirySeconds:
                  type: integer
                  description: Set or limit time-to-live of the access tokens to the
                    specified number of seconds. This should be set if the authorization
                    server returns opaque tokens.
                passwordSecret:
                  type: object
                  properties:
                    password:
                      type: string
                      description: The name of the key in the Secret under which the
                        password is stored.
                    secretName:
                      type: string
                      description: The name of the Secret containing the password.
                  required:
                  - password
                  - secretName
                  description: Reference to the `Secret` which holds the password.
                refreshToken:
                  type: object
                  properties:
                    key:
                      type: string
                      description: The key under which the secret value is stored
                        in the Kubernetes Secret.
                    secretName:
                      type: string
                      description: The name of the Kubernetes Secret containing the
                        secret value.
                  required:
                  - key
                  - secretName
                  description: Link to Kubernetes Secret containing the refresh token
                    which can be used to obtain access token from the authorization
                    server.
                scope:
                  type: string
                  description: OAuth scope to use when authenticating against the
                    authorization server. Some authorization servers require this
                    to be set. The possible values depend on how authorization server
                    is configured. By default `scope` is not specified when doing
                    the token endpoint request.
                tlsTrustedCertificates:
                  type: array
                  items:
                    type: object
                    properties:
                      certificate:
                        type: string
                        description: The name of the file certificate in the Secret.
                      secretName:
                        type: string
                        description: The name of the Secret containing the certificate.
                    required:
                    - certificate
                    - secretName
                  description: Trusted certificates for TLS connection to the OAuth
                    server.
                tokenEndpointUri:
                  type: string
                  description: Authorization server token endpoint URI.
                type:
                  type: string
                  enum:
                  - tls
                  - scram-sha-512
                  - plain
                  - oauth
                  description: Authentication type. Currently the only supported types
                    are `tls`, `scram-sha-512`, and `plain`. `scram-sha-512` type
                    uses SASL SCRAM-SHA-512 Authentication. `plain` type uses SASL
                    PLAIN Authentication. `oauth` type uses SASL OAUTHBEARER Authentication.
                    The `tls` type uses TLS Client Authentication. The `tls` type
                    is supported only over TLS connections.
                username:
                  type: string
                  description: Username used for the authentication.
              required:
              - type
              description: Authentication configuration for connecting to the cluster.
            http:
              type: object
              properties:
                port:
                  type: integer
                  minimum: 1023
                  description: The port which is the server listening on.
                cors:
                  type: object
                  properties:
                    allowedOrigins:
                      type: array
                      items:
                        type: string
                      description: List of allowed origins. Java regular expressions
                        can be used.
                    allowedMethods:
                      type: array
                      items:
                        type: string
                      description: List of allowed HTTP methods.
                  required:
                  - allowedOrigins
                  - allowedMethods
                  description: CORS configuration for the HTTP Bridge.
              description: The HTTP related configuration.
            consumer:
              type: object
              properties:
                config:
                  type: object
                  description: 'The Kafka consumer configuration used for consumer
                    instances created by the bridge. Properties with the following
                    prefixes cannot be set: ssl., bootstrap.servers, group.id, sasl.,
                    security. (with the exception of: ssl.endpoint.identification.algorithm,
                    ssl.cipher.suites, ssl.protocol, ssl.enabled.protocols).'
              description: Kafka consumer related configuration.
            producer:
              type: object
              properties:
                config:
                  type: object
                  description: 'The Kafka producer configuration used for producer
                    instances created by the bridge. Properties with the following
                    prefixes cannot be set: ssl., bootstrap.servers, sasl., security.
                    (with the exception of: ssl.endpoint.identification.algorithm,
                    ssl.cipher.suites, ssl.protocol, ssl.enabled.protocols).'
              description: Kafka producer related configuration.
            resources:
              type: object
              properties:
                limits:
                  type: object
                requests:
                  type: object
              description: CPU and memory resources to reserve.
            jvmOptions:
              type: object
              properties:
                "-XX":
                  type: object
                  description: A map of -XX options to the JVM.
                "-Xms":
                  type: string
                  pattern: '[0-9]+[mMgG]?'
                  description: -Xms option to to the JVM.
                "-Xmx":
                  type: string
                  pattern: '[0-9]+[mMgG]?'
                  description: -Xmx option to to the JVM.
                gcLoggingEnabled:
                  type: boolean
                  description: Specifies whether the Garbage Collection logging is
                    enabled. The default is false.
                javaSystemProperties:
                  type: array
                  items:
                    type: object
                    properties:
                      name:
                        type: string
                        description: The system property name.
                      value:
                        type: string
                        description: The system property value.
                  description: A map of additional system properties which will be
                    passed using the `-D` option to the JVM.
              description: '**Currently not supported** JVM Options for pods.'
            logging:
              type: object
              properties:
                loggers:
                  type: object
                  description: A Map from logger name to logger level.
                name:
                  type: string
                  description: The name of the `ConfigMap` from which to get the logging
                    configuration.
                type:
                  type: string
                  enum:
                  - inline
                  - external
                  description: Logging type, must be either 'inline' or 'external'.
              required:
              - type
              description: Logging configuration for Kafka Bridge.
            enableMetrics:
              type: boolean
              description: Enable the metrics for the Kafka Bridge. Default is false.
            livenessProbe:
              type: object
              properties:
                failureThreshold:
                  type: integer
                  description: Minimum consecutive failures for the probe to be considered
                    failed after having succeeded. Defaults to 3. Minimum value is
                    1.
                initialDelaySeconds:
                  type: integer
                  minimum: 0
                  description: The initial delay before first the health is first
                    checked.
                periodSeconds:
                  type: integer
                  description: How often (in seconds) to perform the probe. Default
                    to 10 seconds. Minimum value is 1.
                successThreshold:
                  type: integer
                  description: Minimum consecutive successes for the probe to be considered
                    successful after having failed. Defaults to 1. Must be 1 for liveness.
                    Minimum value is 1.
                timeoutSeconds:
                  type: integer
                  minimum: 0
                  description: The timeout for each attempted health check.
              description: Pod liveness checking.
            readinessProbe:
              type: object
              properties:
                failureThreshold:
                  type: integer
                  description: Minimum consecutive failures for the probe to be considered
                    failed after having succeeded. Defaults to 3. Minimum value is
                    1.
                initialDelaySeconds:
                  type: integer
                  minimum: 0
                  description: The initial delay before first the health is first
                    checked.
                periodSeconds:
                  type: integer
                  description: How often (in seconds) to perform the probe. Default
                    to 10 seconds. Minimum value is 1.
                successThreshold:
                  type: integer
                  description: Minimum consecutive successes for the probe to be considered
                    successful after having failed. Defaults to 1. Must be 1 for liveness.
                    Minimum value is 1.
                timeoutSeconds:
                  type: integer
                  minimum: 0
                  description: The timeout for each attempted health check.
              description: Pod readiness checking.
            template:
              type: object
              properties:
                deployment:
                  type: object
                  properties:
                    metadata:
                      type: object
                      properties:
                        labels:
                          type: object
                          description: Labels added to the resource template. Can
                            be applied to different resources such as `StatefulSets`,
                            `Deployments`, `Pods`, and `Services`.
                        annotations:
                          type: object
                          description: Annotations added to the resource template.
                            Can be applied to different resources such as `StatefulSets`,
                            `Deployments`, `Pods`, and `Services`.
                      description: Metadata applied to the resource.
                  description: Template for Kafka Bridge `Deployment`.
                pod:
                  type: object
                  properties:
                    metadata:
                      type: object
                      properties:
                        labels:
                          type: object
                          description: Labels added to the resource template. Can
                            be applied to different resources such as `StatefulSets`,
                            `Deployments`, `Pods`, and `Services`.
                        annotations:
                          type: object
                          description: Annotations added to the resource template.
                            Can be applied to different resources such as `StatefulSets`,
                            `Deployments`, `Pods`, and `Services`.
                      description: Metadata applied to the resource.
                    imagePullSecrets:
                      type: array
                      items:
                        type: object
                        properties:
                          name:
                            type: string
                      description: List of references to secrets in the same namespace
                        to use for pulling any of the images used by this Pod. When
                        the `STRIMZI_IMAGE_PULL_SECRETS` environment variable in Cluster
                        Operator and the `imagePullSecrets` option are specified,
                        only the `imagePullSecrets` variable is used and the `STRIMZI_IMAGE_PULL_SECRETS`
                        variable is ignored.
                    securityContext:
                      type: object
                      properties:
                        fsGroup:
                          type: integer
                        fsGroupChangePolicy:
                          type: string
                        runAsGroup:
                          type: integer
                        runAsNonRoot:
                          type: boolean
                        runAsUser:
                          type: integer
                        seLinuxOptions:
                          type: object
                          properties:
                            level:
                              type: string
                            role:
                              type: string
                            type:
                              type: string
                            user:
                              type: string
                        supplementalGroups:
                          type: array
                          items:
                            type: integer
                        sysctls:
                          type: array
                          items:
                            type: object
                            properties:
                              name:
                                type: string
                              value:
                                type: string
                        windowsOptions:
                          type: object
                          properties:
                            gmsaCredentialSpec:
                              type: string
                            gmsaCredentialSpecName:
                              type: string
<<<<<<< HEAD
=======
                            runAsUserName:
                              type: string
>>>>>>> 902ec063
                      description: Configures pod-level security attributes and common
                        container settings.
                    terminationGracePeriodSeconds:
                      type: integer
                      minimum: 0
                      description: The grace period is the duration in seconds after
                        the processes running in the pod are sent a termination signal,
                        and the time when the processes are forcibly halted with a
                        kill signal. Set this value to longer than the expected cleanup
                        time for your process. Value must be a non-negative integer.
                        A zero value indicates delete immediately. You might need
                        to increase the grace period for very large Kafka clusters,
                        so that the Kafka brokers have enough time to transfer their
                        work to another broker before they are terminated. Defaults
                        to 30 seconds.
                    affinity:
                      type: object
                      properties:
                        nodeAffinity:
                          type: object
                          properties:
                            preferredDuringSchedulingIgnoredDuringExecution:
                              type: array
                              items:
                                type: object
                                properties:
                                  preference:
                                    type: object
                                    properties:
                                      matchExpressions:
                                        type: array
                                        items:
                                          type: object
                                          properties:
                                            key:
                                              type: string
                                            operator:
                                              type: string
                                            values:
                                              type: array
                                              items:
                                                type: string
                                      matchFields:
                                        type: array
                                        items:
                                          type: object
                                          properties:
                                            key:
                                              type: string
                                            operator:
                                              type: string
                                            values:
                                              type: array
                                              items:
                                                type: string
                                  weight:
                                    type: integer
                            requiredDuringSchedulingIgnoredDuringExecution:
                              type: object
                              properties:
                                nodeSelectorTerms:
                                  type: array
                                  items:
                                    type: object
                                    properties:
                                      matchExpressions:
                                        type: array
                                        items:
                                          type: object
                                          properties:
                                            key:
                                              type: string
                                            operator:
                                              type: string
                                            values:
                                              type: array
                                              items:
                                                type: string
                                      matchFields:
                                        type: array
                                        items:
                                          type: object
                                          properties:
                                            key:
                                              type: string
                                            operator:
                                              type: string
                                            values:
                                              type: array
                                              items:
                                                type: string
                        podAffinity:
                          type: object
                          properties:
                            preferredDuringSchedulingIgnoredDuringExecution:
                              type: array
                              items:
                                type: object
                                properties:
                                  podAffinityTerm:
                                    type: object
                                    properties:
                                      labelSelector:
                                        type: object
                                        properties:
                                          matchExpressions:
                                            type: array
                                            items:
                                              type: object
                                              properties:
                                                key:
                                                  type: string
                                                operator:
                                                  type: string
                                                values:
                                                  type: array
                                                  items:
                                                    type: string
                                          matchLabels:
                                            type: object
                                      namespaces:
                                        type: array
                                        items:
                                          type: string
                                      topologyKey:
                                        type: string
                                  weight:
                                    type: integer
                            requiredDuringSchedulingIgnoredDuringExecution:
                              type: array
                              items:
                                type: object
                                properties:
                                  labelSelector:
                                    type: object
                                    properties:
                                      matchExpressions:
                                        type: array
                                        items:
                                          type: object
                                          properties:
                                            key:
                                              type: string
                                            operator:
                                              type: string
                                            values:
                                              type: array
                                              items:
                                                type: string
                                      matchLabels:
                                        type: object
                                  namespaces:
                                    type: array
                                    items:
                                      type: string
                                  topologyKey:
                                    type: string
                        podAntiAffinity:
                          type: object
                          properties:
                            preferredDuringSchedulingIgnoredDuringExecution:
                              type: array
                              items:
                                type: object
                                properties:
                                  podAffinityTerm:
                                    type: object
                                    properties:
                                      labelSelector:
                                        type: object
                                        properties:
                                          matchExpressions:
                                            type: array
                                            items:
                                              type: object
                                              properties:
                                                key:
                                                  type: string
                                                operator:
                                                  type: string
                                                values:
                                                  type: array
                                                  items:
                                                    type: string
                                          matchLabels:
                                            type: object
                                      namespaces:
                                        type: array
                                        items:
                                          type: string
                                      topologyKey:
                                        type: string
                                  weight:
                                    type: integer
                            requiredDuringSchedulingIgnoredDuringExecution:
                              type: array
                              items:
                                type: object
                                properties:
                                  labelSelector:
                                    type: object
                                    properties:
                                      matchExpressions:
                                        type: array
                                        items:
                                          type: object
                                          properties:
                                            key:
                                              type: string
                                            operator:
                                              type: string
                                            values:
                                              type: array
                                              items:
                                                type: string
                                      matchLabels:
                                        type: object
                                  namespaces:
                                    type: array
                                    items:
                                      type: string
                                  topologyKey:
                                    type: string
                      description: The pod's affinity rules.
                    priorityClassName:
                      type: string
                      description: The name of the priority class used to assign priority
                        to the pods. For more information about priority classes,
                        see {K8sPriorityClass}.
                    schedulerName:
                      type: string
                      description: The name of the scheduler used to dispatch this
                        `Pod`. If not specified, the default scheduler will be used.
                    tolerations:
                      type: array
                      items:
                        type: object
                        properties:
                          effect:
                            type: string
                          key:
                            type: string
                          operator:
                            type: string
                          tolerationSeconds:
                            type: integer
                          value:
                            type: string
                      description: The pod's tolerations.
                  description: Template for Kafka Bridge `Pods`.
                apiService:
                  type: object
                  properties:
                    metadata:
                      type: object
                      properties:
                        labels:
                          type: object
                          description: Labels added to the resource template. Can
                            be applied to different resources such as `StatefulSets`,
                            `Deployments`, `Pods`, and `Services`.
                        annotations:
                          type: object
                          description: Annotations added to the resource template.
                            Can be applied to different resources such as `StatefulSets`,
                            `Deployments`, `Pods`, and `Services`.
                      description: Metadata applied to the resource.
                  description: Template for Kafka Bridge API `Service`.
                bridgeContainer:
                  type: object
                  properties:
                    env:
                      type: array
                      items:
                        type: object
                        properties:
                          name:
                            type: string
                            description: The environment variable key.
                          value:
                            type: string
                            description: The environment variable value.
                      description: Environment variables which should be applied to
                        the container.
                    securityContext:
                      type: object
                      properties:
                        allowPrivilegeEscalation:
                          type: boolean
                        capabilities:
                          type: object
                          properties:
                            add:
                              type: array
                              items:
                                type: string
                            drop:
                              type: array
                              items:
                                type: string
                        privileged:
                          type: boolean
                        procMount:
                          type: string
                        readOnlyRootFilesystem:
                          type: boolean
                        runAsGroup:
                          type: integer
                        runAsNonRoot:
                          type: boolean
                        runAsUser:
                          type: integer
                        seLinuxOptions:
                          type: object
                          properties:
                            level:
                              type: string
                            role:
                              type: string
                            type:
                              type: string
                            user:
                              type: string
                        windowsOptions:
                          type: object
                          properties:
                            gmsaCredentialSpec:
                              type: string
                            gmsaCredentialSpecName:
                              type: string
<<<<<<< HEAD
=======
                            runAsUserName:
                              type: string
>>>>>>> 902ec063
                      description: Security context for the container.
                  description: Template for the Kafka Bridge container.
                podDisruptionBudget:
                  type: object
                  properties:
                    metadata:
                      type: object
                      properties:
                        labels:
                          type: object
                          description: Labels added to the resource template. Can
                            be applied to different resources such as `StatefulSets`,
                            `Deployments`, `Pods`, and `Services`.
                        annotations:
                          type: object
                          description: Annotations added to the resource template.
                            Can be applied to different resources such as `StatefulSets`,
                            `Deployments`, `Pods`, and `Services`.
                      description: Metadata to apply to the `PodDistruptionBugetTemplate`
                        resource.
                    maxUnavailable:
                      type: integer
                      minimum: 0
                      description: Maximum number of unavailable pods to allow automatic
                        Pod eviction. A Pod eviction is allowed when the `maxUnavailable`
                        number of pods or fewer are unavailable after the eviction.
                        Setting this value to 0 prevents all voluntary evictions,
                        so the pods must be evicted manually. Defaults to 1.
                  description: Template for Kafka Bridge `PodDisruptionBudget`.
              description: Template for Kafka Bridge resources. The template allows
                users to specify how is the `Deployment` and `Pods` generated.
            tracing:
              type: object
              properties:
                type:
                  type: string
                  enum:
                  - jaeger
                  description: Type of the tracing used. Currently the only supported
                    type is `jaeger` for Jaeger tracing.
              required:
              - type
              description: The configuration of tracing in Kafka Bridge.
          required:
          - bootstrapServers
          description: The specification of the Kafka Bridge.
        status:
          type: object
          properties:
            conditions:
              type: array
              items:
                type: object
                properties:
                  type:
                    type: string
                    description: The unique identifier of a condition, used to distinguish
                      between other conditions in the resource.
                  status:
                    type: string
                    description: The status of the condition, either True, False or
                      Unknown.
                  lastTransitionTime:
                    type: string
                    description: Last time the condition of a type changed from one
                      status to another. The required format is 'yyyy-MM-ddTHH:mm:ssZ',
                      in the UTC time zone.
                  reason:
                    type: string
                    description: The reason for the condition's last transition (a
                      single word in CamelCase).
                  message:
                    type: string
                    description: Human-readable message indicating details about the
                      condition's last transition.
              description: List of status conditions.
            observedGeneration:
              type: integer
              description: The generation of the CRD that was last reconciled by the
                operator.
            url:
              type: string
              description: The URL at which external client applications can access
                the Kafka Bridge.
<<<<<<< HEAD
            podSelector:
              type: object
              properties:
                matchExpressions:
                  type: array
                  items:
                    type: object
                    properties:
                      key:
                        type: string
                      operator:
                        type: string
                      values:
                        type: array
                        items:
                          type: string
                matchLabels:
                  type: object
=======
            labelSelector:
              type: string
>>>>>>> 902ec063
              description: Label selector for pods providing this resource.
            replicas:
              type: integer
              description: The current number of pods being used to provide this resource.
          description: The status of the Kafka Bridge.<|MERGE_RESOLUTION|>--- conflicted
+++ resolved
@@ -37,11 +37,7 @@
     scale:
       specReplicasPath: .spec.replicas
       statusReplicasPath: .status.replicas
-<<<<<<< HEAD
-      labelSelectorPath: .status.selector
-=======
       labelSelectorPath: .status.labelSelector
->>>>>>> 902ec063
   validation:
     openAPIV3Schema:
       properties:
@@ -485,11 +481,8 @@
                               type: string
                             gmsaCredentialSpecName:
                               type: string
-<<<<<<< HEAD
-=======
                             runAsUserName:
                               type: string
->>>>>>> 902ec063
                       description: Configures pod-level security attributes and common
                         container settings.
                     terminationGracePeriodSeconds:
@@ -820,11 +813,8 @@
                               type: string
                             gmsaCredentialSpecName:
                               type: string
-<<<<<<< HEAD
-=======
                             runAsUserName:
                               type: string
->>>>>>> 902ec063
                       description: Security context for the container.
                   description: Template for the Kafka Bridge container.
                 podDisruptionBudget:
@@ -909,29 +899,8 @@
               type: string
               description: The URL at which external client applications can access
                 the Kafka Bridge.
-<<<<<<< HEAD
-            podSelector:
-              type: object
-              properties:
-                matchExpressions:
-                  type: array
-                  items:
-                    type: object
-                    properties:
-                      key:
-                        type: string
-                      operator:
-                        type: string
-                      values:
-                        type: array
-                        items:
-                          type: string
-                matchLabels:
-                  type: object
-=======
             labelSelector:
               type: string
->>>>>>> 902ec063
               description: Label selector for pods providing this resource.
             replicas:
               type: integer
