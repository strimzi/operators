--- conflicted
+++ resolved
@@ -42,10 +42,6 @@
     priority: 1
   subresources:
     status: {}
-    scale:
-      specReplicasPath: .spec.replicas
-      statusReplicasPath: .status.replicas
-      labelSelectorPath: .status.labelSelector
   validation:
     openAPIV3Schema:
       properties:
@@ -54,7 +50,7 @@
           properties:
             replicas:
               type: integer
-              minimum: 0
+              minimum: 1
               description: The number of pods in the `Deployment`.
             image:
               type: string
@@ -191,13 +187,6 @@
                       description: Link to Kubernetes Secret containing the refresh
                         token which can be used to obtain access token from the authorization
                         server.
-                    scope:
-                      type: string
-                      description: OAuth scope to use when authenticating against
-                        the authorization server. Some authorization servers require
-                        this to be set. The possible values depend on how authorization
-                        server is configured. By default `scope` is not specified
-                        when doing the token endpoint request.
                     tlsTrustedCertificates:
                       type: array
                       items:
@@ -383,13 +372,6 @@
                       description: Link to Kubernetes Secret containing the refresh
                         token which can be used to obtain access token from the authorization
                         server.
-                    scope:
-                      type: string
-                      description: OAuth scope to use when authenticating against
-                        the authorization server. Some authorization servers require
-                        this to be set. The possible values depend on how authorization
-                        server is configured. By default `scope` is not specified
-                        when doing the token endpoint request.
                     tlsTrustedCertificates:
                       type: array
                       items:
@@ -769,15 +751,15 @@
                       properties:
                         labels:
                           type: object
-                          description: Labels added to the resource template. Can
-                            be applied to different resources such as `StatefulSets`,
-                            `Deployments`, `Pods`, and `Services`.
+                          description: Labels which should be added to the resource
+                            template. Can be applied to different resources such as
+                            `StatefulSets`, `Deployments`, `Pods`, and `Services`.
                         annotations:
                           type: object
-                          description: Annotations added to the resource template.
-                            Can be applied to different resources such as `StatefulSets`,
-                            `Deployments`, `Pods`, and `Services`.
-                      description: Metadata applied to the resource.
+                          description: Annotations which should be added to the resource
+                            template. Can be applied to different resources such as
+                            `StatefulSets`, `Deployments`, `Pods`, and `Services`.
+                      description: Metadata which should be applied to the resource.
                   description: Template for Kafka MirrorMaker `Deployment`.
                 pod:
                   type: object
@@ -787,14 +769,14 @@
                       properties:
                         labels:
                           type: object
-                          description: Labels added to the resource template. Can
-                            be applied to different resources such as `StatefulSets`,
-                            `Deployments`, `Pods`, and `Services`.
+                          description: Labels which should be added to the resource
+                            template. Can be applied to different resources such as
+                            `StatefulSets`, `Deployments`, `Pods`, and `Services`.
                         annotations:
                           type: object
-                          description: Annotations added to the resource template.
-                            Can be applied to different resources such as `StatefulSets`,
-                            `Deployments`, `Pods`, and `Services`.
+                          description: Annotations which should be added to the resource
+                            template. Can be applied to different resources such as
+                            `StatefulSets`, `Deployments`, `Pods`, and `Services`.
                       description: Metadata applied to the resource.
                     imagePullSecrets:
                       type: array
@@ -804,18 +786,12 @@
                           name:
                             type: string
                       description: List of references to secrets in the same namespace
-                        to use for pulling any of the images used by this Pod. When
-                        the `STRIMZI_IMAGE_PULL_SECRETS` environment variable in Cluster
-                        Operator and the `imagePullSecrets` option are specified,
-                        only the `imagePullSecrets` variable is used and the `STRIMZI_IMAGE_PULL_SECRETS`
-                        variable is ignored.
+                        to use for pulling any of the images used by this Pod.
                     securityContext:
                       type: object
                       properties:
                         fsGroup:
                           type: integer
-                        fsGroupChangePolicy:
-                          type: string
                         runAsGroup:
                           type: integer
                         runAsNonRoot:
@@ -853,23 +829,18 @@
                               type: string
                             gmsaCredentialSpecName:
                               type: string
-                            runAsUserName:
-                              type: string
                       description: Configures pod-level security attributes and common
                         container settings.
                     terminationGracePeriodSeconds:
                       type: integer
                       minimum: 0
                       description: The grace period is the duration in seconds after
-                        the processes running in the pod are sent a termination signal,
+                        the processes running in the pod are sent a termination signal
                         and the time when the processes are forcibly halted with a
-                        kill signal. Set this value to longer than the expected cleanup
-                        time for your process. Value must be a non-negative integer.
-                        A zero value indicates delete immediately. You might need
-                        to increase the grace period for very large Kafka clusters,
-                        so that the Kafka brokers have enough time to transfer their
-                        work to another broker before they are terminated. Defaults
-                        to 30 seconds.
+                        kill signal. Set this value longer than the expected cleanup
+                        time for your process.Value must be non-negative integer.
+                        The value zero indicates delete immediately. Defaults to 30
+                        seconds.
                     affinity:
                       type: object
                       properties:
@@ -1079,6 +1050,14 @@
                                   topologyKey:
                                     type: string
                       description: The pod's affinity rules.
+                    priorityClassName:
+                      type: string
+                      description: The name of the Priority Class to which these pods
+                        will be assigned.
+                    schedulerName:
+                      type: string
+                      description: The name of the scheduler used to dispatch this
+                        `Pod`. If not specified, the default scheduler will be used.
                     tolerations:
                       type: array
                       items:
@@ -1095,29 +1074,6 @@
                           value:
                             type: string
                       description: The pod's tolerations.
-                    priorityClassName:
-                      type: string
-                      description: The name of the priority class used to assign priority
-                        to the pods. For more information about priority classes,
-                        see {K8sPriorityClass}.
-                    schedulerName:
-                      type: string
-                      description: The name of the scheduler used to dispatch this
-                        `Pod`. If not specified, the default scheduler will be used.
-                    hostAliases:
-                      type: array
-                      items:
-                        type: object
-                        properties:
-                          hostnames:
-                            type: array
-                            items:
-                              type: string
-                          ip:
-                            type: string
-                      description: The pod's HostAliases. HostAliases is an optional
-                        list of hosts and IPs that will be injected into the pod's
-                        hosts file if specified.
                   description: Template for Kafka MirrorMaker `Pods`.
                 mirrorMakerContainer:
                   type: object
@@ -1181,11 +1137,6 @@
                               type: string
                             gmsaCredentialSpecName:
                               type: string
-<<<<<<< HEAD
-                            runAsUserName:
-                              type: string
-=======
->>>>>>> 2e537b00
                       description: Security context for the container.
                   description: Template for Kafka MirrorMaker container.
                 podDisruptionBudget:
@@ -1196,14 +1147,14 @@
                       properties:
                         labels:
                           type: object
-                          description: Labels added to the resource template. Can
-                            be applied to different resources such as `StatefulSets`,
-                            `Deployments`, `Pods`, and `Services`.
+                          description: Labels which should be added to the resource
+                            template. Can be applied to different resources such as
+                            `StatefulSets`, `Deployments`, `Pods`, and `Services`.
                         annotations:
                           type: object
-                          description: Annotations added to the resource template.
-                            Can be applied to different resources such as `StatefulSets`,
-                            `Deployments`, `Pods`, and `Services`.
+                          description: Annotations which should be added to the resource
+                            template. Can be applied to different resources such as
+                            `StatefulSets`, `Deployments`, `Pods`, and `Services`.
                       description: Metadata to apply to the `PodDistruptionBugetTemplate`
                         resource.
                     maxUnavailable:
@@ -1316,10 +1267,4 @@
               type: integer
               description: The generation of the CRD that was last reconciled by the
                 operator.
-            labelSelector:
-              type: string
-              description: Label selector for pods providing this resource.
-            replicas:
-              type: integer
-              description: The current number of pods being used to provide this resource.
           description: The status of Kafka MirrorMaker.