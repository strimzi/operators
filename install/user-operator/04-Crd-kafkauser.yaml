apiVersion: apiextensions.k8s.io/v1beta1
kind: CustomResourceDefinition
metadata:
  name: kafkausers.kafka.strimzi.io
  labels:
    app: strimzi
    strimzi.io/crd-install: "true"
spec:
  group: kafka.strimzi.io
  versions:
  - name: v1beta1
    served: true
    storage: true
  - name: v1alpha1
    served: true
    storage: false
  version: v1beta1
  scope: Namespaced
  names:
    kind: KafkaUser
    listKind: KafkaUserList
    singular: kafkauser
    plural: kafkausers
    shortNames:
    - ku
    categories:
    - strimzi
  additionalPrinterColumns:
  - name: Cluster
    description: The name of the Kafka cluster this user belongs to
    JSONPath: .metadata.labels.strimzi\.io/cluster
    type: string
  - name: Authentication
    description: How the user is authenticated
    JSONPath: .spec.authentication.type
    type: string
  - name: Authorization
    description: How the user is authorised
    JSONPath: .spec.authorization.type
    type: string
  subresources:
    status: {}
  validation:
    openAPIV3Schema:
      properties:
        spec:
          type: object
          properties:
            authentication:
              type: object
              properties:
                type:
                  type: string
                  enum:
                  - tls
                  - scram-sha-512
                  description: Authentication type.
              required:
              - type
              description: Authentication mechanism enabled for this Kafka user.
            authorization:
              type: object
              properties:
                acls:
                  type: array
                  items:
                    type: object
                    properties:
                      host:
                        type: string
                        description: The host from which the action described in the
                          ACL rule is allowed or denied.
                      operation:
                        type: string
                        enum:
                        - Read
                        - Write
                        - Create
                        - Delete
                        - Alter
                        - Describe
                        - ClusterAction
                        - AlterConfigs
                        - DescribeConfigs
                        - IdempotentWrite
                        - All
                        description: 'Operation which will be allowed or denied. Supported
                          operations are: Read, Write, Create, Delete, Alter, Describe,
                          ClusterAction, AlterConfigs, DescribeConfigs, IdempotentWrite
                          and All.'
                      resource:
                        type: object
                        properties:
                          name:
                            type: string
                            description: Name of resource for which given ACL rule
                              applies. Can be combined with `patternType` field to
                              use prefix pattern.
                          patternType:
                            type: string
                            enum:
                            - literal
                            - prefix
                            description: Describes the pattern used in the resource
                              field. The supported types are `literal` and `prefix`.
                              With `literal` pattern type, the resource field will
                              be used as a definition of a full name. With `prefix`
                              pattern type, the resource name will be used only as
                              a prefix. Default value is `literal`.
                          type:
                            type: string
                            enum:
                            - topic
                            - group
                            - cluster
                            - transactionalId
                            description: Resource type. The available resource types
                              are `topic`, `group`, `cluster`, and `transactionalId`.
                        required:
                        - type
                        description: Indicates the resource for which given ACL rule
                          applies.
                      type:
                        type: string
                        enum:
                        - allow
                        - deny
                        description: The type of the rule. Currently the only supported
                          type is `allow`. ACL rules with type `allow` are used to
                          allow user to execute the specified operations. Default
                          value is `allow`.
                    required:
                    - operation
                    - resource
                  description: List of ACL rules which should be applied to this user.
                type:
                  type: string
                  enum:
                  - simple
                  description: Authorization type. Currently the only supported type
<<<<<<< HEAD
                    is `simple`. `simple` authorization type uses Kafka's `kafka.security.auth.SimpleAclAuthorizer`
=======
                    is `simple`. `simple` authorization type uses Kafka's `kafka.security.authorizer.AclAuthorizer`
>>>>>>> 902ec063
                    class for authorization.
              required:
              - acls
              - type
              description: Authorization rules for this Kafka user.
            quotas:
              type: object
              properties:
                consumerByteRate:
                  type: integer
                  minimum: 0
                  description: A quota on the maximum bytes per-second that each client
                    group can fetch from a broker before the clients in the group
                    are throttled. Defined on a per-broker basis.
                producerByteRate:
                  type: integer
                  minimum: 0
                  description: A quota on the maximum bytes per-second that each client
                    group can publish to a broker before the clients in the group
                    are throttled. Defined on a per-broker basis.
                requestPercentage:
                  type: integer
                  minimum: 0
                  description: A quota on the maximum CPU utilization of each client
                    group as a percentage of network and I/O threads.
              description: Quotas on requests to control the broker resources used
                by clients. Network bandwidth and request rate quotas can be enforced.Kafka
                documentation for Kafka User quotas can be found at http://kafka.apache.org/documentation/#design_quotas.
            template:
              type: object
              properties:
                secret:
                  type: object
                  properties:
                    metadata:
                      type: object
                      properties:
                        labels:
                          type: object
                          description: Labels added to the resource template. Can
                            be applied to different resources such as `StatefulSets`,
                            `Deployments`, `Pods`, and `Services`.
                        annotations:
                          type: object
                          description: Annotations added to the resource template.
                            Can be applied to different resources such as `StatefulSets`,
                            `Deployments`, `Pods`, and `Services`.
                      description: Metadata applied to the resource.
                  description: Template for KafkaUser resources. The template allows
                    users to specify how the `Secret` with password or TLS certificates
                    is generated.
              description: Template to specify how Kafka User `Secrets` are generated.
          description: The specification of the user.
        status:
          type: object
          properties:
            conditions:
              type: array
              items:
                type: object
                properties:
                  type:
                    type: string
                    description: The unique identifier of a condition, used to distinguish
                      between other conditions in the resource.
                  status:
                    type: string
                    description: The status of the condition, either True, False or
                      Unknown.
                  lastTransitionTime:
                    type: string
                    description: Last time the condition of a type changed from one
                      status to another. The required format is 'yyyy-MM-ddTHH:mm:ssZ',
                      in the UTC time zone.
                  reason:
                    type: string
                    description: The reason for the condition's last transition (a
                      single word in CamelCase).
                  message:
                    type: string
                    description: Human-readable message indicating details about the
                      condition's last transition.
              description: List of status conditions.
            observedGeneration:
              type: integer
              description: The generation of the CRD that was last reconciled by the
                operator.
            username:
              type: string
              description: Username.
            secret:
              type: string
              description: The name of `Secret` where the credentials are stored.
          description: The status of the Kafka User.<|MERGE_RESOLUTION|>--- conflicted
+++ resolved
@@ -138,11 +138,7 @@
                   enum:
                   - simple
                   description: Authorization type. Currently the only supported type
-<<<<<<< HEAD
-                    is `simple`. `simple` authorization type uses Kafka's `kafka.security.auth.SimpleAclAuthorizer`
-=======
                     is `simple`. `simple` authorization type uses Kafka's `kafka.security.authorizer.AclAuthorizer`
->>>>>>> 902ec063
                     class for authorization.
               required:
               - acls
