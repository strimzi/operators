--- conflicted
+++ resolved
@@ -8,14 +8,11 @@
 
     <!-- Note that [/\\] must be used as the path separator for cross-platform support -->
 
-<<<<<<< HEAD
     <!-- Use this file to suppress warnings only when absolutely needed:
                * To suppress a bunch of class (for example generated code)
                * To suppress warning we do not want for the whole project
                * To suppress file-level warnings
          In all other cases, you should use the annotations on the methods or classes affected by it. -->
-=======
-    <!-- cluster-operator -->
 
     <!-- KafkaAssemblyOperator is relatively big at this point because lot of methods have copies for StatefulSets and
          for StrimziPodSets. Once StatefulSet support is dropped, a lot of the logic will be removed again and the file
@@ -24,50 +21,6 @@
          -->
     <suppress checks="JavaNCSS"
               files="io[/\\]strimzi[/\\]operator[/\\]cluster[/\\]operator[/\\]assembly[/\\]KafkaAssemblyOperator.java"/>
-
-    <suppress checks="ParameterNumber"
-              files="io[/\\]strimzi[/\\]operator[/\\]cluster[/\\]ResourceUtils.java"/>
-
-    <suppress checks="ParameterNumber"
-              files="io[/\\]strimzi[/\\]operator[/\\]cluster[/\\]operator[/\\]resource[/\\]ResourceOperatorSupplier.java"/>
-
-    <suppress checks="MethodLength|NPathComplexity|CyclomaticComplexity|ClassDataAbstractionCoupling"
-              files="io[/\\]strimzi[/\\]operator[/\\]cluster[/\\]operator[/\\]assembly[/\\]KafkaAssemblyOperatorTest.java"/>
-
-    <suppress checks="ClassFanOutComplexity|ClassDataAbstractionCoupling"
-              files="io[/\\]strimzi[/\\]operator[/\\]cluster[/\\]model[/\\]AbstractModel.java"/>
-
-    <suppress checks="ClassFanOutComplexity|JavaNCSS"
-              files="io[/\\]strimzi[/\\]operator[/\\]cluster[/\\]operator[/\\]assembly[/\\]KafkaAssemblyOperatorTest.java"/>
-
-    <suppress checks="ClassFanOutComplexity|NPathComplexity|CyclomaticComplexity"
-              files="io[/\\]strimzi[/\\]operator[/\\]cluster[/\\]model[/\\]KafkaCluster.java"/>
-
-    <suppress checks="NPathComplexity|CyclomaticComplexity"
-              files="io[/\\]strimzi[/\\]operator[/\\]cluster[/\\]operator[/\\]assembly[/\\]KafkaAssemblyOperator.java"/>
-
-    <suppress checks="NPathComplexity"
-              files="io[/\\]strimzi[/\\]operator[/\\]cluster[/\\]model[/\\]ZookeeperCluster.java"/>
-
-    <suppress checks="NPathComplexity|CyclomaticComplexity"
-              files="io[/\\]strimzi[/\\]operator[/\\]cluster[/\\]model[/\\]KafkaConnectCluster.java"/>
-
-    <suppress checks="NPathComplexity|CyclomaticComplexity"
-              files="io[/\\]strimzi[/\\]operator[/\\]cluster[/\\]model[/\\]KafkaBridgeCluster.java"/>
-
-    <!-- topic operator -->
-    <suppress checks="NPathComplexity|CyclomaticComplexity"
-              files="io[/\\]strimzi[/\\]operator[/\\]topic[/\\]TopicOperator.java"/>
-    
-    <suppress checks="NPathComplexity|CyclomaticComplexity"
-              files="io[/\\]strimzi[/\\]operator[/\\]topic[/\\]TopicName.java"/>
-
-    <suppress checks="ClassFanOutComplexity"
-              files="io[/\\]strimzi[/\\]operator[/\\]topic[/\\]MockAdminClient.java"/>
-
-    <suppress checks="ClassDataAbstractionCoupling"
-              files="io[/\\]strimzi[/\\]operator[/\\]cluster[/\\]Main.java"/>
->>>>>>> 1511a3a4
 
     <!-- Generated classes which we do not edit -->
     <suppress checks=".*"
