// This assembly is included in the following assemblies:
//
// assembly-deployment-configuration-kafka.adoc

[id='con-kafka-logging-{context}']
= Kafka loggers

Kafka has its own configurable loggers:

* `log4j.logger.org.I0Itec.zkclient.ZkClient`
* `log4j.logger.org.apache.zookeeper`
* `log4j.logger.kafka`
* `log4j.logger.org.apache.kafka`
* `log4j.logger.kafka.request.logger`
* `log4j.logger.kafka.network.Processor`
* `log4j.logger.kafka.server.KafkaApis`
* `log4j.logger.kafka.network.RequestChannel$`
* `log4j.logger.kafka.controller`
* `log4j.logger.kafka.log.LogCleaner`
* `log4j.logger.state.change.logger`
* `log4j.logger.kafka.authorizer.logger`

ZooKeeper also has a configurable logger:

* `zookeeper.root.logger`

Kafka and ZooKeeper use the Apache `log4j` logger implementation.

Operators use the Apache `log4j2` logger implementation, so the logging configuration is described inside the ConfigMap using `log4j2.properties`.
For more information, see xref:con-entity-operator-logging-{context}[].

Use the `logging` property to configure loggers and logger levels.

You can set the log levels by specifying the logger and level directly (inline) or use a custom (external) ConfigMap.
If a ConfigMap is used, you set `logging.name` property to the name of the ConfigMap containing the external logging configuration. Inside the ConfigMap, the logging configuration is described using `log4j.properties`.

Here we see examples of `inline` and `external` logging.

.Inline logging
[source,yaml,subs="+quotes,attributes"]
----
apiVersion: {KafkaApiVersion}
kind: Kafka
spec:
  # ...
  kafka:
    # ...
    logging:
      type: inline
      loggers:
<<<<<<< HEAD
        kafka.root.logger.level: "INFO"
=======
        log4j.logger.kafka: "INFO"
>>>>>>> 902ec063
  # ...
  zookeeper:
    # ...
    logging:
      type: inline
      loggers:
        zookeeper.root.logger: "INFO"
  # ...
  entityOperator:
    # ...
    topicOperator:
      # ...
      logging:
        type: inline
        loggers:
          rootLogger.level: INFO
    # ...
    userOperator:
      # ...
      logging:
        type: inline
        loggers:
          rootLogger.level: INFO
    # ...
----

.External logging
[source,yaml,subs="+quotes,attributes"]
----
apiVersion: {KafkaApiVersion}
kind: Kafka
spec:
  # ...
  logging:
    type: external
    name: customConfigMap
  # ...
----

Changes to both external and inline logging levels will be applied to Kafka brokers without a restart.

.Additional resources

* Garbage collector (GC) logging can also be enabled (or disabled). For more information on garbage collection, see xref:ref-jvm-options-deployment-configuration-kafka[]
* For more information about log levels, see {ApacheLoggers}.<|MERGE_RESOLUTION|>--- conflicted
+++ resolved
@@ -48,11 +48,7 @@
     logging:
       type: inline
       loggers:
-<<<<<<< HEAD
-        kafka.root.logger.level: "INFO"
-=======
         log4j.logger.kafka: "INFO"
->>>>>>> 902ec063
   # ...
   zookeeper:
     # ...
