--- conflicted
+++ resolved
@@ -32,11 +32,7 @@
   name: logging-configmap
 data:
   log4j.properties:
-<<<<<<< HEAD
-    kafka.root.logger.level="INFO"
-=======
     log4j.logger.kafka="INFO"
->>>>>>> 902ec063
 ----
 +
 From the command line, using a properties file:
@@ -50,13 +46,8 @@
 +
 [source,text]
 ----
-<<<<<<< HEAD
-# Define the root logger
-kafka.root.logger.level="INFO"
-=======
 # Define the logger
 log4j.logger.kafka="INFO"
->>>>>>> 902ec063
 # ...
 ----
 
