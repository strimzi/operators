// This assembly is included in the following assemblies:
//
// assembly-kafka-connect-external-configuration.adoc

[id='proc-kafka-connect-mounting-volumes-{context}']

= Mounting Secrets as volumes for connector configuration

You can create a Kubernetes Secret, mount it as a volume to Kafka Connect,
and then use it to configure a Kafka Connect connector.

Configuration providers allow you to load configuration values from external sources.

In this procedure, a Secret named `mysecret` is mounted to a volume named `connector-config`.
The Kafka `FileConfigProvider` is given the alias `file`,
and used to read and extract database _username_ and _password_ property values from the file to use in the connector configuration.

.Prerequisites

* A running Cluster Operator.

.Procedure

. Create a secret containing properties that define the configuration options for your connector configuration.
+
For example:
+
[source,yaml,subs=attributes+]
----
apiVersion: v1
kind: Secret
metadata:
  name: mysecret
type: Opaque
stringData:
  connector.properties: |- <1>
    dbUsername: my-user <2>
    dbPassword: my-password
----
<1> The connector configuration in properties file format.
<2> Database username and password properties used in the configuration.

. Create or edit the Kafka Connect resource.
+
In the `config` section and the `externalConfiguration` section of the `KafkaConnect` or `KafkaConnectS2I` custom resource, configure the configuration provider to reference the secret.
+
For example:
+
[source,yaml,subs="attributes+"]
----
apiVersion: {KafkaApiVersion}
kind: KafkaConnect
metadata:
  name: my-connect
spec:
  # ...
  config:
    config.providers: file <1>
    config.providers.file.class: org.apache.kafka.common.config.provider.FileConfigProvider <2>
  #...
  externalConfiguration:
    volumes:
      - name: connector-config <3>
        secret:
          secretName: mysecret <4>
----
<1> The alias for the configuration provider, which is used to define other configuration parameters.
Use a comma-separated list if you want to add more than one provider.
<2> The `FileConfigProvider` is the configuration provider that provides values from properties files.
The parameter uses the alias from `config.providers`, taking the form `config.providers.${alias}.class`.
<3> The name of the volume containing the Secret.
<4> The name of the Secret.

. Apply the changes to your Kafka Connect deployment.
+
[source,shell,subs=+quotes]
kubectl apply -f _KAFKA-CONNECT-CONFIG-FILE_

. Configure your connector
* If you are using the Kafka Connect HTTP REST interface, use the values from the mounted properties file in your JSON payload with connector configuration.
For example:
+
[source,json,subs="attributes+"]
----
{
   "name":"my-connector",
   "config":{
      "connector.class":"MyDbConnector",
      "tasks.max":"3",
      "database": "my-postgresql:5432",
<<<<<<< HEAD
      "username":"${file:/opt/kafka/external-configuration/connector-config/connector.properties:dbUsername}",
      "password":"${file:/opt/kafka/external-configuration/connector-config/connector.properties:dbPassword}",
=======
      "username":"${file:/opt/kafka/external-configuration/connector-config/connector.properties:dbUsername}", <1>
      "password":"${file:/opt/kafka/external-configuration/connector-config/connector.properties:dbPassword}", <2>
>>>>>>> 902ec063
      # ...
   }
}
----
<1> Path to the username property value. The path takes the form `/opt/kafka/external-configuration/_SECRET-VOLUME-NAME_/_PROPERTIES-FILENAME:USERNAME-PROPERTY_`.
<2> Path to the password property value. The path takes the form `/opt/kafka/external-configuration/_SECRET-VOLUME-NAME_/_PROPERTIES-FILENAME:PASSWORD-PROPERTY_`.

* If you are using a `KafkaConnector` resource, use the values from the mounted properties file in the `spec.config` section of your custom resource.
+
For example:
+
[source,yaml,subs="attributes+"]
----
apiVersion: {KafkaApiVersion}
kind: KafkaConnector
metadata:
  name: my-connector
  # ...
spec:
  class: "MyDbConnector"
  tasksMax: 3
  config:
    database: "my-postgresql:5432"
    username: "${file:/opt/kafka/external-configuration/connector-config/connector.properties:dbUsername}"
    password: "${file:/opt/kafka/external-configuration/connector-config/connector.properties:dbPassword}"
----

* If you are using a `KafkaConnector` resource, use the values from the mounted properties file in the `spec.config` section of your custom resource.
For example:
+
[source,yaml,subs="attributes+"]
----
apiVersion: {KafkaApiVersion}
kind: KafkaConnector
metadata:
  name: my-connector
  # ...
spec:
  class: "MyDbConnector"
  tasksMax: 3
  config:
    database: "my-postgresql:5432"
    username: "${file:/opt/kafka/external-configuration/connector-config/connector.properties:dbUsername}"
    password: "${file:/opt/kafka/external-configuration/connector-config/connector.properties:dbPassword}"
----

.Additional resources

* For more information about external configuration in Kafka Connect, see xref:type-ExternalConfiguration-reference[].<|MERGE_RESOLUTION|>--- conflicted
+++ resolved
@@ -88,13 +88,8 @@
       "connector.class":"MyDbConnector",
       "tasks.max":"3",
       "database": "my-postgresql:5432",
-<<<<<<< HEAD
-      "username":"${file:/opt/kafka/external-configuration/connector-config/connector.properties:dbUsername}",
-      "password":"${file:/opt/kafka/external-configuration/connector-config/connector.properties:dbPassword}",
-=======
       "username":"${file:/opt/kafka/external-configuration/connector-config/connector.properties:dbUsername}", <1>
       "password":"${file:/opt/kafka/external-configuration/connector-config/connector.properties:dbPassword}", <2>
->>>>>>> 902ec063
       # ...
    }
 }
@@ -122,25 +117,6 @@
     password: "${file:/opt/kafka/external-configuration/connector-config/connector.properties:dbPassword}"
 ----
 
-* If you are using a `KafkaConnector` resource, use the values from the mounted properties file in the `spec.config` section of your custom resource.
-For example:
-+
-[source,yaml,subs="attributes+"]
-----
-apiVersion: {KafkaApiVersion}
-kind: KafkaConnector
-metadata:
-  name: my-connector
-  # ...
-spec:
-  class: "MyDbConnector"
-  tasksMax: 3
-  config:
-    database: "my-postgresql:5432"
-    username: "${file:/opt/kafka/external-configuration/connector-config/connector.properties:dbUsername}"
-    password: "${file:/opt/kafka/external-configuration/connector-config/connector.properties:dbPassword}"
-----
-
 .Additional resources
 
 * For more information about external configuration in Kafka Connect, see xref:type-ExternalConfiguration-reference[].