--- conflicted
+++ resolved
@@ -7,11 +7,7 @@
 
 This procedure describes how to access a Strimzi Kafka cluster from an external client using node ports.
 
-<<<<<<< HEAD
-To connect to a broker, you need the hostname (advertised address) and port number for the Kafka _bootstrap_ address,
-=======
 To connect to a broker, you need a hostname and port number for the Kafka _bootstrap address_,
->>>>>>> 902ec063
 as well as the certificate used for authentication.
 
 .Prerequisites
@@ -21,11 +17,7 @@
 
 .Procedure
 
-<<<<<<< HEAD
-. Deploy the Kafka cluster with an external listener enabled and configured to the type `nodeport`.
-=======
 . Configure a `Kafka` resource with an external listener set to the `nodeport` type.
->>>>>>> 902ec063
 +
 For example:
 +
@@ -42,65 +34,29 @@
         tls: true
         authentication:
           type: tls
-<<<<<<< HEAD
-        configuration:
-          brokerCertChainAndKey: <1>
-            secretName: my-secret
-            certificate: my-certificate.crt
-            key: my-key.key
-          preferredAddressType: InternalDNS <2>
-=======
         # ...
->>>>>>> 902ec063
     # ...
   zookeeper:
     # ...
 ----
-<1> Optional configuration for a xref:kafka-listener-certificates-str[Kafka listener certificate] managed by an external Certificate Authority. The `brokerCertChainAndKey` property specifies a `Secret` that holds a server certificate and a private key. Kafka listener certificates can also be configured for TLS listeners.
-<2> Optional configuration to xref:con-kafka-broker-external-listeners-nodeports-{context}[specify a preference for the first address type used by Strimzi as the node address].
 
 . Create or update the resource.
 +
 [source,shell,subs=+quotes]
 kubectl apply -f _KAFKA-CONFIG-FILE_
 +
-<<<<<<< HEAD
-[source,shell,subs=+quotes]
-kubectl get service _cluster-name_-kafka-external-bootstrap -o=jsonpath='{.spec.ports[0].nodePort}{"\n"}'
-+
-The port is used in the Kafka _bootstrap_ address.
-=======
 `NodePort` type services are created for each Kafka broker, as well as an external _bootstrap service_.
 The bootstrap service routes external traffic to the Kafka brokers.
 Node addresses used for connection are propagated to the `status` of the Kafka custom resource.
 +
 The cluster CA certificate to verify the identity of the kafka brokers is also created with the same name as the `Kafka` resource.
->>>>>>> 902ec063
 
 . Retrieve the bootstrap address you can use to access the Kafka cluster from the status of the `Kafka` resource.
 +
 [source,shell,subs=+quotes]
-<<<<<<< HEAD
-kubectl get node _node-name_ -o=jsonpath='{range .status.addresses[*]}{.type}{"\t"}{.address}{"\n"}'
-+
-If several different addresses are returned, select the address type you want based on the following order:
-+
---
-. ExternalDNS
-. ExternalIP
-. Hostname
-. InternalDNS
-. InternalIP
---
-+
-Use the address with the port found in the previous step in the Kafka _bootstrap_ address.
-
-. Unless TLS encryption was disabled, extract the public certificate of the broker certification authority.
-=======
 kubectl get kafka _KAFKA-CLUSTER-NAME_ -o=jsonpath='{.status.listeners[?(@.type=="external")].bootstrapServers}{"\n"}'
 
 . If TLS encryption is enabled, extract the public certificate of the broker certification authority.
->>>>>>> 902ec063
 +
 [source,shell,subs=+quotes]
 kubectl get secret _KAFKA-CLUSTER-NAME_-cluster-ca-cert -o jsonpath='{.data.ca\.crt}' | base64 -d > ca.crt
