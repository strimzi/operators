// Module included in the following assemblies:
//
// assembly-security.adoc

[id='certificates-and-secrets-{context}']
= Secrets

Strimzi uses _Secrets_ to store private keys and certificates for Kafka cluster components and clients.
Secrets are used for establishing TLS encrypted connections between Kafka brokers, and between brokers and clients.
They are also used for mutual TLS authentication.

* A _Cluster Secret_ contains a cluster CA certificate to sign Kafka broker certificates, and is used by a connecting client to establish a TLS encrypted connection with the Kafka cluster to validate broker identity.
* A _Client Secret_ contains a client CA certificate for a user to sign its own client certificate to allow mutual authentication against the Kafka cluster.
The broker validates the client identity through the client CA certificate itself.
* A _User Secret_ contains a private key and certificate, which are generated and signed by the client CA certificate when a new user is created.
The key and certificate are used for authentication and authorization when accessing the cluster.

Secrets provide private keys and certificates in PEM and PKCS #12 formats.
Using private keys and certificates in PEM format means that users have to get them from the Secrets, and generate a corresponding truststore (or keystore) to use in their Java applications.
PKCS #12 storage provides a truststore (or keystore) that can be used directly.

All keys are 2048 bits in size.

== PKCS #12 storage

PKCS #12 defines an archive file format (`.p12`) for storing cryptography objects into a single file with password protection.
You can use PKCS #12 to manage certificates and keys in one place.

Each Secret contains fields specific to PKCS #12.

* The `.p12` field contains the certificates and keys.
* The `.password` field is the password that protects the archive.

== Cluster CA Secrets

The following tables describe the Cluster Secrets that are managed by the Cluster Operator in a Kafka cluster.

Only the `_<cluster>_-cluster-ca-cert` Secret needs to be used by clients. 
All other `Secrets` described only need to be accessed by the Strimzi components. 
You can enforce this using Kubernetes role-based access controls, if necessary.

.Fields in the `_<cluster>_-cluster-ca` Secret
[cols="30,70",options="header",stripes="none",separator=¦]
|===

¦Field
¦Description

m¦ca.key
¦The current private key for the cluster CA.

|===

.Fields in the `_<cluster>_-cluster-ca-cert` Secret
[cols="30,70",options="header",stripes="none",separator=¦]
|===

¦Field
¦Description

m¦ca.p12
¦PKCS #12 archive file for storing certificates and keys.

m¦ca.password
¦Password for protecting the PKCS #12 archive file.

m¦ca.crt
¦The current certificate for the cluster CA.

|===

NOTE: The CA certificates in `_<cluster>_-cluster-ca-cert` must be trusted by Kafka client applications so that they validate the Kafka broker certificates when connecting to Kafka brokers over TLS.

.Fields in the `_<cluster>_-kafka-brokers` Secret
[cols="40,60",options="header",stripes="none",separator=¦]
|===

<<<<<<< HEAD
NOTE: Only `_<cluster>_-cluster-ca-cert` needs to be used by clients.
All other `Secrets` in the table above only need to be accessed by the
 Strimzi components.
 You can enforce this using Kubernetes role-based access controls if necessary.
=======
¦Field
¦Description

m¦_<cluster>_-kafka-_<num>_.p12
¦PKCS #12 archive file for storing certificates and keys.

m¦_<cluster>_-kafka-_<num>_.password
¦Password for protecting the PKCS #12 archive file.

m¦_<cluster>_-kafka-_<num>_.crt
¦Certificate for Kafka broker pod _<num>_. Signed by a current or former cluster CA private key in `_<cluster>_-cluster-ca`.

m¦_<cluster>_-kafka-_<num>_.key
¦Private key for Kafka broker pod `_<num>_`.

|===

.Fields in the `_<cluster>_-zookeeper-nodes` Secret
[cols="40,60",options="header",stripes="none",separator=¦]
|===

¦Field
¦Description

m¦_<cluster>_-zookeeper-_<num>_.p12
¦PKCS #12 archive file for storing certificates and keys.

m¦_<cluster>_-zookeeper-_<num>_.password
¦Password for protecting the  PKCS #12 archive file.

m¦_<cluster>_-zookeeper-_<num>_.crt
¦Certificate for ZooKeeper node _<num>_. Signed by a current or former cluster CA private key in `_<cluster>_-cluster-ca`.

m¦_<cluster>_-zookeeper-_<num>_.key
¦Private key for ZooKeeper pod `_<num>_`.

|===

.Fields in the `_<cluster>_-entity-operator-certs` Secret
[cols="40,60",options="header",stripes="none",separator=¦]
|===

¦Field
¦Description

m¦entity-operator_.p12
¦PKCS #12 archive file for storing certificates and keys.

m¦entity-operator_.password
¦Password for protecting the PKCS #12 archive file.

m¦entity-operator_.crt
¦Certificate for TLS communication between the Entity Operator and Kafka or ZooKeeper.
Signed by a current or former cluster CA private key in `_<cluster>_-cluster-ca`.

m¦entity-operator.key
¦Private key for TLS communication between the Entity Operator and Kafka or ZooKeeper.

|===
>>>>>>> 902ec063

== Client CA Secrets

.Clients CA `Secrets` managed by the Cluster Operator in _<cluster>_
[cols="3,3,4", options="header"]
|===
|Secret name
|Field within Secret
|Description

|`_<cluster>_-clients-ca`
|`ca.key`
|The current private key for the clients CA.
.3+|`_<cluster>_-clients-ca-cert`
|`ca.p12`
|PKCS #12 archive file for storing certificates and keys.
|`ca.password`
|Password for protecting the  PKCS #12 archive file.
|`ca.crt`
|The current certificate for the clients CA.
|===

The certificates in `_<cluster>_-clients-ca-cert` are those which the Kafka brokers trust.

NOTE: `_<cluster>_-clients-ca` is used to sign certificates of client applications.
It needs to be accessible to the Strimzi components and for administrative access if you are intending to issue application certificates without using the User Operator.
You can enforce this using Kubernetes role-based access controls if necessary.

== User Secrets

.`Secrets` managed by the User Operator
[cols="3,3,4", options="header"]
|===
|Secret name
|Field within Secret
|Description

.4+|`_<user>_`
|`user.p12`
|PKCS #12 archive file for storing certificates and keys.
|`user.password`
|Password for protecting the  PKCS #12 archive file.
|`user.crt`
|Certificate for the user, signed by the clients CA
|`user.key`
|Private key for the user
|===<|MERGE_RESOLUTION|>--- conflicted
+++ resolved
@@ -75,12 +75,6 @@
 [cols="40,60",options="header",stripes="none",separator=¦]
 |===
 
-<<<<<<< HEAD
-NOTE: Only `_<cluster>_-cluster-ca-cert` needs to be used by clients.
-All other `Secrets` in the table above only need to be accessed by the
- Strimzi components.
- You can enforce this using Kubernetes role-based access controls if necessary.
-=======
 ¦Field
 ¦Description
 
@@ -140,7 +134,6 @@
 ¦Private key for TLS communication between the Entity Operator and Kafka or ZooKeeper.
 
 |===
->>>>>>> 902ec063
 
 == Client CA Secrets
 
