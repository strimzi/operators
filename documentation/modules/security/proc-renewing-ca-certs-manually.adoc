--- conflicted
+++ resolved
@@ -21,11 +21,7 @@
 
 . Apply the `strimzi.io/force-renew` annotation to the `Secret` that contains the CA certificate that you want to renew.
 +
-<<<<<<< HEAD
-.Commands for renewing CA certificates
-=======
 .Annotation for Secret that forces renewal of certificates
->>>>>>> 9fe4eb80
 [cols="3*",options="header",stripes="none",separator=¦]
 |===
 
