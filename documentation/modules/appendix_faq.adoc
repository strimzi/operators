// This assembly is included in the following assemblies:
//
// master.adoc

[id='appendix-faq_{context}']
= Frequently asked questions

== Questions related to the Cluster Operator

[id='co-faq-admin-privileges_{context}']
=== Why do I need cluster administrator privileges to install Strimzi?

To install Strimzi, you need to be able to create the following cluster-scoped resources:

* Custom Resource Definitions (CRDs) to instruct Kubernetes about resources that are specific to Strimzi, such as `Kafka` and `KafkaConnect`
* `ClusterRoles` and `ClusterRoleBindings`

Cluster-scoped resources, which are not scoped to a particular Kubernetes namespace, typically require _cluster administrator_ privileges to install.

As a cluster administrator, you can inspect all the resources being installed (in the `/install/` directory) to ensure that the `ClusterRoles` do not grant unnecessary privileges.

After installation, the Cluster Operator runs as a regular `Deployment`, so any standard (non-admin) Kubernetes user with privileges to access the `Deployment` can configure it.
The cluster administrator can grant standard users the privileges necessary to manage `Kafka` custom resources.

See also:

* xref:co-faq-cluster-role-bindings_{context}[Why does the Cluster Operator need to create `ClusterRoleBindings`?]
* xref:co-faq-standard-users_{context}[Can standard Kubernetes users create Kafka custom resources?]

[id='co-faq-cluster-role-bindings_{context}']
=== Why does the Cluster Operator need to create `ClusterRoleBindings`?

Kubernetes has built-in link:https://kubernetes.io/docs/reference/access-authn-authz/rbac/#privilege-escalation-prevention-and-bootstrapping[privilege escalation prevention^],
which means that the Cluster Operator cannot grant privileges it does not have itself, specifically, it cannot grant such privileges in a namespace it cannot access.
Therefore, the Cluster Operator must have the privileges necessary for _all_ the components it orchestrates.

The Cluster Operator needs to be able to grant access so that:

* The Topic Operator can manage  `KafkaTopics`, by creating `Roles` and `RoleBindings` in the namespace that the operator runs in
* The User Operator can manage `KafkaUsers`, by creating `Roles` and `RoleBindings` in the namespace that the operator runs in
* The failure domain of a `Node` is discovered by Strimzi, by creating a `ClusterRoleBinding`

When using rack-aware partition assignment, the broker pod needs to be able to get information about the `Node` it is running on,
for example, the Availability Zone in Amazon AWS.
A `Node` is a cluster-scoped resource, so access to it can only be granted through a `ClusterRoleBinding`, not a namespace-scoped `RoleBinding`.

[id='co-faq-standard-users_{context}']
=== Can standard Kubernetes users create Kafka custom resources?

By default, standard Kubernetes users will not have the privileges necessary to manage the custom resources handled by the Cluster Operator.
The cluster administrator can grant a user the necessary privileges using Kubernetes RBAC resources.

<<<<<<< HEAD
For more information, see xref:adding-users-the-strimzi-admin-role-{context}[Strimzi Administrators].
=======
For more information, see link:{BookURLDeploying}#adding-users-the-strimzi-admin-role-str[Designating Strimzi administrators^] in the _Deploying Strimzi_ guide.
>>>>>>> 902ec063

=== What do the _failed to acquire lock_ warnings in the log mean?

For each cluster, the Cluster Operator executes only one operation at a time.
The Cluster Operator uses locks to make sure that there are never two parallel operations running for the same cluster.
Other operations must wait until the current operation completes before the lock is released.

INFO:: Examples of cluster operations include _cluster creation_, _rolling update_, _scale down_ , and _scale up_.

If the waiting time for the lock takes too long, the operation times out and the following warning message is printed to
the log:

[source,shell]
----
2018-03-04 17:09:24 WARNING AbstractClusterOperations:290 - Failed to acquire lock for kafka cluster lock::kafka::myproject::my-cluster
----

Depending on the exact configuration of `STRIMZI_FULL_RECONCILIATION_INTERVAL_MS` and `STRIMZI_OPERATION_TIMEOUT_MS`, this
warning message might appear occasionally without indicating any underlying issues.
Operations that time out are picked up in the next periodic reconciliation, so that the operation can acquire the lock and execute again.

Should this message appear periodically, even in situations when there should be no other operations running for a given
cluster, it might indicate that the lock was not properly released due to an error.
If this is the case, try restarting the Cluster Operator.

=== Why is hostname verification failing when connecting to NodePorts using TLS?

Currently, off-cluster access using NodePorts with TLS encryption enabled does not support TLS hostname verification.
As a result, the clients that verify the hostname will fail to connect.
For example, the Java client will fail with the following exception:

[source,java]
Caused by: java.security.cert.CertificateException: No subject alternative names matching IP address 168.72.15.231 found
 at sun.security.util.HostnameChecker.matchIP(HostnameChecker.java:168)
 at sun.security.util.HostnameChecker.match(HostnameChecker.java:94)
 at sun.security.ssl.X509TrustManagerImpl.checkIdentity(X509TrustManagerImpl.java:455)
 at sun.security.ssl.X509TrustManagerImpl.checkIdentity(X509TrustManagerImpl.java:436)
 at sun.security.ssl.X509TrustManagerImpl.checkTrusted(X509TrustManagerImpl.java:252)
 at sun.security.ssl.X509TrustManagerImpl.checkServerTrusted(X509TrustManagerImpl.java:136)
 at sun.security.ssl.ClientHandshaker.serverCertificate(ClientHandshaker.java:1501)
 ... 17 more

To connect, you must disable hostname verification.
In the Java client, you can do this by setting the configuration option `ssl.endpoint.identification.algorithm` to an empty string.

When configuring the client using a properties file, you can do it this way:

[source,properties]
ssl.endpoint.identification.algorithm=

When configuring the client directly in Java, set the configuration option to an empty string:

[source,java]
props.put("ssl.endpoint.identification.algorithm", "");<|MERGE_RESOLUTION|>--- conflicted
+++ resolved
@@ -50,11 +50,7 @@
 By default, standard Kubernetes users will not have the privileges necessary to manage the custom resources handled by the Cluster Operator.
 The cluster administrator can grant a user the necessary privileges using Kubernetes RBAC resources.
 
-<<<<<<< HEAD
-For more information, see xref:adding-users-the-strimzi-admin-role-{context}[Strimzi Administrators].
-=======
 For more information, see link:{BookURLDeploying}#adding-users-the-strimzi-admin-role-str[Designating Strimzi administrators^] in the _Deploying Strimzi_ guide.
->>>>>>> 902ec063
 
 === What do the _failed to acquire lock_ warnings in the log mean?
 
