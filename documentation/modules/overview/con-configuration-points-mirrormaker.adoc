--- conflicted
+++ resolved
@@ -43,11 +43,7 @@
 If things go wrong, the heartbeat topic offset positions and time stamps can help with recovery and diagnosis.
 
 .Replication across two clusters
-<<<<<<< HEAD
-image::mirrormaker.png[MirrorMaker 2.0 replication]
-=======
 image::mirrormaker.png[MirrorMaker 2.0 replication between a Kafka cluster in Region 1 and a Kafka cluster in Region 2]
->>>>>>> 902ec063
 
 [discrete]
 === Bidirectional replication across two clusters
