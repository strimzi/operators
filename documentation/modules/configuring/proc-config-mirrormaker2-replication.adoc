// Module included in the following assemblies:
//
// assembly-config-mirrormaker2.adoc

[id='proc-mirrormaker-replication-{context}']
= Configuring Kafka MirrorMaker 2

[role="_abstract"]
Use the properties of the `KafkaMirrorMaker2` resource to configure your Kafka MirrorMaker 2 deployment.
Use MirrorMaker 2 to synchronize data between Kafka clusters.

The configuration must specify:

* Each Kafka cluster
* Connection information for each cluster, including authentication
* The replication flow and direction
** Cluster to cluster
** Topic to topic

NOTE: The previous version of MirrorMaker continues to be supported.
If you wish to use the resources configured for the previous version,
they must be updated to the format supported by MirrorMaker 2.

MirrorMaker 2 provides default configuration values for properties such as replication factors.
A minimal configuration, with defaults left unchanged, would be something like this example:

.Minimal configuration for MirrorMaker 2
[source,yaml,subs="+quotes,attributes"]
----
apiVersion: {KafkaMirrorMaker2ApiVersion}
kind: KafkaMirrorMaker2
metadata:
  name: my-mirror-maker2
spec:
  version: {DefaultKafkaVersion}
  connectCluster: "my-cluster-target"
  clusters:
  - alias: "my-cluster-source"
    bootstrapServers: my-cluster-source-kafka-bootstrap:9092
  - alias: "my-cluster-target"
    bootstrapServers: my-cluster-target-kafka-bootstrap:9092
  mirrors:
  - sourceCluster: "my-cluster-source"
    targetCluster: "my-cluster-target"
    sourceConnector: {}
----

You can configure access control for source and target clusters using mTLS or SASL authentication.
This procedure shows a configuration that uses TLS encryption and mTLS authentication for the source and target cluster.

You can specify the topics and consumer groups you wish to replicate from a source cluster in the `KafkaMirrorMaker2` resource.
You use the `topicsPattern` and `groupsPattern` properties to do this.
You can provide a list of names or use a regular expression.
By default, all topics and consumer groups are replicated if you do not set the `topicsPattern` and `groupsPattern` properties.
You can also replicate all topics and consumer groups by using `".*"` as a regular expression.
However, try to specify only the topics and consumer groups you need to avoid causing any unnecessary extra load on the cluster.

.Handling high volumes of messages
You can tune the configuration to handle high volumes of messages.
For more information, see link:{BookURLDeploying}#con-high-volume-config-properties-{context}[Handling high volumes of messages^].

.Prerequisites

* Strimzi is running
* Source and target Kafka clusters are available

.Procedure

. Edit the `spec` properties for the `KafkaMirrorMaker2` resource.
+
The properties you can configure are shown in this example configuration:
+
[source,yaml,subs="+quotes,attributes"]
----
apiVersion: {KafkaMirrorMaker2ApiVersion}
kind: KafkaMirrorMaker2
metadata:
  name: my-mirror-maker2
spec:
  version: {DefaultKafkaVersion} # <1>
  replicas: 3 # <2>
  connectCluster: "my-cluster-target" # <3>
  clusters: # <4>
  - alias: "my-cluster-source" # <5>
    authentication: # <6>
      certificateAndKey:
        certificate: source.crt
        key: source.key
        secretName: my-user-source
      type: tls
    bootstrapServers: my-cluster-source-kafka-bootstrap:9092 # <7>
    tls: # <8>
      trustedCertificates:
      - certificate: ca.crt
        secretName: my-cluster-source-cluster-ca-cert
  - alias: "my-cluster-target" # <9>
    authentication: # <10>
      certificateAndKey:
        certificate: target.crt
        key: target.key
        secretName: my-user-target
      type: tls
    bootstrapServers: my-cluster-target-kafka-bootstrap:9092 # <11>
    config: # <12>
      config.storage.replication.factor: 1
      offset.storage.replication.factor: 1
      status.storage.replication.factor: 1
    tls: # <13>
      trustedCertificates:
      - certificate: ca.crt
        secretName: my-cluster-target-cluster-ca-cert
  mirrors: # <14>
  - sourceCluster: "my-cluster-source" # <15>
    targetCluster: "my-cluster-target" # <16>
    sourceConnector: # <17>
      tasksMax: 10 # <18>
      autoRestart: # <19>
        enabled: true
      config:
<<<<<<< HEAD
        replication.factor: 1 # <22>
        offset-syncs.topic.replication.factor: 1 # <23>
        sync.topic.acls.enabled: "false" # <24>
        refresh.topics.interval.seconds: 60 # <25>
        replication.policy.class: "org.apache.kafka.connect.mirror.IdentityReplicationPolicy" # <26>
    heartbeatConnector: # <27>
      autoRestart:
        enabled: true
      config:
        heartbeats.topic.replication.factor: 1 # <28>
        replication.policy.class: "org.apache.kafka.connect.mirror.IdentityReplicationPolicy"
    checkpointConnector: # <29>
      autoRestart:
        enabled: true
      config:
        checkpoints.topic.replication.factor: 1 # <30>
        refresh.groups.interval.seconds: 600 # <31>
        sync.group.offsets.enabled: true # <32>
        sync.group.offsets.interval.seconds: 60 # <33>
        emit.checkpoints.interval.seconds: 60 # <34>
        replication.policy.class: "org.apache.kafka.connect.mirror.IdentityReplicationPolicy"
    topicsPattern: "topic1|topic2|topic3" # <35>
    groupsPattern: "group1|group2|group3" # <36>
  resources: # <37>
=======
        replication.factor: 1 # <20>
        offset-syncs.topic.replication.factor: 1 # <21>
        sync.topic.acls.enabled: "false" # <22>
        refresh.topics.interval.seconds: 60 # <23>
        replication.policy.separator: "." # <24>
        replication.policy.class: "org.apache.kafka.connect.mirror.IdentityReplicationPolicy" # <25>
    heartbeatConnector: # <26>
      autoRestart:
        enabled: true
      config:
        heartbeats.topic.replication.factor: 1 # <27>
    checkpointConnector: # <28>
      autoRestart:
        enabled: true
      config:
        checkpoints.topic.replication.factor: 1 # <29>
        refresh.groups.interval.seconds: 600 # <30>
        sync.group.offsets.enabled: true # <31>
        sync.group.offsets.interval.seconds: 60 # <32>
        emit.checkpoints.interval.seconds: 60 # <33>
        replication.policy.class: "org.apache.kafka.connect.mirror.IdentityReplicationPolicy"
    topicsPattern: "topic1|topic2|topic3" # <34>
    groupsPattern: "group1|group2|group3" # <35>
  resources: # <36>
>>>>>>> b7873939
    requests:
      cpu: "1"
      memory: 2Gi
    limits:
      cpu: "2"
      memory: 2Gi
<<<<<<< HEAD
  logging: # <38>
    type: inline
    loggers:
      connect.root.logger.level: "INFO"
  readinessProbe: # <39>
=======
  logging: # <37>
    type: inline
    loggers:
      connect.root.logger.level: INFO
  readinessProbe: # <38>
>>>>>>> b7873939
    initialDelaySeconds: 15
    timeoutSeconds: 5
  livenessProbe:
    initialDelaySeconds: 15
    timeoutSeconds: 5
<<<<<<< HEAD
  jvmOptions: # <40>
    "-Xmx": "1g"
    "-Xms": "1g"
  image: my-org/my-image:latest # <41>
  rack:
    topologyKey: topology.kubernetes.io/zone # <42>
  template: # <43>
=======
  jvmOptions: # <39>
    "-Xmx": "1g"
    "-Xms": "1g"
  image: my-org/my-image:latest # <40>
  rack:
    topologyKey: topology.kubernetes.io/zone # <41>
  template: # <42>
>>>>>>> b7873939
    pod:
      affinity:
        podAntiAffinity:
          requiredDuringSchedulingIgnoredDuringExecution:
            - labelSelector:
                matchExpressions:
                  - key: application
                    operator: In
                    values:
                      - postgresql
                      - mongodb
              topologyKey: "kubernetes.io/hostname"
<<<<<<< HEAD
    connectContainer: # <44>
=======
    connectContainer: # <43>
>>>>>>> b7873939
      env:
        - name: OTEL_SERVICE_NAME
          value: my-otel-service
        - name: OTEL_EXPORTER_OTLP_ENDPOINT
          value: "http://otlp-host:4317"
  tracing:
<<<<<<< HEAD
    type: jaeger # <45>
  externalConfiguration: # <46>
=======
    type: opentelemetry # <44>
  externalConfiguration: # <45>
>>>>>>> b7873939
    env:
      - name: AWS_ACCESS_KEY_ID
        valueFrom:
          secretKeyRef:
            name: aws-creds
            key: awsAccessKey
      - name: AWS_SECRET_ACCESS_KEY
        valueFrom:
          secretKeyRef:
            name: aws-creds
            key: awsSecretAccessKey
----
<1> The Kafka Connect and Mirror Maker 2.0 xref:type-KafkaConnectSpec-reference[version], which will always be the same.
<2> xref:con-common-configuration-replicas-reference[The number of replica nodes] for the workers that run tasks.
<3> xref:type-KafkaMirrorMaker2Spec-reference[Kafka cluster alias] for Kafka Connect, which must specify the *target* Kafka cluster. The Kafka cluster is used by Kafka Connect for its internal topics.
<4> xref:type-KafkaMirrorMaker2ClusterSpec-reference[Specification] for the Kafka clusters being synchronized.
<5> xref:type-KafkaMirrorMaker2ClusterSpec-reference[Cluster alias] for the source Kafka cluster.
<6> Authentication for the source cluster, specified as xref:type-KafkaClientAuthenticationTls-reference[mTLS], xref:type-KafkaClientAuthenticationOAuth-reference[token-based OAuth], SASL-based xref:type-KafkaClientAuthenticationScramSha256-reference[SCRAM-SHA-256]/xref:type-KafkaClientAuthenticationScramSha512-reference[SCRAM-SHA-512], or xref:type-KafkaClientAuthenticationPlain-reference[PLAIN].
<7> xref:con-common-configuration-bootstrap-reference[Bootstrap server] for connection to the source Kafka cluster.
<8> xref:con-common-configuration-trusted-certificates-reference[TLS encryption] with key names under which TLS certificates are stored in X.509 format for the source Kafka cluster. If certificates are stored in the same secret, it can be listed multiple times.
<9> xref:type-KafkaMirrorMaker2ClusterSpec-reference[Cluster alias] for the target Kafka cluster.
<10> Authentication for the target Kafka cluster is configured in the same way as for the source Kafka cluster.
<11> xref:con-common-configuration-bootstrap-reference[Bootstrap server] for connection to the target Kafka cluster.
<12> xref:property-kafka-connect-config-reference[Kafka Connect configuration].
Standard Apache Kafka configuration may be provided, restricted to those properties not managed directly by Strimzi.
<<<<<<< HEAD
<13> xref:con-common-configuration-ssl-reference[SSL properties] for external listeners to run with a specific _cipher suite_ for a TLS version.
<14> xref:type-KafkaMirrorMaker2ClusterSpec-reference[Hostname verification is enabled] by setting to `HTTPS`. An empty string disables the verification.
<15> TLS encryption for the target Kafka cluster is configured in the same way as for the source Kafka cluster.
<16> xref:type-KafkaMirrorMaker2MirrorSpec-reference[MirrorMaker 2 connectors].
<17> xref:type-KafkaMirrorMaker2MirrorSpec-reference[Cluster alias] for the source cluster used by the MirrorMaker 2 connectors.
<18> xref:type-KafkaMirrorMaker2MirrorSpec-reference[Cluster alias] for the target cluster used by the MirrorMaker 2 connectors.
<19> xref:type-KafkaMirrorMaker2ConnectorSpec-reference[Configuration for the `MirrorSourceConnector`] that creates remote topics. The `config` overrides the default configuration options.
<20> The maximum number of tasks that the connector may create. Tasks handle the data replication and run in parallel. If the infrastructure supports the processing overhead, increasing this value can improve throughput. Kafka Connect distributes the tasks between members of the cluster. If there are more tasks than workers, workers are assigned multiple tasks. For sink connectors, aim to have one task for each topic partition consumed. For source connectors, the number of tasks that can run in parallel may also depend on the external system. The connector creates fewer than the maximum number of tasks if it cannot achieve the parallelism.
<21> Enables automatic restarts of failed connectors and tasks. Up to seven restart attempts are made, after which restarts must be made manually.
<22> Replication factor for mirrored topics created at the target cluster.
<23> Replication factor for the `MirrorSourceConnector` `offset-syncs` internal topic that maps the offsets of the source and target clusters.
<24> When xref:con-mirrormaker-acls-{context}[ACL rules synchronization] is enabled, ACLs are applied to synchronized topics. The default is `true`. This feature is not compatible with the User Operator. If you are using the User Operator, set this property to `false`.
<25> Optional setting to change the frequency of checks for new topics. The default is for a check every 10 minutes.
<26> Adds a policy that overrides the automatic renaming of remote topics. Instead of prepending the name with the name of the source cluster, the topic retains its original name. This optional setting is useful for active/passive backups and data migration. The property must be specified for all connectors. For bidirectional (active/active) replication, use the `DefaultReplicationPolicy` class to automatically rename remote topics and specify the `replication.policy.separator` property for all connectors to add a custom separator. 
<27> xref:type-KafkaMirrorMaker2ConnectorSpec-reference[Configuration for the `MirrorHeartbeatConnector`] that performs connectivity checks. The `config` overrides the default configuration options.
<28> Replication factor for the heartbeat topic created at the target cluster.
<29> xref:type-KafkaMirrorMaker2ConnectorSpec-reference[Configuration for the `MirrorCheckpointConnector`] that tracks offsets. The `config` overrides the default configuration options.
<30> Replication factor for the checkpoints topic created at the target cluster.
<31> Optional setting to change the frequency of checks for new consumer groups. The default is for a check every 10 minutes.
<32> Optional setting to synchronize consumer group offsets, which is useful for recovery in an active/passive configuration. Synchronization is not enabled by default.
<33> If the synchronization of consumer group offsets is enabled, you can adjust the frequency of the synchronization.
<34> Adjusts the frequency of checks for offset tracking. If you change the frequency of offset synchronization, you might also need to adjust the frequency of these checks.
<35> Topic replication from the source cluster xref:type-KafkaMirrorMaker2MirrorSpec-reference[defined as a comma-separated list or regular expression pattern]. The source connector replicates the specified topics. The checkpoint connector tracks offsets for the specified topics. Here we request three topics by name.
<36> Consumer group replication from the source cluster xref:type-KafkaMirrorMaker2MirrorSpec-reference[defined as a comma-separated list or regular expression pattern]. The checkpoint connector replicates the specified consumer groups. Here we request three consumer groups by name.
<37> Requests for reservation of xref:con-common-configuration-resources-reference[supported resources], currently `cpu` and `memory`, and limits to specify the maximum resources that can be consumed.
<38> Specified xref:property-kafka-connect-logging-reference[Kafka Connect loggers and log levels] added directly (`inline`) or indirectly (`external`) through a ConfigMap. A custom ConfigMap must be placed under the `log4j.properties` or `log4j2.properties` key. For the Kafka Connect `log4j.rootLogger` logger, you can set the log level to INFO, ERROR, WARN, TRACE, DEBUG, FATAL or OFF.
<39> xref:con-common-configuration-healthchecks-reference[Healthchecks] to know when to restart a container (liveness) and when a container can accept traffic (readiness).
<40> xref:con-common-configuration-jvm-reference[JVM configuration options] to optimize performance for the Virtual Machine (VM) running Kafka MirrorMaker.
<41> ADVANCED OPTION: xref:con-common-configuration-images-reference[Container image configuration], which is recommended only in special situations.
<42> SPECIALIZED OPTION: xref:type-Rack-reference[Rack awareness] configuration for the deployment. This is a specialized option intended for a deployment within the same location, not across regions. Use this option if you want connectors to consume from the closest replica rather than the leader replica. In certain cases, consuming from the closest replica can improve network utilization or reduce costs . The `topologyKey` must match a node label containing the rack ID. The example used in this configuration specifies a zone using the standard `{K8sZoneLabel}` label. To consume from the closest replica, enable the `RackAwareReplicaSelector`  in the Kafka broker configuration.
<43> xref:assembly-customizing-kubernetes-resources-str[Template customization]. Here a pod is scheduled with anti-affinity, so the pod is not scheduled on nodes with the same hostname.
<44> Environment variables are set for distributed tracing.
<45> Distributed tracing is enabled for Jaeger.
<46> xref:type-ExternalConfiguration-reference[External configuration] for a Kubernetes Secret mounted to Kafka MirrorMaker as an environment variable.
=======
<13> TLS encryption for the target Kafka cluster is configured in the same way as for the source Kafka cluster.
<14> xref:type-KafkaMirrorMaker2MirrorSpec-reference[MirrorMaker 2 connectors].
<15> xref:type-KafkaMirrorMaker2MirrorSpec-reference[Cluster alias] for the source cluster used by the MirrorMaker 2 connectors.
<16> xref:type-KafkaMirrorMaker2MirrorSpec-reference[Cluster alias] for the target cluster used by the MirrorMaker 2 connectors.
<17> xref:type-KafkaMirrorMaker2ConnectorSpec-reference[Configuration for the `MirrorSourceConnector`] that creates remote topics. The `config` overrides the default configuration options.
<18> The maximum number of tasks that the connector may create. Tasks handle the data replication and run in parallel. If the infrastructure supports the processing overhead, increasing this value can improve throughput. Kafka Connect distributes the tasks between members of the cluster. If there are more tasks than workers, workers are assigned multiple tasks. For sink connectors, aim to have one task for each topic partition consumed. For source connectors, the number of tasks that can run in parallel may also depend on the external system. The connector creates fewer than the maximum number of tasks if it cannot achieve the parallelism.
<19> Enables automatic restarts of failed connectors and tasks. Up to seven restart attempts are made, after which restarts must be made manually.
<20> Replication factor for mirrored topics created at the target cluster.
<21> Replication factor for the `MirrorSourceConnector` `offset-syncs` internal topic that maps the offsets of the source and target clusters.
<22> When xref:con-mirrormaker-acls-{context}[ACL rules synchronization] is enabled, ACLs are applied to synchronized topics. The default is `true`. This feature is not compatible with the User Operator. If you are using the User Operator, set this property to `false`.
<23> Optional setting to change the frequency of checks for new topics. The default is for a check every 10 minutes.
<24> Defines the separator used for the renaming of remote topics.
<25> Adds a policy that overrides the automatic renaming of remote topics. Instead of prepending the name with the name of the source cluster, the topic retains its original name. This optional setting is useful for active/passive backups and data migration.
To configure topic offset synchronization, this property must also be set for the `checkpointConnector.config`.
<26> xref:type-KafkaMirrorMaker2ConnectorSpec-reference[Configuration for the `MirrorHeartbeatConnector`] that performs connectivity checks. The `config` overrides the default configuration options.
<27> Replication factor for the heartbeat topic created at the target cluster.
<28> xref:type-KafkaMirrorMaker2ConnectorSpec-reference[Configuration for the `MirrorCheckpointConnector`] that tracks offsets. The `config` overrides the default configuration options.
<29> Replication factor for the checkpoints topic created at the target cluster.
<30> Optional setting to change the frequency of checks for new consumer groups. The default is for a check every 10 minutes.
<31> Optional setting to synchronize consumer group offsets, which is useful for recovery in an active/passive configuration. Synchronization is not enabled by default.
<32> If the synchronization of consumer group offsets is enabled, you can adjust the frequency of the synchronization.
<33> Adjusts the frequency of checks for offset tracking. If you change the frequency of offset synchronization, you might also need to adjust the frequency of these checks.
<34> Topic replication from the source cluster xref:type-KafkaMirrorMaker2MirrorSpec-reference[defined as a comma-separated list or regular expression pattern]. The source connector replicates the specified topics. The checkpoint connector tracks offsets for the specified topics. Here we request three topics by name.
<35> Consumer group replication from the source cluster xref:type-KafkaMirrorMaker2MirrorSpec-reference[defined as a comma-separated list or regular expression pattern]. The checkpoint connector replicates the specified consumer groups. Here we request three consumer groups by name.
<36> Requests for reservation of xref:con-common-configuration-resources-reference[supported resources], currently `cpu` and `memory`, and limits to specify the maximum resources that can be consumed.
<37> Specified xref:property-kafka-connect-logging-reference[Kafka Connect loggers and log levels] added directly (`inline`) or indirectly (`external`) through a ConfigMap. A custom ConfigMap must be placed under the `log4j.properties` or `log4j2.properties` key. For the Kafka Connect `log4j.rootLogger` logger, you can set the log level to INFO, ERROR, WARN, TRACE, DEBUG, FATAL or OFF.
<38> xref:con-common-configuration-healthchecks-reference[Healthchecks] to know when to restart a container (liveness) and when a container can accept traffic (readiness).
<39> xref:con-common-configuration-jvm-reference[JVM configuration options] to optimize performance for the Virtual Machine (VM) running Kafka MirrorMaker.
<40> ADVANCED OPTION: xref:con-common-configuration-images-reference[Container image configuration], which is recommended only in special situations.
<41> SPECIALIZED OPTION: xref:type-Rack-reference[Rack awareness] configuration for the deployment. This is a specialized option intended for a deployment within the same location, not across regions. Use this option if you want connectors to consume from the closest replica rather than the leader replica. In certain cases, consuming from the closest replica can improve network utilization or reduce costs . The `topologyKey` must match a node label containing the rack ID. The example used in this configuration specifies a zone using the standard `{K8sZoneLabel}` label. To consume from the closest replica, enable the `RackAwareReplicaSelector`  in the Kafka broker configuration.
<42> xref:assembly-customizing-kubernetes-resources-str[Template customization]. Here a pod is scheduled with anti-affinity, so the pod is not scheduled on nodes with the same hostname.
<43> Environment variables are set for distributed tracing.
<44> Distributed tracing is enabled by using OpenTelemetry.
<45> xref:type-ExternalConfiguration-reference[External configuration] for a Kubernetes Secret mounted to Kafka MirrorMaker as an environment variable.
>>>>>>> b7873939
You can also use configuration provider plugins to load configuration values from external sources.

. Create or update the resource:
+
[source,shell,subs=+quotes]
kubectl apply -f _MIRRORMAKER-CONFIGURATION-FILE_

[role="_additional-resources"]
.Additional resources

* link:{BookURLDeploying}#assembly-distributed-tracing-str[Introducing distributed tracing^]<|MERGE_RESOLUTION|>--- conflicted
+++ resolved
@@ -117,98 +117,54 @@
       autoRestart: # <19>
         enabled: true
       config:
-<<<<<<< HEAD
-        replication.factor: 1 # <22>
-        offset-syncs.topic.replication.factor: 1 # <23>
-        sync.topic.acls.enabled: "false" # <24>
-        refresh.topics.interval.seconds: 60 # <25>
-        replication.policy.class: "org.apache.kafka.connect.mirror.IdentityReplicationPolicy" # <26>
-    heartbeatConnector: # <27>
-      autoRestart:
-        enabled: true
-      config:
-        heartbeats.topic.replication.factor: 1 # <28>
-        replication.policy.class: "org.apache.kafka.connect.mirror.IdentityReplicationPolicy"
-    checkpointConnector: # <29>
-      autoRestart:
-        enabled: true
-      config:
-        checkpoints.topic.replication.factor: 1 # <30>
-        refresh.groups.interval.seconds: 600 # <31>
-        sync.group.offsets.enabled: true # <32>
-        sync.group.offsets.interval.seconds: 60 # <33>
-        emit.checkpoints.interval.seconds: 60 # <34>
-        replication.policy.class: "org.apache.kafka.connect.mirror.IdentityReplicationPolicy"
-    topicsPattern: "topic1|topic2|topic3" # <35>
-    groupsPattern: "group1|group2|group3" # <36>
-  resources: # <37>
-=======
+        docs_mm2-connector-config
         replication.factor: 1 # <20>
         offset-syncs.topic.replication.factor: 1 # <21>
         sync.topic.acls.enabled: "false" # <22>
         refresh.topics.interval.seconds: 60 # <23>
-        replication.policy.separator: "." # <24>
-        replication.policy.class: "org.apache.kafka.connect.mirror.IdentityReplicationPolicy" # <25>
-    heartbeatConnector: # <26>
+        replication.policy.class: "org.apache.kafka.connect.mirror.IdentityReplicationPolicy" # <24>
+    heartbeatConnector: # <25>
       autoRestart:
         enabled: true
       config:
-        heartbeats.topic.replication.factor: 1 # <27>
-    checkpointConnector: # <28>
+        heartbeats.topic.replication.factor: 1 # <26>
+        replication.policy.class: "org.apache.kafka.connect.mirror.IdentityReplicationPolicy"
+    checkpointConnector: # <27>
       autoRestart:
         enabled: true
       config:
-        checkpoints.topic.replication.factor: 1 # <29>
-        refresh.groups.interval.seconds: 600 # <30>
-        sync.group.offsets.enabled: true # <31>
-        sync.group.offsets.interval.seconds: 60 # <32>
-        emit.checkpoints.interval.seconds: 60 # <33>
+        checkpoints.topic.replication.factor: 1 # <28>
+        refresh.groups.interval.seconds: 600 # <29>
+        sync.group.offsets.enabled: true # <30>
+        sync.group.offsets.interval.seconds: 60 # <31>
+        emit.checkpoints.interval.seconds: 60 # <32>
         replication.policy.class: "org.apache.kafka.connect.mirror.IdentityReplicationPolicy"
-    topicsPattern: "topic1|topic2|topic3" # <34>
-    groupsPattern: "group1|group2|group3" # <35>
-  resources: # <36>
->>>>>>> b7873939
+    topicsPattern: "topic1|topic2|topic3" # <33>
+    groupsPattern: "group1|group2|group3" # <34>
+  resources: # <35>
     requests:
       cpu: "1"
       memory: 2Gi
     limits:
       cpu: "2"
       memory: 2Gi
-<<<<<<< HEAD
-  logging: # <38>
-    type: inline
-    loggers:
-      connect.root.logger.level: "INFO"
-  readinessProbe: # <39>
-=======
-  logging: # <37>
+  logging: # <36>
     type: inline
     loggers:
       connect.root.logger.level: INFO
-  readinessProbe: # <38>
->>>>>>> b7873939
+  readinessProbe: # <37>
     initialDelaySeconds: 15
     timeoutSeconds: 5
   livenessProbe:
     initialDelaySeconds: 15
     timeoutSeconds: 5
-<<<<<<< HEAD
-  jvmOptions: # <40>
+  jvmOptions: # <38>
     "-Xmx": "1g"
     "-Xms": "1g"
-  image: my-org/my-image:latest # <41>
+  image: my-org/my-image:latest # <39>
   rack:
-    topologyKey: topology.kubernetes.io/zone # <42>
-  template: # <43>
-=======
-  jvmOptions: # <39>
-    "-Xmx": "1g"
-    "-Xms": "1g"
-  image: my-org/my-image:latest # <40>
-  rack:
-    topologyKey: topology.kubernetes.io/zone # <41>
-  template: # <42>
->>>>>>> b7873939
+    topologyKey: topology.kubernetes.io/zone # <40>
+  template: # <41>
     pod:
       affinity:
         podAntiAffinity:
@@ -221,24 +177,15 @@
                       - postgresql
                       - mongodb
               topologyKey: "kubernetes.io/hostname"
-<<<<<<< HEAD
-    connectContainer: # <44>
-=======
-    connectContainer: # <43>
->>>>>>> b7873939
+    connectContainer: # <42>
       env:
         - name: OTEL_SERVICE_NAME
           value: my-otel-service
         - name: OTEL_EXPORTER_OTLP_ENDPOINT
           value: "http://otlp-host:4317"
   tracing:
-<<<<<<< HEAD
-    type: jaeger # <45>
-  externalConfiguration: # <46>
-=======
-    type: opentelemetry # <44>
-  externalConfiguration: # <45>
->>>>>>> b7873939
+    type: opentelemetry # <43>
+  externalConfiguration: # <44>
     env:
       - name: AWS_ACCESS_KEY_ID
         valueFrom:
@@ -264,42 +211,6 @@
 <11> xref:con-common-configuration-bootstrap-reference[Bootstrap server] for connection to the target Kafka cluster.
 <12> xref:property-kafka-connect-config-reference[Kafka Connect configuration].
 Standard Apache Kafka configuration may be provided, restricted to those properties not managed directly by Strimzi.
-<<<<<<< HEAD
-<13> xref:con-common-configuration-ssl-reference[SSL properties] for external listeners to run with a specific _cipher suite_ for a TLS version.
-<14> xref:type-KafkaMirrorMaker2ClusterSpec-reference[Hostname verification is enabled] by setting to `HTTPS`. An empty string disables the verification.
-<15> TLS encryption for the target Kafka cluster is configured in the same way as for the source Kafka cluster.
-<16> xref:type-KafkaMirrorMaker2MirrorSpec-reference[MirrorMaker 2 connectors].
-<17> xref:type-KafkaMirrorMaker2MirrorSpec-reference[Cluster alias] for the source cluster used by the MirrorMaker 2 connectors.
-<18> xref:type-KafkaMirrorMaker2MirrorSpec-reference[Cluster alias] for the target cluster used by the MirrorMaker 2 connectors.
-<19> xref:type-KafkaMirrorMaker2ConnectorSpec-reference[Configuration for the `MirrorSourceConnector`] that creates remote topics. The `config` overrides the default configuration options.
-<20> The maximum number of tasks that the connector may create. Tasks handle the data replication and run in parallel. If the infrastructure supports the processing overhead, increasing this value can improve throughput. Kafka Connect distributes the tasks between members of the cluster. If there are more tasks than workers, workers are assigned multiple tasks. For sink connectors, aim to have one task for each topic partition consumed. For source connectors, the number of tasks that can run in parallel may also depend on the external system. The connector creates fewer than the maximum number of tasks if it cannot achieve the parallelism.
-<21> Enables automatic restarts of failed connectors and tasks. Up to seven restart attempts are made, after which restarts must be made manually.
-<22> Replication factor for mirrored topics created at the target cluster.
-<23> Replication factor for the `MirrorSourceConnector` `offset-syncs` internal topic that maps the offsets of the source and target clusters.
-<24> When xref:con-mirrormaker-acls-{context}[ACL rules synchronization] is enabled, ACLs are applied to synchronized topics. The default is `true`. This feature is not compatible with the User Operator. If you are using the User Operator, set this property to `false`.
-<25> Optional setting to change the frequency of checks for new topics. The default is for a check every 10 minutes.
-<26> Adds a policy that overrides the automatic renaming of remote topics. Instead of prepending the name with the name of the source cluster, the topic retains its original name. This optional setting is useful for active/passive backups and data migration. The property must be specified for all connectors. For bidirectional (active/active) replication, use the `DefaultReplicationPolicy` class to automatically rename remote topics and specify the `replication.policy.separator` property for all connectors to add a custom separator. 
-<27> xref:type-KafkaMirrorMaker2ConnectorSpec-reference[Configuration for the `MirrorHeartbeatConnector`] that performs connectivity checks. The `config` overrides the default configuration options.
-<28> Replication factor for the heartbeat topic created at the target cluster.
-<29> xref:type-KafkaMirrorMaker2ConnectorSpec-reference[Configuration for the `MirrorCheckpointConnector`] that tracks offsets. The `config` overrides the default configuration options.
-<30> Replication factor for the checkpoints topic created at the target cluster.
-<31> Optional setting to change the frequency of checks for new consumer groups. The default is for a check every 10 minutes.
-<32> Optional setting to synchronize consumer group offsets, which is useful for recovery in an active/passive configuration. Synchronization is not enabled by default.
-<33> If the synchronization of consumer group offsets is enabled, you can adjust the frequency of the synchronization.
-<34> Adjusts the frequency of checks for offset tracking. If you change the frequency of offset synchronization, you might also need to adjust the frequency of these checks.
-<35> Topic replication from the source cluster xref:type-KafkaMirrorMaker2MirrorSpec-reference[defined as a comma-separated list or regular expression pattern]. The source connector replicates the specified topics. The checkpoint connector tracks offsets for the specified topics. Here we request three topics by name.
-<36> Consumer group replication from the source cluster xref:type-KafkaMirrorMaker2MirrorSpec-reference[defined as a comma-separated list or regular expression pattern]. The checkpoint connector replicates the specified consumer groups. Here we request three consumer groups by name.
-<37> Requests for reservation of xref:con-common-configuration-resources-reference[supported resources], currently `cpu` and `memory`, and limits to specify the maximum resources that can be consumed.
-<38> Specified xref:property-kafka-connect-logging-reference[Kafka Connect loggers and log levels] added directly (`inline`) or indirectly (`external`) through a ConfigMap. A custom ConfigMap must be placed under the `log4j.properties` or `log4j2.properties` key. For the Kafka Connect `log4j.rootLogger` logger, you can set the log level to INFO, ERROR, WARN, TRACE, DEBUG, FATAL or OFF.
-<39> xref:con-common-configuration-healthchecks-reference[Healthchecks] to know when to restart a container (liveness) and when a container can accept traffic (readiness).
-<40> xref:con-common-configuration-jvm-reference[JVM configuration options] to optimize performance for the Virtual Machine (VM) running Kafka MirrorMaker.
-<41> ADVANCED OPTION: xref:con-common-configuration-images-reference[Container image configuration], which is recommended only in special situations.
-<42> SPECIALIZED OPTION: xref:type-Rack-reference[Rack awareness] configuration for the deployment. This is a specialized option intended for a deployment within the same location, not across regions. Use this option if you want connectors to consume from the closest replica rather than the leader replica. In certain cases, consuming from the closest replica can improve network utilization or reduce costs . The `topologyKey` must match a node label containing the rack ID. The example used in this configuration specifies a zone using the standard `{K8sZoneLabel}` label. To consume from the closest replica, enable the `RackAwareReplicaSelector`  in the Kafka broker configuration.
-<43> xref:assembly-customizing-kubernetes-resources-str[Template customization]. Here a pod is scheduled with anti-affinity, so the pod is not scheduled on nodes with the same hostname.
-<44> Environment variables are set for distributed tracing.
-<45> Distributed tracing is enabled for Jaeger.
-<46> xref:type-ExternalConfiguration-reference[External configuration] for a Kubernetes Secret mounted to Kafka MirrorMaker as an environment variable.
-=======
 <13> TLS encryption for the target Kafka cluster is configured in the same way as for the source Kafka cluster.
 <14> xref:type-KafkaMirrorMaker2MirrorSpec-reference[MirrorMaker 2 connectors].
 <15> xref:type-KafkaMirrorMaker2MirrorSpec-reference[Cluster alias] for the source cluster used by the MirrorMaker 2 connectors.
@@ -311,30 +222,27 @@
 <21> Replication factor for the `MirrorSourceConnector` `offset-syncs` internal topic that maps the offsets of the source and target clusters.
 <22> When xref:con-mirrormaker-acls-{context}[ACL rules synchronization] is enabled, ACLs are applied to synchronized topics. The default is `true`. This feature is not compatible with the User Operator. If you are using the User Operator, set this property to `false`.
 <23> Optional setting to change the frequency of checks for new topics. The default is for a check every 10 minutes.
-<24> Defines the separator used for the renaming of remote topics.
-<25> Adds a policy that overrides the automatic renaming of remote topics. Instead of prepending the name with the name of the source cluster, the topic retains its original name. This optional setting is useful for active/passive backups and data migration.
-To configure topic offset synchronization, this property must also be set for the `checkpointConnector.config`.
-<26> xref:type-KafkaMirrorMaker2ConnectorSpec-reference[Configuration for the `MirrorHeartbeatConnector`] that performs connectivity checks. The `config` overrides the default configuration options.
-<27> Replication factor for the heartbeat topic created at the target cluster.
-<28> xref:type-KafkaMirrorMaker2ConnectorSpec-reference[Configuration for the `MirrorCheckpointConnector`] that tracks offsets. The `config` overrides the default configuration options.
-<29> Replication factor for the checkpoints topic created at the target cluster.
-<30> Optional setting to change the frequency of checks for new consumer groups. The default is for a check every 10 minutes.
-<31> Optional setting to synchronize consumer group offsets, which is useful for recovery in an active/passive configuration. Synchronization is not enabled by default.
-<32> If the synchronization of consumer group offsets is enabled, you can adjust the frequency of the synchronization.
-<33> Adjusts the frequency of checks for offset tracking. If you change the frequency of offset synchronization, you might also need to adjust the frequency of these checks.
-<34> Topic replication from the source cluster xref:type-KafkaMirrorMaker2MirrorSpec-reference[defined as a comma-separated list or regular expression pattern]. The source connector replicates the specified topics. The checkpoint connector tracks offsets for the specified topics. Here we request three topics by name.
-<35> Consumer group replication from the source cluster xref:type-KafkaMirrorMaker2MirrorSpec-reference[defined as a comma-separated list or regular expression pattern]. The checkpoint connector replicates the specified consumer groups. Here we request three consumer groups by name.
-<36> Requests for reservation of xref:con-common-configuration-resources-reference[supported resources], currently `cpu` and `memory`, and limits to specify the maximum resources that can be consumed.
-<37> Specified xref:property-kafka-connect-logging-reference[Kafka Connect loggers and log levels] added directly (`inline`) or indirectly (`external`) through a ConfigMap. A custom ConfigMap must be placed under the `log4j.properties` or `log4j2.properties` key. For the Kafka Connect `log4j.rootLogger` logger, you can set the log level to INFO, ERROR, WARN, TRACE, DEBUG, FATAL or OFF.
-<38> xref:con-common-configuration-healthchecks-reference[Healthchecks] to know when to restart a container (liveness) and when a container can accept traffic (readiness).
-<39> xref:con-common-configuration-jvm-reference[JVM configuration options] to optimize performance for the Virtual Machine (VM) running Kafka MirrorMaker.
-<40> ADVANCED OPTION: xref:con-common-configuration-images-reference[Container image configuration], which is recommended only in special situations.
-<41> SPECIALIZED OPTION: xref:type-Rack-reference[Rack awareness] configuration for the deployment. This is a specialized option intended for a deployment within the same location, not across regions. Use this option if you want connectors to consume from the closest replica rather than the leader replica. In certain cases, consuming from the closest replica can improve network utilization or reduce costs . The `topologyKey` must match a node label containing the rack ID. The example used in this configuration specifies a zone using the standard `{K8sZoneLabel}` label. To consume from the closest replica, enable the `RackAwareReplicaSelector`  in the Kafka broker configuration.
-<42> xref:assembly-customizing-kubernetes-resources-str[Template customization]. Here a pod is scheduled with anti-affinity, so the pod is not scheduled on nodes with the same hostname.
-<43> Environment variables are set for distributed tracing.
-<44> Distributed tracing is enabled by using OpenTelemetry.
-<45> xref:type-ExternalConfiguration-reference[External configuration] for a Kubernetes Secret mounted to Kafka MirrorMaker as an environment variable.
->>>>>>> b7873939
+<24> Adds a policy that overrides the automatic renaming of remote topics. Instead of prepending the name with the name of the source cluster, the topic retains its original name. This optional setting is useful for active/passive backups and data migration. The property must be specified for all connectors. For bidirectional (active/active) replication, use the `DefaultReplicationPolicy` class to automatically rename remote topics and specify the `replication.policy.separator` property for all connectors to add a custom separator. 
+<25> xref:type-KafkaMirrorMaker2ConnectorSpec-reference[Configuration for the `MirrorHeartbeatConnector`] that performs connectivity checks. The `config` overrides the default configuration options.
+<26> Replication factor for the heartbeat topic created at the target cluster.
+<27> xref:type-KafkaMirrorMaker2ConnectorSpec-reference[Configuration for the `MirrorCheckpointConnector`] that tracks offsets. The `config` overrides the default configuration options.
+<28> Replication factor for the checkpoints topic created at the target cluster.
+<29> Optional setting to change the frequency of checks for new consumer groups. The default is for a check every 10 minutes.
+<30> Optional setting to synchronize consumer group offsets, which is useful for recovery in an active/passive configuration. Synchronization is not enabled by default.
+<31> If the synchronization of consumer group offsets is enabled, you can adjust the frequency of the synchronization.
+<32> Adjusts the frequency of checks for offset tracking. If you change the frequency of offset synchronization, you might also need to adjust the frequency of these checks.
+<33> Topic replication from the source cluster xref:type-KafkaMirrorMaker2MirrorSpec-reference[defined as a comma-separated list or regular expression pattern]. The source connector replicates the specified topics. The checkpoint connector tracks offsets for the specified topics. Here we request three topics by name.
+<34> Consumer group replication from the source cluster xref:type-KafkaMirrorMaker2MirrorSpec-reference[defined as a comma-separated list or regular expression pattern]. The checkpoint connector replicates the specified consumer groups. Here we request three consumer groups by name.
+<35> Requests for reservation of xref:con-common-configuration-resources-reference[supported resources], currently `cpu` and `memory`, and limits to specify the maximum resources that can be consumed.
+<36> Specified xref:property-kafka-connect-logging-reference[Kafka Connect loggers and log levels] added directly (`inline`) or indirectly (`external`) through a ConfigMap. A custom ConfigMap must be placed under the `log4j.properties` or `log4j2.properties` key. For the Kafka Connect `log4j.rootLogger` logger, you can set the log level to INFO, ERROR, WARN, TRACE, DEBUG, FATAL or OFF.
+<37> xref:con-common-configuration-healthchecks-reference[Healthchecks] to know when to restart a container (liveness) and when a container can accept traffic (readiness).
+<38> xref:con-common-configuration-jvm-reference[JVM configuration options] to optimize performance for the Virtual Machine (VM) running Kafka MirrorMaker.
+<39> ADVANCED OPTION: xref:con-common-configuration-images-reference[Container image configuration], which is recommended only in special situations.
+<40> SPECIALIZED OPTION: xref:type-Rack-reference[Rack awareness] configuration for the deployment. This is a specialized option intended for a deployment within the same location, not across regions. Use this option if you want connectors to consume from the closest replica rather than the leader replica. In certain cases, consuming from the closest replica can improve network utilization or reduce costs . The `topologyKey` must match a node label containing the rack ID. The example used in this configuration specifies a zone using the standard `{K8sZoneLabel}` label. To consume from the closest replica, enable the `RackAwareReplicaSelector`  in the Kafka broker configuration.
+<41> xref:assembly-customizing-kubernetes-resources-str[Template customization]. Here a pod is scheduled with anti-affinity, so the pod is not scheduled on nodes with the same hostname.
+<42> Environment variables are set for distributed tracing.
+<43> Distributed tracing is enabled by using OpenTelemetry.
+<44> xref:type-ExternalConfiguration-reference[External configuration] for a Kubernetes Secret mounted to Kafka MirrorMaker as an environment variable.
 You can also use configuration provider plugins to load configuration values from external sources.
 
 . Create or update the resource:
