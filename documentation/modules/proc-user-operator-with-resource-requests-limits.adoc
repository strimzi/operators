--- conflicted
+++ resolved
@@ -39,12 +39,4 @@
           memory: 500Mi
 ----
 Save the file and exit the editor.
-<<<<<<< HEAD
-The Cluster Operator applies   the changes automatically.
-=======
-The Cluster Operator will apply the changes automatically.
-
-.Additional resources
-
-* For more information about the schema of the `resources` object, see {K8sResourceRequirementsAPI}.
->>>>>>> ecaee723
+The Cluster Operator applies the changes automatically.