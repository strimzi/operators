--- conflicted
+++ resolved
@@ -110,7 +110,7 @@
           cpu: "1"
   kafkaExporter: <20>
     # ...
-  cruiseControl: <20>
+  cruiseControl: <21>
     # ...
 ----
 
@@ -122,20 +122,6 @@
 <6> Listeners configure how clients connect to the Kafka cluster via bootstrap addresses. Listeners are xref:assembly-configuring-kafka-broker-listeners-{context}[configured as `plain` (without encryption), `tls` or `external`].
 <7> Listener authentication mechanisms may be configured for each listener, and xref:assembly-kafka-broker-listener-authentication-{context}[specified as mutual TLS or SCRAM-SHA].
 <8> External listener configuration specifies xref:assembly-kafka-broker-external-listeners-{context}[how the Kafka cluster is exposed outside Kubernetes, such as through a `route`, `loadbalancer` or `nodeport`].
-<<<<<<< HEAD
-<9> Authorization xref:ref-kafka-authorization-{context}[enables `simple` authorization on the Kafka broker using the `SimpleAclAuthorizer` Kafka plugin].
-<10> Config specifies the broker configuration. xref:ref-kafka-broker-configuration-{context}[Standard Apache Kafka configuration may be provided, restricted to those properties not managed directly by {ProductName}].
-<11> Storage is xref:assembly-storage-{context}[configured as `ephemeral`, `persistent-claim` or `jbod`].
-<12> Storage size for xref:proc-resizing-persistent-volumes-{context}[persistent volumes may be increased] and additional xref:proc-adding-volumes-to-jbod-storage-{context}[volumes may be added to JBOD storage].
-<13> Persistent storage has xref:ref-persistent-storage-{context}[additional configuration options], such as a storage `id` and `class` for dynamic volume provisioning.
-<14> Rack awareness is configured to xref:assembly-kafka-rack-{context}[spread replicas across different racks]. A `topology` key must match the label of a cluster node.
-<15> Kafka xref:assembly-metrics-setup-str[metrics configuration for use with Prometheus].
-<16> Kafka rules for exporting metrics to a Grafana dashboard through the JMX Exporter. A set of rules provided with {productName} may be copied to your Kafka resource configuration.
-<17> xref:assembly-zookeeper-node-configuration-{context}[ZooKeeper-specific configuration], which contains properties similar to the Kafka configuration.
-<18> Entity Operator configuration, which xref:assembly-kafka-entity-operator-{context}[specifies the configuration for the Topic Operator and User Operator].
-<19> Kafka Exporter configuration, which is used xref:assembly-kafka-exporter-configuration-{context}[to expose data as Prometheus metrics].
-<20> Cruise Control configuration, which is used xref:proc-deploying-cruise-control[to monitor and balance data across the Kafka cluster].
-=======
 <9> Optional configuration for a xref:kafka-listener-certificates-str[Kafka listener certificate] managed by an external Certificate Authority. The `brokerCertChainAndKey` property specifies a `Secret` that holds a server certificate and a public key. Kafka listener certificates can also be configured for TLS listeners.
 <10> Authorization xref:ref-kafka-authorization-{context}[enables `simple` authorization on the Kafka broker using the `SimpleAclAuthorizer` Kafka plugin].
 <11> Config specifies the broker configuration. xref:ref-kafka-broker-configuration-{context}[Standard Apache Kafka configuration may be provided, restricted to those properties not managed directly by {ProductName}].
@@ -148,4 +134,4 @@
 <18> xref:assembly-zookeeper-node-configuration-{context}[ZooKeeper-specific configuration], which contains properties similar to the Kafka configuration.
 <19> Entity Operator configuration, which xref:assembly-kafka-entity-operator-{context}[specifies the configuration for the Topic Operator and User Operator].
 <20> Kafka Exporter configuration, which is used xref:assembly-kafka-exporter-configuration-{context}[to expose data as Prometheus metrics].
->>>>>>> 5a9e3d06
+<21> Cruise Control configuration, which is used xref:proc-deploying-cruise-control[to monitor and balance data across the Kafka cluster].