// This assembly is included in the following assemblies:
//
// master.adoc

// Save the context of the assembly that is including this one.
// This is necessary for including assemblies in assemblies.
// See also the complementary step on the last line of this file.
:parent-context: {context}

include::common/attributes.adoc[]

[id='getting-started-{context}']
= Getting started

{ProductName} runs on
ifdef::Kubernetes[{KubernetesLongName} {KubernetesVersion} and]
{OpenShiftLongName} {OpenShiftVersion}.

{ProductName} works on all kinds of clusters - from public and private clouds down to local deployments intended for development.
This guide expects that an {ProductPlatformName} cluster is available and the
ifdef::Kubernetes[`kubectl` and]
`oc` command-line tools are installed and configured to connect to the running cluster.

ifdef::InstallationAppendix[]
When no existing {ProductPlatformName} cluster is available, `Minikube` or `Minishift` can be used to create a local
cluster. More details can be found in xref:installing_kubernetes_and_openshift_cluster[Installing Kubernetes and OpenShift clusters].
endif::InstallationAppendix[]

[NOTE]
To run the commands in this guide, your
ifdef::Kubernetes[{KubernetesLongName} and]
{OpenShiftLongName} user must have the rights to manage role-based access control (RBAC).

ifdef::Downloading[]
:context: str
include::con-product-downloads.adoc[leveloffset=+1]
endif::Downloading[]

:context: str
include::assembly-cluster-operator.adoc[leveloffset=+1]

:context: str
include::assembly-kafka-cluster.adoc[leveloffset=+1]

=== Deploying with Helm Charts

Instead of using the example YAML files you can also install the Cluster Operator by using its Helm Chart.
The Helm Chart is included in the {ProductName} release artifact in an unarchived form.
It is also available as a tarball archive from {ReleaseDownload}.
You may choose to install the Cluster Operator using either method, but installing it directly from the GitHub release requires the least amount of steps.

[source,shell,subs=attributes+]
helm install {ChartReleaseDownload}

<<<<<<< HEAD
{ProductName} provides two flavors of Kafka broker deployment: **ephemeral** and **persistent**.

The **ephemeral** flavour is suitable only for development and testing purposes and not for production. The
ephemeral flavour uses `emptyDir` volumes for storing broker information (Zookeeper) and topics/partitions
(Kafka). Using `emptyDir` volume means that its content is strictly related to the pod life cycle (it is
deleted when the pod goes down). This makes the in-memory deployment well-suited to development and testing because
you do not have to provide persistent volumes.

The **persistent** flavour uses PersistentVolumes to store Zookeeper and Kafka data. The PersistentVolume is
acquired using a PersistentVolumeClaim – that makes it independent of the actual type of the PersistentVolume. For
example, it can use
ifdef::Kubernetes[HostPath volumes on Minikube or]
Amazon EBS volumes in Amazon AWS deployments without any changes in the YAML files. The PersistentVolumeClaim can use
a StorageClass to trigger automatic volume provisioning.

To deploy a Kafka cluster, a `Kafka` resource with the cluster configuration has to be created.
Example resources and the details about the `Kafka` format are in xref:'kafka-resource-format{context}[Overview of Kafka Resource format].

ifdef::Kubernetes[]
=== Deploying to {KubernetesName}

To deploy a Kafka broker on {KubernetesName}, the corresponding `Kafka` has to be created.
To create an ephemeral cluster using the provided example `Kafka`, the following command should be executed:
=======
To verify whether the Cluster Operator has deployed successfully you can use the Helm command line tool to discover its release name and deployment status.
>>>>>>> 4e33a84c

[source,shell]
helm ls

== Kafka Connect

The Cluster Operator can also deploy a https://kafka.apache.org/documentation/#connect[Kafka Connect] cluster which can be used with either of the Kafka broker deployments described above.
It is implemented as a Deployment with a configurable number of workers.
The default image currently contains only the Connectors distributed with Apache Kafka Connect: `FileStreamSinkConnector` and `FileStreamSourceConnector`.
The REST interface for managing the Kafka Connect cluster is exposed internally within the {ProductPlatformName} cluster as `kafka-connect` service on port `8083`.

Example `KafkaConnect` resources and the details about the `KafkaConnect` format for deploying Kafka Connect can be found in
<<kafka_connect_config_map_details>>.

ifdef::Kubernetes[]
=== Deploying to {KubernetesName}

To deploy Kafka Connect on {KubernetesName}, the corresponding `KafkaConnect` resource has to be created.
An example resource can be created using the following command:

[source,shell]
kubectl apply -f examples/kafka-connect/kafka-connect.yaml
endif::Kubernetes[]

=== Deploying to {OpenShiftName}

On {OpenShiftName}, Kafka Connect is provided in the form of a template. It can be deployed from the template either using the command line or using the {OpenShiftName} console.
To create a Kafka Connect cluster from the command line, the following command should be run:

[source,shell]
oc new-app strimzi-connect

=== Using Kafka Connect with additional plugins

{ProductName} Docker images for Kafka Connect contain, by default, only the `FileStreamSinkConnector` and `FileStreamSourceConnector` connectors which are part of Apache Kafka.

To facilitate deployment with 3rd party connectors, Kafka Connect is configured to automatically load all plugins/connectors which are present in the `/opt/kafka/plugins` directory during startup.
There are two ways of adding custom plugins into this directory:

- Using a custom Docker image
- Using the {OpenShiftName} build system with the {ProductName} S2I

==== Create a new image based on our base image

{ProductName} provides its own Docker image for running Kafka Connect which can be found on {DockerRepository} as
`{DockerKafkaConnect}`.
This image could be used as a base image for building a new custom image with additional plugins.
The following steps describe the process for creating such a custom image:

1. Create a new `Dockerfile` which uses `{DockerKafkaConnect}` as the base image
+
[source,Dockerfile,subs="attributes"]
----
FROM {DockerKafkaConnect}
USER root:root
COPY ./my-plugin/ /opt/kafka/plugins/
USER {DockerImageUser}
----
2. Build the Docker image and upload it to the appropriate Docker repository
3. Use the new Docker image in the Kafka Connect deployment:
  - On {OpenShiftName}, the template parameters `IMAGE_REPO_NAME`, `IMAGE_NAME` and `IMAGE_TAG` can be changed to point to the new image when the Kafka Connect cluster is being deployed
ifdef::Kubernetes[  - On {KubernetesName}, the KafkaConnect resource has to be modified to use the new image]

==== Using {OpenShiftName} Build and S2I

{OpenShiftName} supports https://docs.openshift.org/3.9/dev_guide/builds/index.html[Builds] which can be used together with the https://docs.openshift.org/3.9/creating_images/s2i.html#creating-images-s2i[Source-to-Image (S2I)] framework to create new Docker images.
{OpenShiftName} Build takes a builder image with S2I support together with source code and binaries provided by the user and uses them to build a new Docker image.
The newly created Docker Image will be stored in {OpenShiftName}'s local Docker repository and can then be used in deployments.
{ProductName} provides a Kafka Connect builder image which can be found on {DockerRepository} as `{DockerKafkaConnectS2I}` with such S2I support.
It takes user-provided binaries (with plugins and connectors) and creates a new Kafka Connect image.
This enhanced Kafka Connect image can be used with our Kafka Connect deployment.

The S2I deployment is again provided as an {OpenShiftName} template. It can be deployed from the template either using the command
line or using the {OpenShiftName} console. To create Kafka Connect S2I cluster from the command line, the following command should
be run:

[source,shell]
oc new-app strimzi-connect-s2i

Once the cluster is deployed, a new Build can be triggered from the command line:

1. A directory with Kafka Connect plugins has to be prepared first. For example:
+
[source,shell]
----
$ tree ./my-plugins/
./my-plugins/
├── debezium-connector-mongodb
│   ├── bson-3.6.3.jar
│   ├── CHANGELOG.md
│   ├── CONTRIBUTE.md
│   ├── COPYRIGHT.txt
│   ├── debezium-connector-mongodb-0.8.1.Final.jar
│   ├── debezium-core-0.8.1.Final.jar
│   ├── LICENSE.txt
│   ├── mongodb-driver-3.6.3.jar
│   ├── mongodb-driver-core-3.6.3.jar
│   └── README.md
├── debezium-connector-mysql
│   ├── antlr4-runtime-4.7.jar
│   ├── CHANGELOG.md
│   ├── CONTRIBUTE.md
│   ├── COPYRIGHT.txt
│   ├── debezium-connector-mysql-0.8.1.Final.jar
│   ├── debezium-core-0.8.1.Final.jar
│   ├── LICENSE.txt
│   ├── mysql-binlog-connector-java-0.13.0.jar
│   ├── mysql-connector-java-5.1.40.jar
│   └── README.md
└── debezium-connector-postgres
    ├── CHANGELOG.md
    ├── CONTRIBUTE.md
    ├── COPYRIGHT.txt
    ├── debezium-connector-postgres-0.8.1.Final.jar
    ├── debezium-core-0.8.1.Final.jar
    ├── LICENSE.txt
    ├── postgresql-42.0.0.jar
    ├── protobuf-java-2.6.1.jar
    └── README.md
----

2. To start a new image build using the prepared directory, the following command has to be run:
+
[source,shell]
oc start-build my-connect-cluster-connect --from-dir ./my-plugins/
+
_The name of the build should be changed according to the cluster name of the deployed Kafka Connect cluster._

3. Once the build is finished, the new image will be used automatically by the Kafka Connect deployment.

== Topic Operator

{ProductName} uses a component called the Topic Operator to manage topics in the Kafka cluster. 
The Topic Operator is deployed as a process running inside a {ProductPlatformName} cluster. 
To create a new Kafka topic, a `KafkaTopic` custom resource with the related configuration (name, partitions, replication factor, ...) has to be created.
Based on the information in that `KafkaTopic`, the Topic Operator will create a corresponding Kafka topic in the cluster.

Deleting a `KafkaTopic` causes the deletion of the corresponding Kafka topic as well.

The Cluster Operator is able to deploy a Topic Operator, which can be configured in the `Kafka` resource.
Alternatively, it is possible to deploy a Topic Operator manually, rather than having it deployed by the Cluster Operator.

=== Deploying through the Cluster Operator

To deploy the Topic Operator through the Cluster Operator, its configuration needs to be provided in the
`Kafka` resource in the `topicOperator` property.

For more information on the JSON configuration format see <<topic_operator_json_config>>.

=== Deploying standalone Topic Operator

If you are not going to deploy the Kafka cluster using the Cluster Operator but you already have a Kafka cluster deployed
on {ProductPlatformName}, it could be useful to deploy the Topic Operator using the provided YAML files.
In that case you can still leverage on the Topic Operator features of managing Kafka topics through related `KafkaTopics`.

ifdef::Kubernetes[]
==== Deploying to {KubernetesName}

To deploy the Topic Operator on {KubernetesName} (not through the Cluster Operator), the following command should be executed:

[source,shell]
kubectl create -f examples/install/topic-operator.yaml

To verify whether the Topic Operator has been deployed successfully, the {KubernetesName} Dashboard or the following
command can be used:

[source,shell]
kubectl describe all
endif::Kubernetes[]

==== Deploying to {OpenShiftName}

To deploy the Topic Operator on {OpenShiftName} (not through the Cluster Operator), the following command should be executed:

[source,shell]
oc create -f examples/install/topic-operator

To verify whether the Topic Operator has been deployed successfully, the {OpenShiftName} console or the following command
can be used:

[source,shell]
oc describe all

==== `KafkaTopic` resources

When the Topic Operator is deployed by the Cluster Operator it will be configured to watch for `KafkaTopics` with the label `strimzi.io/cluster: _<cluster-name>_`

NOTE: When the Topic Operator is deployed manually the `strimzi.io/cluster` label is not necessary.

The `KafkaTopic` contains the topic configuration in a specific format, described in xref:format-of-the-kafkatopic-{context}[Format of the `KafkaTopic`].

=== Logging
The `logging` field allows the configuration of loggers. These loggers are listed below.
[source]
rootLogger.level

For information on the logging options and examples of how to set logging, see <<logging_examples, logging examples>> for Kafka.

When using external ConfigMap remember to place your custom ConfigMap under `log4j2.properties` key.

// Restore the context to what it was before this assembly.
:context: {parent-context}<|MERGE_RESOLUTION|>--- conflicted
+++ resolved
@@ -15,6 +15,7 @@
 {ProductName} runs on
 ifdef::Kubernetes[{KubernetesLongName} {KubernetesVersion} and]
 {OpenShiftLongName} {OpenShiftVersion}.
+It can be used on clusters running in public and private clouds, local deployments intended for development, and everything in between.
 
 {ProductName} works on all kinds of clusters - from public and private clouds down to local deployments intended for development.
 This guide expects that an {ProductPlatformName} cluster is available and the
@@ -52,33 +53,7 @@
 [source,shell,subs=attributes+]
 helm install {ChartReleaseDownload}
 
-<<<<<<< HEAD
-{ProductName} provides two flavors of Kafka broker deployment: **ephemeral** and **persistent**.
-
-The **ephemeral** flavour is suitable only for development and testing purposes and not for production. The
-ephemeral flavour uses `emptyDir` volumes for storing broker information (Zookeeper) and topics/partitions
-(Kafka). Using `emptyDir` volume means that its content is strictly related to the pod life cycle (it is
-deleted when the pod goes down). This makes the in-memory deployment well-suited to development and testing because
-you do not have to provide persistent volumes.
-
-The **persistent** flavour uses PersistentVolumes to store Zookeeper and Kafka data. The PersistentVolume is
-acquired using a PersistentVolumeClaim – that makes it independent of the actual type of the PersistentVolume. For
-example, it can use
-ifdef::Kubernetes[HostPath volumes on Minikube or]
-Amazon EBS volumes in Amazon AWS deployments without any changes in the YAML files. The PersistentVolumeClaim can use
-a StorageClass to trigger automatic volume provisioning.
-
-To deploy a Kafka cluster, a `Kafka` resource with the cluster configuration has to be created.
-Example resources and the details about the `Kafka` format are in xref:'kafka-resource-format{context}[Overview of Kafka Resource format].
-
-ifdef::Kubernetes[]
-=== Deploying to {KubernetesName}
-
-To deploy a Kafka broker on {KubernetesName}, the corresponding `Kafka` has to be created.
-To create an ephemeral cluster using the provided example `Kafka`, the following command should be executed:
-=======
 To verify whether the Cluster Operator has deployed successfully you can use the Helm command line tool to discover its release name and deployment status.
->>>>>>> 4e33a84c
 
 [source,shell]
 helm ls
