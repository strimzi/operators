--- conflicted
+++ resolved
@@ -65,16 +65,11 @@
 `clientsService`:: Configures the service used by clients to access Zookeeper.
 `nodesService`:: Configures the headless service.
 `podDisruptionBudget`:: Configures the Pod Disruption Budget for Zookeeper `StatefulSet`.
-<<<<<<< HEAD
 `zookeeperContainer`:: Configures the container used to run the Zookeeper Node, including custom environment variables.
 `tlsSidecarContainer`:: Configures the TLS sidecar container, including custom environment variables.
+`persistentVolumeClaim`:: Configures the metadata of the Zookeeper `PersistentVolumeClaims`.
 
 .Additional resources
-=======
-`zookeeperContainer`:: Configures the container used to run the Zookeeper Node, including custom environment variables. 
-`tlsSidecarContainer`:: Configures the TLS sidecar container, including custom environment variables.
-`persistentVolumeClaim`:: Configures the metadata of the Zookeeper `PersistentVolumeClaims`.
->>>>>>> 389ec1fa
 
 See also xref:type-ZookeeperClusterTemplate-reference[].
 
