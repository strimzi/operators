--- conflicted
+++ resolved
@@ -18,9 +18,8 @@
 
 . Consult the table below and determine whether the new Kafka version has a different log message format version than the previous version.
 +
-<<<<<<< HEAD
 ifdef::StrimziUpgrades[]
-{blank}include::snip-kafka-versions.adoc[leveloffset=+1]
+include::snip-kafka-versions.adoc[leveloffset=+1]
 endif::StrimziUpgrades[]
 ifndef::StrimziUpgrades[]
 [options="header"]
@@ -30,9 +29,6 @@
 |2.1.1         |2.1                           |2.1                        | 3.4.13
 |=======================
 endif::StrimziUpgrades[]
-=======
-include::snip-kafka-versions.adoc[leveloffset=+1]
->>>>>>> d747e1f0
 +
 If the log message format versions are the same proceed to the next step. 
 Otherwise, ensure the `Kafka.spec.kafka.config` has the `log.message.format.version` configured to the default for the previous version.
