--- conflicted
+++ resolved
@@ -6,13 +6,7 @@
 [id='using-openshift-s2i-create-image-{context}']
 = Creating a container image using OpenShift builds and Source-to-Image
 
-<<<<<<< HEAD
 You can use {OpenShiftName} link:https://docs.okd.io/3.9/dev_guide/builds/index.html[builds^] and the  link:https://docs.okd.io/3.9/creating_images/s2i.html[Source-to-Image (S2I)^] framework to create new container images. An OpenShift build takes a builder image with S2I support, together with source code and binaries provided by the user, and uses them to build a new container image. Once built, container images are stored in {OpenShiftName}'s local container image repository and are available for use in deployments.
-=======
-You can use OpenShift link:https://docs.okd.io/3.11/dev_guide/builds/index.html[builds^] and the  link:https://docs.okd.io/3.11/creating_images/s2i.html[Source-to-Image (S2I)^] framework to create new container images.
-An OpenShift build takes a builder image with S2I support, together with source code and binaries provided by the user, and uses them to build a new container image.
-Once built, container images are stored in OpenShift's local container image repository and are available for use in deployments.
->>>>>>> f98dc4a1
 
 A Kafka Connect builder image with S2I support is provided on the {DockerRepository} as part of the `{DockerKafkaConnectS2I}` image. This S2I image takes your binaries (with plug-ins and connectors) and stores them in the `/tmp/kafka-plugins/s2i` directory. It creates a new Kafka Connect image from this directory, which can then be used with the Kafka Connect deployment. When started using the enhanced image, Kafka Connect loads any third-party plug-ins from the `/tmp/kafka-plugins/s2i` directory.
 
