// Module included in the following assemblies:
//
// assembly-deployment-configuration-kafka-connect-s2i.adoc

[id='ref-list-of-kafka-connect-s2i-resources-{context}']
= List of resources created as part of Kafka Connect cluster with Source2Image support

<<<<<<< HEAD
The following resources are created by the Cluster Operator in the {ProductPlatformName} cluster:
=======
The following resources will created by the Cluster Operator in the Kubernetes cluster:
>>>>>>> f98dc4a1

_connect-cluster-name_-connect-source:: ImageStream which is used as the base image for the newly-built Docker images.
_connect-cluster-name_-connect:: BuildConfig which is responsible for building the new Kafka Connect Docker images.
_connect-cluster-name_-connect:: ImageStream where the newly built Docker images will be pushed.
_connect-cluster-name_-connect:: DeploymentConfig which is in charge of creating the Kafka Connect worker node pods.
_connect-cluster-name_-connect-api:: Service which exposes the REST interface for managing the Kafka Connect cluster.
_connect-cluster-name_-config:: ConfigMap which contains the Kafka Connect ancillary configuration and is mounted as a volume by the Kafka broker pods.
_connect-cluster-name_-connect:: Pod Disruption Budget configured for the Kafka Connect worker nodes.<|MERGE_RESOLUTION|>--- conflicted
+++ resolved
@@ -5,11 +5,7 @@
 [id='ref-list-of-kafka-connect-s2i-resources-{context}']
 = List of resources created as part of Kafka Connect cluster with Source2Image support
 
-<<<<<<< HEAD
-The following resources are created by the Cluster Operator in the {ProductPlatformName} cluster:
-=======
 The following resources will created by the Cluster Operator in the Kubernetes cluster:
->>>>>>> f98dc4a1
 
 _connect-cluster-name_-connect-source:: ImageStream which is used as the base image for the newly-built Docker images.
 _connect-cluster-name_-connect:: BuildConfig which is responsible for building the new Kafka Connect Docker images.
