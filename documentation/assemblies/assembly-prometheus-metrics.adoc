--- conflicted
+++ resolved
@@ -16,11 +16,7 @@
 Strimzi supports Prometheus metrics using link:https://github.com/prometheus/jmx_exporter[Prometheus JMX exporter^] to convert the JMX metrics supported by Apache Kafka and ZooKeeper to Prometheus metrics.
 When metrics are enabled, they are exposed on port 9404.
 
-<<<<<<< HEAD
-For more information about setting up and deploying Prometheus and Grafana, see link:{BookURLDeploying}#assembly-metrics-setup-str[Introducing Metrics to Kafka].
-=======
 For more information about setting up and deploying Prometheus and Grafana, see link:{BookURLDeploying}#assembly-metrics-setup-str[Introducing Metrics to Kafka] in the _Deploying Strimzi_ guide.
->>>>>>> 902ec063
 
 include::../modules/ref-prometheus-metrics.adoc[leveloffset=+1]
 
