/*
 * Copyright Strimzi authors.
 * License: Apache License 2.0 (see the file LICENSE or http://apache.org/licenses/LICENSE-2.0.html).
 */
package io.strimzi.kafka.init;

import io.fabric8.kubernetes.api.model.Node;
import io.fabric8.kubernetes.api.model.NodeAddress;
import io.fabric8.kubernetes.api.model.NodeAddressBuilder;
import io.fabric8.kubernetes.api.model.NodeStatus;
import io.fabric8.kubernetes.api.model.ObjectMeta;
import io.fabric8.kubernetes.client.KubernetesClient;
import io.fabric8.kubernetes.client.dsl.NonNamespaceOperation;
import io.fabric8.kubernetes.client.dsl.Resource;
import org.junit.jupiter.api.Test;
import org.junit.jupiter.api.io.TempDir;

import java.io.File;
<<<<<<< HEAD
import java.io.IOException;
import java.nio.file.Files;
import java.nio.file.Paths;
=======
>>>>>>> 2e537b00
import java.util.ArrayList;
import java.util.Collections;
import java.util.HashMap;
import java.util.List;
import java.util.Map;

import static org.hamcrest.CoreMatchers.is;
import static org.hamcrest.MatcherAssert.assertThat;
<<<<<<< HEAD
=======
import static org.hamcrest.Matchers.nullValue;
>>>>>>> 2e537b00
import static org.mockito.Mockito.mock;
import static org.mockito.Mockito.when;

public class InitWriterTest {

    @TempDir
    public File tempDir;

    private static Map<String, String> envVars = new HashMap<>(3);
    private static Map<String, String> labels = new HashMap<>(4);
    private static List<NodeAddress> addresses = new ArrayList<>(3);

    static {
        envVars.put(InitWriterConfig.NODE_NAME, "localhost");
        envVars.put(InitWriterConfig.RACK_TOPOLOGY_KEY, "failure-domain.beta.kubernetes.io/zone");
        envVars.put(InitWriterConfig.EXTERNAL_ADDRESS, "true");

        // metadata labels related to the Kubernetes cluster node
        labels.put("beta.kubernetes.io/arch", "amd64");
        labels.put("beta.kubernetes.io", "linux");
        labels.put("kubernetes.io/hostname", "localhost");
        labels.put("failure-domain.beta.kubernetes.io/zone", "eu-zone1");

        addresses.add(new NodeAddressBuilder().withType("ExternalDNS").withAddress("my.external.address").build());
        addresses.add(new NodeAddressBuilder().withType("InternalDNS").withAddress("my.internal.address").build());
        addresses.add(new NodeAddressBuilder().withType("InternalIP").withAddress("192.168.2.94").build());
    }

    @Test
    public void testWriteRackId() {

        // create and configure (env vars) the path to the rack-id file
        File kafkaFolder = new File(tempDir.getPath() + "opt/kafka");
        String rackFolder = kafkaFolder.getAbsolutePath() + "/rack";
        new File(rackFolder).mkdirs();

        Map<String, String> envVars = new HashMap<>(InitWriterTest.envVars);
        envVars.put(InitWriterConfig.INIT_FOLDER, rackFolder);

        InitWriterConfig config = InitWriterConfig.fromMap(envVars);

        KubernetesClient client = mockKubernetesClient(config.getNodeName(), labels, Collections.EMPTY_LIST);

        InitWriter writer = new InitWriter(client, config);
        assertThat(writer.writeRack(), is(true));
        assertThat(readFile(rackFolder + "/rack.id"), is("eu-zone1"));
    }

    @Test
    public void testWriteExternalAddress() {

        // create and configure (env vars) the path to the rack-id file
        File kafkaFolder = new File(tempDir.getPath(), "/opt/kafka");
        String addressFolder = kafkaFolder.getAbsolutePath() + "/external.address";
        new File(addressFolder).mkdirs();

        Map<String, String> envVars = new HashMap<>(InitWriterTest.envVars);
        envVars.put(InitWriterConfig.INIT_FOLDER, addressFolder);

        InitWriterConfig config = InitWriterConfig.fromMap(envVars);

        KubernetesClient client = mockKubernetesClient(config.getNodeName(), Collections.EMPTY_MAP, addresses);

        InitWriter writer = new InitWriter(client, config);
        assertThat(writer.writeExternalAddress(), is(true));
        assertThat(readFile(addressFolder + "/external.address"), is("export STRIMZI_NODEPORT_DEFAULT_ADDRESS=my.external.address\n" +
                "export STRIMZI_NODEPORT_EXTERNALIP_ADDRESS=my.external.address\n" +
                "export STRIMZI_NODEPORT_EXTERNALDNS_ADDRESS=my.external.address\n" +
                "export STRIMZI_NODEPORT_INTERNALIP_ADDRESS=192.168.2.94\n" +
                "export STRIMZI_NODEPORT_INTERNALDNS_ADDRESS=my.internal.address\n" +
                "export STRIMZI_NODEPORT_HOSTNAME_ADDRESS=my.external.address\n"));
    }

    @Test
    public void testWriteRackFailWithMissingKubernetesZoneLabel() {

        // the cluster node will not have the requested label
        Map<String, String> labels = new HashMap<>(InitWriterTest.labels);
        labels.remove("failure-domain.beta.kubernetes.io/zone");

        InitWriterConfig config = InitWriterConfig.fromMap(envVars);

        KubernetesClient client = mockKubernetesClient(config.getNodeName(), labels, Collections.EMPTY_LIST);

        InitWriter writer = new InitWriter(client, config);
        assertThat(writer.writeRack(), is(false));
    }

    @Test
    public void testWriteRackFailsWhenInitFolderDoesNotExist() {

        // specify a not existing folder for emulating IOException in the rack writer
        Map<String, String> envVars = new HashMap<>(InitWriterTest.envVars);
        envVars.put(InitWriterConfig.INIT_FOLDER, "/no-folder");

        InitWriterConfig config = InitWriterConfig.fromMap(envVars);

        KubernetesClient client = mockKubernetesClient(config.getNodeName(), labels, addresses);

        InitWriter writer = new InitWriter(client, config);
        assertThat(writer.writeRack(), is(false));
    }

<<<<<<< HEAD
    private String readFile(String file) throws IOException {
        return new String(Files.readAllBytes(Paths.get(file)));
=======
    @Test
    public void testFindAddressWithAddressType()   {
        Map<String, String> envs = new HashMap<>(envVars);
        envs.put(InitWriterConfig.EXTERNAL_ADDRESS_TYPE, "InternalDNS");

        InitWriterConfig config = InitWriterConfig.fromMap(envs);
        KubernetesClient client = mockKubernetesClient(config.getNodeName(), labels, addresses);

        InitWriter writer = new InitWriter(client, config);
        String address = writer.findAddress(addresses);

        assertThat(address, is("my.internal.address"));
    }

    @Test
    public void testFindAddressReturnsExternalAddress()   {
        InitWriterConfig config = InitWriterConfig.fromMap(envVars);
        KubernetesClient client = mockKubernetesClient(config.getNodeName(), labels, addresses);
        InitWriter writer = new InitWriter(client, config);
        String address = writer.findAddress(addresses);

        assertThat(address, is("my.external.address"));
    }

    @Test
    public void testFindAddressNullWithInvalidAddressTypes()   {
        List<NodeAddress> addresses = new ArrayList<>(3);
        addresses.add(new NodeAddressBuilder().withType("SomeAddress").withAddress("my.external.address").build());
        addresses.add(new NodeAddressBuilder().withType("SomeOtherAddress").withAddress("my.internal.address").build());
        addresses.add(new NodeAddressBuilder().withType("YetAnotherAddress").withAddress("192.168.2.94").build());

        InitWriterConfig config = InitWriterConfig.fromMap(envVars);
        KubernetesClient client = mockKubernetesClient(config.getNodeName(), labels, addresses);
        InitWriter writer = new InitWriter(client, config);
        String address = writer.findAddress(addresses);

        assertThat(address, is(nullValue()));
    }

    @Test
    public void testFindAddressNullWhenAddressesNull()   {
        List<NodeAddress> addresses = null;

        InitWriterConfig config = InitWriterConfig.fromMap(envVars);
        KubernetesClient client = mockKubernetesClient(config.getNodeName(), labels, addresses);
        InitWriter writer = new InitWriter(client, config);
        String address = writer.findAddress(addresses);

        assertThat(address, is(nullValue()));
>>>>>>> 2e537b00
    }

    /**
     * Mock a Kubernetes client for getting cluster node information
     *
     * @param nodeName cluster node name
     * @param labels metadata labels to be returned for the provided cluster node name
     * @return mocked Kubernetes client
     */
    private KubernetesClient mockKubernetesClient(String nodeName, Map<String, String> labels, List<NodeAddress> addresses) {

        KubernetesClient client = mock(KubernetesClient.class);
        NonNamespaceOperation mockNodes = mock(NonNamespaceOperation.class);
        Resource mockResource = mock(Resource.class);
        Node mockNode = mock(Node.class);
        ObjectMeta mockNodeMetadata = mock(ObjectMeta.class);
        NodeStatus mockNodeStatus = mock(NodeStatus.class);

        when(client.nodes()).thenReturn(mockNodes);
        when(mockNodes.withName(nodeName)).thenReturn(mockResource);
        when(mockResource.get()).thenReturn(mockNode);
        when(mockNode.getMetadata()).thenReturn(mockNodeMetadata);
        when(mockNodeMetadata.getLabels()).thenReturn(labels);
        when(mockNode.getStatus()).thenReturn(mockNodeStatus);
        when(mockNodeStatus.getAddresses()).thenReturn(addresses);

        return client;
    }
}<|MERGE_RESOLUTION|>--- conflicted
+++ resolved
@@ -16,12 +16,6 @@
 import org.junit.jupiter.api.io.TempDir;
 
 import java.io.File;
-<<<<<<< HEAD
-import java.io.IOException;
-import java.nio.file.Files;
-import java.nio.file.Paths;
-=======
->>>>>>> 2e537b00
 import java.util.ArrayList;
 import java.util.Collections;
 import java.util.HashMap;
@@ -30,10 +24,7 @@
 
 import static org.hamcrest.CoreMatchers.is;
 import static org.hamcrest.MatcherAssert.assertThat;
-<<<<<<< HEAD
-=======
 import static org.hamcrest.Matchers.nullValue;
->>>>>>> 2e537b00
 import static org.mockito.Mockito.mock;
 import static org.mockito.Mockito.when;
 
@@ -51,7 +42,7 @@
         envVars.put(InitWriterConfig.RACK_TOPOLOGY_KEY, "failure-domain.beta.kubernetes.io/zone");
         envVars.put(InitWriterConfig.EXTERNAL_ADDRESS, "true");
 
-        // metadata labels related to the Kubernetes cluster node
+        // metadata labels related to the Kubernetes/OpenShift cluster node
         labels.put("beta.kubernetes.io/arch", "amd64");
         labels.put("beta.kubernetes.io", "linux");
         labels.put("kubernetes.io/hostname", "localhost");
@@ -79,7 +70,6 @@
 
         InitWriter writer = new InitWriter(client, config);
         assertThat(writer.writeRack(), is(true));
-        assertThat(readFile(rackFolder + "/rack.id"), is("eu-zone1"));
     }
 
     @Test
@@ -99,12 +89,6 @@
 
         InitWriter writer = new InitWriter(client, config);
         assertThat(writer.writeExternalAddress(), is(true));
-        assertThat(readFile(addressFolder + "/external.address"), is("export STRIMZI_NODEPORT_DEFAULT_ADDRESS=my.external.address\n" +
-                "export STRIMZI_NODEPORT_EXTERNALIP_ADDRESS=my.external.address\n" +
-                "export STRIMZI_NODEPORT_EXTERNALDNS_ADDRESS=my.external.address\n" +
-                "export STRIMZI_NODEPORT_INTERNALIP_ADDRESS=192.168.2.94\n" +
-                "export STRIMZI_NODEPORT_INTERNALDNS_ADDRESS=my.internal.address\n" +
-                "export STRIMZI_NODEPORT_HOSTNAME_ADDRESS=my.external.address\n"));
     }
 
     @Test
@@ -137,10 +121,6 @@
         assertThat(writer.writeRack(), is(false));
     }
 
-<<<<<<< HEAD
-    private String readFile(String file) throws IOException {
-        return new String(Files.readAllBytes(Paths.get(file)));
-=======
     @Test
     public void testFindAddressWithAddressType()   {
         Map<String, String> envs = new HashMap<>(envVars);
@@ -190,7 +170,6 @@
         String address = writer.findAddress(addresses);
 
         assertThat(address, is(nullValue()));
->>>>>>> 2e537b00
     }
 
     /**
