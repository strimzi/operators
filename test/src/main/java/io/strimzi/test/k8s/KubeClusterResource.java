--- conflicted
+++ resolved
@@ -44,11 +44,7 @@
 
     private static final Logger LOGGER = LogManager.getLogger(KubeClusterResource.class);
 
-<<<<<<< HEAD
-    public static final String CO_INSTALL_DIR = "../install/cluster-operator";
-=======
     public static final String CO_INSTALL_DIR = TestUtils.USER_PATH + "/../install/cluster-operator";
->>>>>>> 902ec063
 
     private KubeCluster kubeCluster;
     private KubeCmdClient cmdClient;
@@ -340,11 +336,8 @@
     public String getDefaultOlmNamespace() {
         return cluster().defaultOlmNamespace();
     }
-<<<<<<< HEAD
-=======
 
     public boolean isNotKubernetes() {
         return cluster.cluster() instanceof Minishift || cluster.cluster() instanceof OpenShift;
     }
->>>>>>> 902ec063
 }