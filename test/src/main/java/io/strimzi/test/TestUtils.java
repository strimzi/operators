--- conflicted
+++ resolved
@@ -75,11 +75,9 @@
 
     public static final String CRD_KAFKA_BRIDGE = "../install/cluster-operator/046-Crd-kafkabridge.yaml";
 
-<<<<<<< HEAD
+    public static final String CRD_KAFKA_MIRROR_MAKER_2 = "../install/cluster-operator/048-Crd-kafkamirrormaker2.yaml";
+    
     public static final String CRD_KAFKA_CLUSTER_REBALANCE = "../install/cluster-operator/048-Crd-kafkaclusterrebalance.yaml";
-=======
-    public static final String CRD_KAFKA_MIRROR_MAKER_2 = "../install/cluster-operator/048-Crd-kafkamirrormaker2.yaml";
->>>>>>> dd463e51
 
     private TestUtils() {
         // All static methods
