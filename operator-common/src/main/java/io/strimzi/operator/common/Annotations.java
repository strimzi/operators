--- conflicted
+++ resolved
@@ -18,10 +18,6 @@
 
     public static final String STRIMZI_DOMAIN = "strimzi.io/";
     public static final String STRIMZI_LOGGING_ANNOTATION = STRIMZI_DOMAIN + "logging";
-<<<<<<< HEAD
-    public static final String STRIMZI_IO_USE_CONNECTOR_RESOURCES = STRIMZI_DOMAIN + "use-connector-resources";
-    public static final String ANNO_STRIMZI_IO_MANUAL_ROLLING_UPDATE = STRIMZI_DOMAIN + "manual-rolling-update";
-=======
     /**
      * Annotations for rolling a cluster whenever the logging (or it's part) has changed.
      * By changing the annotation we force a restart since the pod will be out of date compared to the statefulset.
@@ -35,7 +31,6 @@
     // this annotation with related possible values (approve, stop, refresh) is set by the user for interacting
     // with the rebalance operator in order to start, stop or refresh rebalacing proposals and operations
     public static final String ANNO_STRIMZI_IO_REBALANCE = STRIMZI_DOMAIN + "rebalance";
->>>>>>> 902ec063
     @Deprecated
     public static final String ANNO_OP_STRIMZI_IO_MANUAL_ROLLING_UPDATE = "operator." + Annotations.STRIMZI_DOMAIN + "manual-rolling-update";
 
