--- conflicted
+++ resolved
@@ -210,10 +210,6 @@
      * @return A new instance with the given operator that is managing this resourse.
      */
     public Labels withKubernetesManagedBy(String operatorName) {
-<<<<<<< HEAD
-        // Make configurable?
-=======
->>>>>>> 51cdf364
         return with(Labels.KUBERNETES_MANAGED_BY_LABEL, operatorName);
     }
 
