--- conflicted
+++ resolved
@@ -42,7 +42,7 @@
      * TLS encrypted connection and with TLS client authentication.
      */
     @Override
-    public Admin createAdminClient(String bootstrapHostnames, Secret clusterCaCertSecret, Secret keyCertSecret, String keyCertName) {
+    public Admin createAdminClient(String hostname, Secret clusterCaCertSecret, Secret keyCertSecret, String keyCertName) {
         Admin ac;
         String trustStorePassword = null;
         File truststoreFile = null;
@@ -64,11 +64,7 @@
 
             try {
                 Properties p = new Properties();
-<<<<<<< HEAD
-                p.setProperty(AdminClientConfig.BOOTSTRAP_SERVERS_CONFIG, bootstrapHostnames);
-=======
                 p.setProperty(AdminClientConfig.BOOTSTRAP_SERVERS_CONFIG, hostname);
->>>>>>> 2e537b00
 
                 // configuring TLS encryption if requested
                 if (truststoreFile != null && trustStorePassword != null) {
