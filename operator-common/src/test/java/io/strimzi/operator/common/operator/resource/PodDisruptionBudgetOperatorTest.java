--- conflicted
+++ resolved
@@ -56,46 +56,4 @@
                 .build();
     }
 
-<<<<<<< HEAD
-    @Override
-    public void createWhenExistsIsAPatch(VertxTestContext context, boolean cascade) {
-        PodDisruptionBudget resource = resource();
-        Resource mockResource = mock(resourceType());
-        when(mockResource.get()).thenReturn(resource);
-        when(mockResource.create(any())).thenReturn(resource);
-
-        Deletable mockDeletable = mock(Deletable.class);
-        EditReplacePatchDeletable mockERPD = mock(EditReplacePatchDeletable.class);
-        when(mockERPD.withGracePeriod(anyLong())).thenReturn(mockDeletable);
-        when(mockResource.cascading(cascade)).thenReturn(mockERPD);
-
-        NonNamespaceOperation mockNameable = mock(NonNamespaceOperation.class);
-        when(mockNameable.withName(matches(resource.getMetadata().getName()))).thenReturn(mockResource);
-
-        MixedOperation mockCms = mock(MixedOperation.class);
-        when(mockCms.inNamespace(matches(resource.getMetadata().getNamespace()))).thenReturn(mockNameable);
-
-        KubernetesClient mockClient = mock(clientType());
-        mocker(mockClient, mockCms);
-
-        AbstractResourceOperator<KubernetesClient, PodDisruptionBudget, PodDisruptionBudgetList, DoneablePodDisruptionBudget, Resource<PodDisruptionBudget, DoneablePodDisruptionBudget>> op = createResourceOperations(vertx, mockClient);
-
-        Checkpoint async = context.checkpoint();
-        Future<ReconcileResult<PodDisruptionBudget>> fut = op.createOrUpdate(resource());
-        fut.onComplete(ar -> {
-            if (!ar.succeeded()) {
-                ar.cause().printStackTrace();
-            }
-            assertThat(ar.succeeded(), is(true));
-            verify(mockResource).get();
-            verify(mockDeletable).delete();
-            verify(mockResource).create(any());
-            verify(mockResource, never()).patch(any());
-            verify(mockResource, never()).createNew();
-            verify(mockResource, never()).createOrReplace(any());
-            async.flag();
-        });
-    }
-=======
->>>>>>> 902ec063
 }