/*
 * Copyright Strimzi authors.
 * License: Apache License 2.0 (see the file LICENSE or http://apache.org/licenses/LICENSE-2.0.html).
 */
package io.strimzi.operator.common.operator.resource;

import io.fabric8.kubernetes.api.model.HasMetadata;
import io.fabric8.kubernetes.api.model.KubernetesResourceList;
import io.fabric8.kubernetes.client.DefaultKubernetesClient;
import io.fabric8.kubernetes.client.KubernetesClient;
import io.fabric8.kubernetes.client.dsl.Resource;
import io.strimzi.operator.common.Reconciliation;
import io.strimzi.operator.common.Util;
import io.strimzi.test.k8s.KubeClusterResource;
import io.strimzi.test.k8s.cluster.KubeCluster;
import io.vertx.core.Vertx;
import io.vertx.junit5.VertxExtension;
import io.vertx.junit5.VertxTestContext;
import org.apache.logging.log4j.LogManager;
import org.apache.logging.log4j.Logger;
import org.junit.jupiter.api.AfterAll;
import org.junit.jupiter.api.BeforeAll;
import org.junit.jupiter.api.BeforeEach;
import org.junit.jupiter.api.Test;
import org.junit.jupiter.api.extension.ExtendWith;

import java.util.Random;

import static io.strimzi.test.k8s.KubeClusterResource.cmdKubeClient;
import static io.strimzi.test.k8s.KubeClusterResource.kubeClient;
import static org.hamcrest.MatcherAssert.assertThat;
import static org.hamcrest.Matchers.is;
import static org.hamcrest.Matchers.notNullValue;
import static org.hamcrest.Matchers.nullValue;
import static org.junit.jupiter.api.Assertions.assertDoesNotThrow;

/**
 * The main purpose of the Integration Tests for the operators is to test them against a real Kubernetes cluster.
 * Real Kubernetes cluster has often some quirks such as some fields being immutable, some fields in the spec section
 * being created by the Kubernetes API etc. These things are hard to test with mocks. These IT tests make it easy to
 * test them against real clusters.
 */
@ExtendWith(VertxExtension.class)
public abstract class AbstractResourceOperatorIT<C extends KubernetesClient,
        T extends HasMetadata,
        L extends KubernetesResourceList<T>,
        R extends Resource<T>> {
    protected static final Logger LOGGER = LogManager.getLogger(AbstractResourceOperatorIT.class);
    public static final String RESOURCE_NAME = "my-test-resource";
    protected String resourceName;
    protected static Vertx vertx;
    protected static KubernetesClient client;
    protected static String namespace = "resource-operator-it-namespace";

    @BeforeEach
    public void renameResource() {
        this.resourceName = getResourceName(RESOURCE_NAME);
    }

    @BeforeAll
    public static void before() {
        KubeClusterResource cluster = KubeClusterResource.getInstance();
        cluster.setTestNamespace(namespace);

        assertDoesNotThrow(KubeCluster::bootstrap, "Could not bootstrap server");
        vertx = Vertx.vertx();
        client = new DefaultKubernetesClient();

        if (cluster.getTestNamespace() != null && System.getenv("SKIP_TEARDOWN") == null) {
            LOGGER.warn("Namespace {} is already created, going to delete it", namespace);
            kubeClient().deleteNamespace(namespace);
            cmdKubeClient().waitForResourceDeletion("Namespace", namespace);
        }

        LOGGER.info("Creating namespace: {}", namespace);
        kubeClient().createNamespace(namespace);
        cmdKubeClient().waitForResourceCreation("Namespace", namespace);
    }

    @AfterAll
    public static void after() {
        vertx.close();
        if (kubeClient().getNamespace(namespace) != null && System.getenv("SKIP_TEARDOWN") == null) {
            LOGGER.warn("Deleting namespace {} after tests run", namespace);
            kubeClient().deleteNamespace(namespace);
            cmdKubeClient().waitForResourceDeletion("Namespace", namespace);
        }
    }

    abstract AbstractResourceOperator<C, T, L, R> operator();
    abstract T getOriginal();
    abstract T getModified();
    abstract void assertResources(VertxTestContext context, T expected, T actual);

    @Test
    public void testCreateModifyDelete(VertxTestContext context)    {
        AbstractResourceOperator<C, T, L, R> op = operator();

        T newResource = getOriginal();
        T modResource = getModified();

        op.reconcile(Reconciliation.DUMMY_RECONCILIATION, namespace, resourceName, newResource)
            .onComplete(context.succeeding(rrCreated -> {
                T created = op.get(namespace, resourceName);

                context.verify(() -> assertThat(created, is(notNullValue())));
                assertResources(context, newResource, created);
            }))
            .compose(rr -> op.reconcile(Reconciliation.DUMMY_RECONCILIATION, namespace, resourceName, modResource))
            .onComplete(context.succeeding(rrModified -> {
                T modified = op.get(namespace, resourceName);

                context.verify(() -> assertThat(modified, is(notNullValue())));
                assertResources(context, modResource, modified);
            }))
            .compose(rr -> op.reconcile(Reconciliation.DUMMY_RECONCILIATION, namespace, resourceName, null))
            .onComplete(context.succeeding(rrDeleted -> {
                // it seems the resource is cached for some time so we need wait for it to be null
                context.verify(() -> {
<<<<<<< HEAD

                        //TODO this sus looking code
=======
>>>>>>> 72ad6b15
                        Util.waitFor(Reconciliation.DUMMY_RECONCILIATION, vertx, "resource deletion " + resourceName, "deleted", 1000,
                                30_000, () -> op.get(namespace, resourceName) == null)
                                .onComplete(del -> {
                                    assertThat(op.get(namespace, resourceName), is(nullValue()));
                                    context.completeNow();
                                });
                    }
                );
            }));
    }

    protected String getResourceName(String name) {
        return name + "-" + new Random().nextInt(Integer.MAX_VALUE);
    }
}
<|MERGE_RESOLUTION|>--- conflicted
+++ resolved
@@ -117,11 +117,6 @@
             .onComplete(context.succeeding(rrDeleted -> {
                 // it seems the resource is cached for some time so we need wait for it to be null
                 context.verify(() -> {
-<<<<<<< HEAD
-
-                        //TODO this sus looking code
-=======
->>>>>>> 72ad6b15
                         Util.waitFor(Reconciliation.DUMMY_RECONCILIATION, vertx, "resource deletion " + resourceName, "deleted", 1000,
                                 30_000, () -> op.get(namespace, resourceName) == null)
                                 .onComplete(del -> {
