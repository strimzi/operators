--- conflicted
+++ resolved
@@ -8,7 +8,6 @@
 import io.fabric8.kubernetes.client.KubernetesClientException;
 import io.fabric8.kubernetes.client.dsl.MixedOperation;
 import io.fabric8.kubernetes.client.dsl.Resource;
-import io.fabric8.kubernetes.client.dsl.base.CustomResourceDefinitionContext;
 import io.fabric8.kubernetes.client.dsl.base.OperationSupport;
 import io.strimzi.api.kafka.Crds;
 import io.strimzi.api.kafka.KafkaList;
@@ -16,8 +15,6 @@
 import io.strimzi.api.kafka.model.DoneableKafka;
 import io.strimzi.api.kafka.model.Kafka;
 import io.strimzi.api.kafka.model.KafkaBuilder;
-import io.strimzi.api.kafka.model.listener.KafkaListenersBuilder;
-import io.strimzi.api.kafka.model.listener.arraylistener.ArrayOrObjectKafkaListeners;
 import io.vertx.core.Vertx;
 import io.vertx.junit5.Checkpoint;
 import io.vertx.junit5.VertxTestContext;
@@ -62,10 +59,10 @@
                 .withNewSpec()
                     .withNewKafka()
                         .withReplicas(1)
-                        .withListeners(new ArrayOrObjectKafkaListeners(null, new KafkaListenersBuilder()
-                                .withNewPlain()
-                                .endPlain()
-                                .build()))
+                        .withNewListeners()
+                            .withNewPlain()
+                            .endPlain()
+                        .endListeners()
                         .withNewEphemeralStorage()
                         .endEphemeralStorage()
                     .endKafka()
@@ -82,7 +79,7 @@
 
     @Override
     protected void mocker(KubernetesClient mockClient, MixedOperation op) {
-        when(mockClient.customResources(any(CustomResourceDefinitionContext.class), any(), any(), any())).thenReturn(op);
+        when(mockClient.customResources(any(), any(), any(), any())).thenReturn(op);
     }
 
     @Override
@@ -108,11 +105,7 @@
 
         createResourceOperations(vertx, mockClient)
             .updateStatusAsync(resource())
-<<<<<<< HEAD
-            .onComplete(context.succeeding(kafka -> async.flag()));
-=======
             .setHandler(context.succeeding(kafka -> async.flag()));
->>>>>>> 2e537b00
     }
 
     @Test
@@ -132,11 +125,7 @@
         Checkpoint async = context.checkpoint();
         createResourceOperations(vertx, mockClient)
             .updateStatusAsync(resource())
-<<<<<<< HEAD
-            .onComplete(context.succeeding(kafka -> async.flag()));
-=======
             .setHandler(context.succeeding(kafka -> async.flag()));
->>>>>>> 2e537b00
 
     }
 
@@ -157,11 +146,7 @@
         Checkpoint async = context.checkpoint();
         createResourceOperations(vertx, mockClient)
             .updateStatusAsync(resource())
-<<<<<<< HEAD
-            .onComplete(context.failing(e -> context.verify(() -> {
-=======
             .setHandler(context.failing(e -> context.verify(() -> {
->>>>>>> 2e537b00
                 assertThat(e, instanceOf(KubernetesClientException.class));
                 async.flag();
             })));
@@ -185,11 +170,7 @@
         Checkpoint async = context.checkpoint();
         createResourceOperations(vertx, mockClient)
             .updateStatusAsync(resource())
-<<<<<<< HEAD
-            .onComplete(context.failing(e -> context.verify(() -> {
-=======
             .setHandler(context.failing(e -> context.verify(() -> {
->>>>>>> 2e537b00
                 assertThat(e, instanceOf(KubernetesClientException.class));
                 async.flag();
             })));
@@ -212,11 +193,7 @@
         Checkpoint async = context.checkpoint();
         createResourceOperations(vertx, mockClient)
             .updateStatusAsync(resource())
-<<<<<<< HEAD
-            .onComplete(context.failing(e -> context.verify(() -> {
-=======
             .setHandler(context.failing(e -> context.verify(() -> {
->>>>>>> 2e537b00
                 assertThat(e, instanceOf(KubernetesClientException.class));
                 async.flag();
             })));
