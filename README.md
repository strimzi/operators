[![Build Status](https://travis-ci.org/strimzi/strimzi.svg?branch=master)](https://travis-ci.org/strimzi/strimzi)

# Kafka as a Service

<<<<<<< HEAD
Strimzi provides a way to run an [Apache Kafka][kafka] cluster on 
=======
Strimzi provides a way to run an [Apache Kafka][kafka] cluster on
>>>>>>> 912f9690
[Kubernetes][k8s] or [OpenShift][os] in various deployment configurations.

<!-- TOC depthFrom:2 -->

- [Deploying a Kubernetes/OpenShift cluster](#deploying-a-kubernetesopenshift-cluster)
    - [Kubernetes](#kubernetes)
    - [OpenShift](#openshift)
- [Cluster Controller](#cluster-controller)
    - [Deploying to OpenShift](#deploying-to-openshift)
    - [Deploying to Kubernetes](#deploying-to-kubernetes)
- [Kafka broker](#kafka-broker)
    - [Deploying to OpenShift](#deploying-to-openshift-1)
    - [Deploying to Kubernetes](#deploying-to-kubernetes-1)
- [Kafka Connect](#kafka-connect)
    - [Deploying to OpenShift](#deploying-to-openshift-2)
    - [Deploying to Kubernetes](#deploying-to-kubernetes-2)
    - [Using Kafka Connect with additional plugins](#using-kafka-connect-with-additional-plugins)
<<<<<<< HEAD
        - [Mount a volume containing the plugins](#mount-a-volume-containing-the-plugins)
        - [Create a new image based on `strimzi/kafka-connect`](#create-a-new-image-based-on-strimzikafka-connect)
        - [Using Openshift Build and S2I image](#using-openshift-build-and-s2i-image)
=======
        - [Create a new image based on `strimzi/kafka-connect`](#create-a-new-image-based-on-strimzikafka-connect)
        - [Using OpenShift Build and S2I image](#using-openshift-build-and-s2i-image)
>>>>>>> 912f9690
- [Metrics](#metrics)

<!-- /TOC -->

## Deploying a Kubernetes/OpenShift cluster

You will need a Kubernetes or OpenShift cluster to deploy Strimzi.

### Kubernetes

In order to interact with a Kubernetes cluster, be sure to have [the kubectl tool][kubectl] installed.
If you don't have a Kubernetes cluster up and running, the easiest way to deploy one, for development purposes,
is to use the [Minikube][minikube] project which provides a single-node cluster in a VM. In order to do that you
can just follow the installation guide which describes all the prerequisites and how to get the Minikube binaries.
Finally, the cluster can be deployed by running

```shell
minikube start
```

### OpenShift

In order to interact with an OpenShift cluster, be sure to have the [OpenShift client tools][origin] installed.
If you don't have an OpenShift cluster up and running, the easiest way to deploy one, for development purposes, is
to use the [Minishift][minishift] project which provides a single-node cluster in a VM. In order to do that you can
just follow the installation guide which describes all the prerequisites and how to get the Minishift binaries.
Finally, the cluster can be deployed by running

```shell
minishift start
```

Another way is to use the OpenShift client tools directly to spin-up a single-node cluster. It will run OpenShift as a
Docker container on the local machine.

```shell
oc cluster up
```

More information about this way can be found [here][occlusterup].

## Cluster Controller

Strimzi is using process called Cluster Controller to deploy and manage Kafka (including Zookeeper) and Kafka Connect clusters.
Cluster Controller is a process which is running inside your Kubernetes or OpenShift cluster. To deploy a Kafka cluster,
a ConfigMap with the cluster configuration has to be created. The ConfigMap needs to be labeled with following labels:

```yaml
strimzi.io/type: kafka
strimzi.io/kind: cluster
```

and contain the cluster configuration in specific format.

### Deploying to OpenShift

<<<<<<< HEAD
1. Create the [provided "strimzi" template](kafka-statefulsets/resources/openshift-template.yaml) 
   by running
=======
To deploy the Cluster Controller on OpenShift, run the following command in your terminal:
>>>>>>> 912f9690

```shell
oc create -f resources/openshift/controller-with-template.yaml
```

You should be able to verify that the controller is running using:

<<<<<<< HEAD
   in your terminal. This template provides the "zookeeper" StatefulSet  with 3 replicas, the "kafka" StatefulSet with 3 replicas,
   and the "zookeeper", "zookeeper-headless", "kafka" and "kafka-headless" Services.
2. Create a new app using the "strimzi" template:

        oc new-app strimzi
=======
```shell
oc describe all
```

or using the OpenShift console.
>>>>>>> 912f9690

### Deploying to Kubernetes

To deploy the Cluster Controller on Kubernetes, run the following command in your terminal:

```shell
kubectl create -f resources/kubernetes/controller.yaml
```

You should be able to verify that the controller is running using:

```shell
kubectl describe all
```

## Kafka broker

Strimzi uses StatefulSets (previously known as *PetSets*) feature to deploy Kafka brokers on Kubernetes/OpenShift.
With StatefulSets, the pods receive a unique name and network identity and that makes it easier to identify the
individual Kafka broker pods and set their identity (broker ID). The deployment uses both _regular_ and _headless_
services:

- regular services can be used as bootstrap servers for Kafka clients;
- headless services are needed to have DNS resolve the pods IP addresses directly.

Together with Kafka, Strimzi will also install a Zookeeper cluster and configure the Kafka brokers to connect to it. Also
the Zookeeper cluster is using StatefulSets.

Strimzi provides two flavors of Kafka broker deployment: **ephemeral** and **persistent**. 

The **ephemeral** flavour is suitable only for development and testing purposes and not for production. The
ephemeral flavour is using `emptyDir` volumes for storing broker information (Zookeeper side) and topics/partitions
(Kafka side). Using `emptyDir` volume means that its content is strictly related to the pod life cycle (it is
deleted when the pod goes down). This makes the in-memory deployment well-suited to development and testing because
you don't have to provide persistent volumes.

The **persistent** flavour is using PersistentVolumes to store Zookeeper and Kafka data. The PersistentVolume is
acquired using PersistentVolumeClaim – that makes it independent on the actual type of the PersistentVolume. For
example, it can use HostPath volumes on Minikube or Amazon EBS volumes in Amazon AWS deployments without any
changes in the YAML files.

To deploy a Kafka cluster, create a ConfigMap with the cluster configuration and following labels:

```shell
strimzi.io/type: kafka
strimzi.io/kind: cluster
```

For more details about the ConfigMap format, have a look 
into the example ConfigMaps for [ephemeral](resources/kubernetes/kafka-ephemeral.yaml) and 
[persistent](resources/kubernetes/kafka-persistent.yaml) clusters.

### Deploying to OpenShift

Kafka broker is provided in the form of OpenShift template. The cluster can be deployed from the template either
using command line or using the OpenShift console. To create the ephemeral cluster, run following command in your
terminal:

<<<<<<< HEAD
        oc new-app strimzi
=======
```shell
oc new-app strimzi-ephemeral
```
>>>>>>> 912f9690

To deploy the persistent Kafka cluster, run:

```shell
oc new-app strimzi-persistent
```

### Deploying to Kubernetes

To deploy Kafka broker on Kubernetes, the corresponding ConfigMap has to be created. To create the ephemeral
cluster, run following command in your terminal:

```shell
kubectl apply -f resources/kubernetes/kafka-ephemeral.yaml
```

To deploy the persistent Kafka cluster, run:

```shell
kubectl apply -f resources/kubernetes/kafka-persistent.yaml
```

## Kafka Connect

The Cluster Controller can also deploy a [Kafka Connect][connect] cluster which can be used with either of the Kafka
broker deployments described above. It is implemented as a deployment with a configurable number of workers.
The default image currently contains only the Connectors distributed with Apache Kafka Connect -`FileStreamSinkConnector`
and `FileStreamSourceConnector`. The REST interface for managing the Kafka Connect cluster is exposed internally within
the Kubernetes/OpenShift cluster as service `kafka-connect` on port `8083`.

### Deploying to OpenShift

<<<<<<< HEAD
1. Deploy a Kafka broker to your OpenShift cluster using either of the [in-memory](#kafka-in-memory) or 
   [statefulsets deployments](#kafka-stateful-sets) above.
2. Create a pod using the [provided template](kafka-connect/resources/openshift-template.yaml) by running

        oc create -f kafka-connect/resources/openshift-template.yaml

   in your terminal.
3. Create a new app:

        oc new-app strimzi-connect
=======
Kafka Connect is provided in the form of OpenShift template. It can be deployed from the template either
using command line or using the OpenShift console. To create Kafka Connect cluster, run following command in your
terminal:
>>>>>>> 912f9690

```shell
oc new-app strimzi-connect
```

### Deploying to Kubernetes

To deploy Kafka Connect on Kubernetes, the corresponding ConfigMap has to be created. Create the ConfigMap using
following command:

```shell
kubectl apply -f resources/kubernetes/kafka-connect.yaml
```

### Using Kafka Connect with additional plugins

Our Kafka Connect Docker images contain by default only the `FileStreamSinkConnector` and 
`FileStreamSourceConnector` connectors which are part of the Apache Kafka project.

<<<<<<< HEAD
Kafka Connect will automatically load all plugins/connectors which are present in the `/opt/kafka/plugins` 
directory during startup. You can use several different methods how to add the plugins into this directory:

* Mount a volume containing the plugins to path `/opt/kafka/plugins/`
* Use the `strimzi/kafka-connect` image as Docker base image, add your connectors to the `/opt/kafka/plugins/` 
  directory and use this new image instead of `strimzi/kafka-connect`
* Use OpenShift build system and our S2I image

#### Mount a volume containing the plugins
=======
Kafka Connect will automatically load all plugins/connectors which are present in the `/opt/kafka/plugins`
directory during startup. You can use our Kafka Connect S2I deployment to build a new Docker image containing additional plugins.:
>>>>>>> 912f9690

- Use the `strimzi/kafka-connect` image as Docker base image, add your connectors to the `/opt/kafka/plugins/`
  directory and use this new image instead of `strimzi/kafka-connect` in the regular Kafka Connect deployment.
- Use OpenShift build system and our S2I image

#### Create a new image based on `strimzi/kafka-connect`

<<<<<<< HEAD
```yaml
apiVersion: extensions/v1beta1
kind: Deployment
metadata:
  name: kafka-connect
spec:
  replicas: 1
  template:
    metadata:
      labels:
        name: kafka-connect
    spec:
      containers:
        - name: kafka-connect
          image: strimzi/kafka-connect:latest
          ports:
            - name: rest-api
              containerPort: 8083
              protocol: TCP
          env:
            - name: KAFKA_CONNECT_BOOTSTRAP_SERVERS
              value: "kafka:9092"
          livenessProbe:
            httpGet:
              path: /
              port: rest-api
            initialDelaySeconds: 60
          volumeMounts:
            - mountPath: /opt/kafka/plugins
              name: pluginsvol
      volumes:
        - name: pluginsvol
          hostPath:
            path: /path/to/my/plugins
            type: Directory
```

Alternatively, you can create Kubernetes/OpenShift persistent volume which contains additional plugins and modify the 
Kafka Connect deployment to use this volume. Since distributed Kafka Connect cluster can run on multiple nodes you need 
to make sure that the volume can be mounted as read only into multiple pods at the same time. Which volume types 
can be mounted read only on several pods can be found in [Kubernetes documentation][k8srwomany]. Once you have 
such volume, you can edit the deployment YAML file as described above and just use your persistent volume instead of 
the hostPath volume. For example for GlusterFS, you can use:

```yaml
volumes:
  - name: pluginsvol
    glusterfs: 
      endpoints: glusterfs-cluster
      path: kube_vol
      readOnly: true
```

#### Create a new image based on `strimzi/kafka-connect`

1. Create a new `Dockerfile` which uses `strimzi/kafka-connect`
=======
1. Create a new `Dockerfile` which uses `strimzi/kafka-connect`

>>>>>>> 912f9690
```Dockerfile
FROM strimzi/kafka-connect:latest
USER root:root
COPY ./my-plugin/ /opt/kafka/plugins/
USER kafka:kafka
```

2. Build the Docker image and upload it to your Docker repository
3. Use your new Docker image in your Kafka Connect deployment
  * On OpenShift, use the parameters `IMAGE_REPO_NAME`, `IMAGE_NAME` and `IMAGE_TAG` to specify your custom Docker image
  * On Kubernetes, edit the [ConfigMap](resources/kubernetes/kafka-connect.yaml) and specify your Docker image.

#### Using OpenShift Build and S2I image

OpenShift supports [Builds](https://docs.openshift.org/3.6/dev_guide/builds/index.html) which can be used together
with [Source-to-Image (S2I)](https://docs.openshift.org/3.6/creating_images/s2i.html#creating-images-s2i) framework
to create new Docker images. OpenShift Build takes a builder image with the S2I support together with source code
and/or binaries provided by the user and uses them to build a new Docker image. 
<<<<<<< HEAD
The newly created Docker Image will be stored in OpenShift's local Docker repository and can be used in deployments. 
The Strimzi project provides a Kafka Connect S2I builder image [`strimzi/kafka-connect-s2i`](https://hub.docker.com/r/strimzi/kafka-connect-s2i/) 
which takes user-provided binaries (with plugins and connectors) and creates a new Kafka Connect image. 
=======
The newly created Docker Image will be stored in OpenShift's local Docker repository and can be used in
deployments. The Strimzi project provides a Kafka Connect S2I builder image [`strimzi/kafka-connect-s2i`](https://hub.docker.com/r/strimzi/kafka-connect-s2i/) 
which takes user-provided binaries (with plugins and connectors) and creates a new Kafka Connect image.
>>>>>>> 912f9690
This enhanced Kafka Connect image can be used with our Kafka Connect deployment.

To configure the OpenShift Build and create a new Kafka Connect image, follow these steps:

1. Create OpenShift build configuration and Kafka Connect deployment using our OpenShift template

```shell
oc new-app strimzi-connect-s2i
```
<<<<<<< HEAD
oc apply -f kafka-connect/s2i/resources/openshift-template.yaml
oc new-app strimzi-connect-s2i
```
=======

>>>>>>> 912f9690
2. Prepare a directory with Kafka Connect plugins which you want to use. For example:

```shell
$ tree ./my-plugins/
./my-plugins/
├── debezium-connector-mongodb
│   ├── bson-3.4.2.jar
│   ├── CHANGELOG.md
│   ├── CONTRIBUTE.md
│   ├── COPYRIGHT.txt
│   ├── debezium-connector-mongodb-0.7.1.jar
│   ├── debezium-core-0.7.1.jar
│   ├── LICENSE.txt
│   ├── mongodb-driver-3.4.2.jar
│   ├── mongodb-driver-core-3.4.2.jar
│   └── README.md
├── debezium-connector-mysql
│   ├── CHANGELOG.md
│   ├── CONTRIBUTE.md
│   ├── COPYRIGHT.txt
│   ├── debezium-connector-mysql-0.7.1.jar
│   ├── debezium-core-0.7.1.jar
│   ├── LICENSE.txt
│   ├── mysql-binlog-connector-java-0.13.0.jar
│   ├── mysql-connector-java-5.1.40.jar
│   ├── README.md
│   └── wkb-1.0.2.jar
└── debezium-connector-postgres
    ├── CHANGELOG.md
    ├── CONTRIBUTE.md
    ├── COPYRIGHT.txt
    ├── debezium-connector-postgres-0.7.1.jar
    ├── debezium-core-0.7.1.jar
    ├── LICENSE.txt
    ├── postgresql-42.0.0.jar
    ├── protobuf-java-2.6.1.jar
    └── README.md
```

3. Start new image build using the prepared directory

```shell
oc start-build my-connect-cluster-connect --from-dir ./my-plugins/
```

_The name of the build should be changed according to your cluster name._

4. Once the build is finished, the new image will be automatically used with your Kafka Connect deployment.

## Metrics

Each Kafka broker and Zookeeper server pod exposes metrics by means of a [Prometheus][prometheus] endpoint. A JMX exporter,
running as a Java agent, is in charge of getting metrics from the pod (both JVM metrics and metrics strictly related to the
broker) and exposing them as such an endpoint.

The [Metrics](/metrics/METRICS.md) page details all the information for deploying a Prometheus server in the cluster in order
to scrape the pods and obtain metrics. The same page describes how to set up a [Grafana][grafana] instance to have a dashboard
showing the main configured metrics.

[kafka]: https://kafka.apache.org "Apache Kafka"
[connect]: https://kafka.apache.org/documentation/#connect "Apache Kafka Connect"
[k8s]: https://kubernetes.io/ "Kubernetes"
[os]: https://www.openshift.com/ "OpenShift"
[statefulset]: https://kubernetes.io/docs/concepts/workloads/controllers/statefulset/ "Kubernetes StatefulSets"
[origin]: https://github.com/openshift/origin/releases "OpenShift Origin releases"
[minikube]: https://kubernetes.io/docs/getting-started-guides/minikube/ "Minikube"
[minishift]: https://docs.openshift.org/latest/minishift/index.html "Minishift"
[kubectl]: https://kubernetes.io/docs/tasks/tools/install-kubectl/ "Kubectl"
[occlusterup]: https://github.com/openshift/origin/blob/master/docs/cluster_up_down.md "Local Cluster Management"
[k8srwomany]: https://kubernetes.io/docs/concepts/storage/persistent-volumes/#access-modes
[prometheus]: https://prometheus.io/ "Prometheus"
[grafana]: https://grafana.com/ "Grafana"<|MERGE_RESOLUTION|>--- conflicted
+++ resolved
@@ -2,11 +2,7 @@
 
 # Kafka as a Service
 
-<<<<<<< HEAD
 Strimzi provides a way to run an [Apache Kafka][kafka] cluster on 
-=======
-Strimzi provides a way to run an [Apache Kafka][kafka] cluster on
->>>>>>> 912f9690
 [Kubernetes][k8s] or [OpenShift][os] in various deployment configurations.
 
 <!-- TOC depthFrom:2 -->
@@ -24,14 +20,8 @@
     - [Deploying to OpenShift](#deploying-to-openshift-2)
     - [Deploying to Kubernetes](#deploying-to-kubernetes-2)
     - [Using Kafka Connect with additional plugins](#using-kafka-connect-with-additional-plugins)
-<<<<<<< HEAD
-        - [Mount a volume containing the plugins](#mount-a-volume-containing-the-plugins)
-        - [Create a new image based on `strimzi/kafka-connect`](#create-a-new-image-based-on-strimzikafka-connect)
-        - [Using Openshift Build and S2I image](#using-openshift-build-and-s2i-image)
-=======
         - [Create a new image based on `strimzi/kafka-connect`](#create-a-new-image-based-on-strimzikafka-connect)
         - [Using OpenShift Build and S2I image](#using-openshift-build-and-s2i-image)
->>>>>>> 912f9690
 - [Metrics](#metrics)
 
 <!-- /TOC -->
@@ -88,12 +78,7 @@
 
 ### Deploying to OpenShift
 
-<<<<<<< HEAD
-1. Create the [provided "strimzi" template](kafka-statefulsets/resources/openshift-template.yaml) 
-   by running
-=======
 To deploy the Cluster Controller on OpenShift, run the following command in your terminal:
->>>>>>> 912f9690
 
 ```shell
 oc create -f resources/openshift/controller-with-template.yaml
@@ -101,19 +86,11 @@
 
 You should be able to verify that the controller is running using:
 
-<<<<<<< HEAD
-   in your terminal. This template provides the "zookeeper" StatefulSet  with 3 replicas, the "kafka" StatefulSet with 3 replicas,
-   and the "zookeeper", "zookeeper-headless", "kafka" and "kafka-headless" Services.
-2. Create a new app using the "strimzi" template:
-
-        oc new-app strimzi
-=======
 ```shell
 oc describe all
 ```
 
 or using the OpenShift console.
->>>>>>> 912f9690
 
 ### Deploying to Kubernetes
 
@@ -168,17 +145,13 @@
 
 ### Deploying to OpenShift
 
-Kafka broker is provided in the form of OpenShift template. The cluster can be deployed from the template either
+Kafka broker is provided in the form of an OpenShift template. The cluster can be deployed from the template either
 using command line or using the OpenShift console. To create the ephemeral cluster, run following command in your
 terminal:
 
-<<<<<<< HEAD
-        oc new-app strimzi
-=======
 ```shell
 oc new-app strimzi-ephemeral
 ```
->>>>>>> 912f9690
 
 To deploy the persistent Kafka cluster, run:
 
@@ -211,22 +184,9 @@
 
 ### Deploying to OpenShift
 
-<<<<<<< HEAD
-1. Deploy a Kafka broker to your OpenShift cluster using either of the [in-memory](#kafka-in-memory) or 
-   [statefulsets deployments](#kafka-stateful-sets) above.
-2. Create a pod using the [provided template](kafka-connect/resources/openshift-template.yaml) by running
-
-        oc create -f kafka-connect/resources/openshift-template.yaml
-
-   in your terminal.
-3. Create a new app:
-
-        oc new-app strimzi-connect
-=======
 Kafka Connect is provided in the form of OpenShift template. It can be deployed from the template either
 using command line or using the OpenShift console. To create Kafka Connect cluster, run following command in your
 terminal:
->>>>>>> 912f9690
 
 ```shell
 oc new-app strimzi-connect
@@ -246,20 +206,8 @@
 Our Kafka Connect Docker images contain by default only the `FileStreamSinkConnector` and 
 `FileStreamSourceConnector` connectors which are part of the Apache Kafka project.
 
-<<<<<<< HEAD
-Kafka Connect will automatically load all plugins/connectors which are present in the `/opt/kafka/plugins` 
-directory during startup. You can use several different methods how to add the plugins into this directory:
-
-* Mount a volume containing the plugins to path `/opt/kafka/plugins/`
-* Use the `strimzi/kafka-connect` image as Docker base image, add your connectors to the `/opt/kafka/plugins/` 
-  directory and use this new image instead of `strimzi/kafka-connect`
-* Use OpenShift build system and our S2I image
-
-#### Mount a volume containing the plugins
-=======
 Kafka Connect will automatically load all plugins/connectors which are present in the `/opt/kafka/plugins`
 directory during startup. You can use our Kafka Connect S2I deployment to build a new Docker image containing additional plugins.:
->>>>>>> 912f9690
 
 - Use the `strimzi/kafka-connect` image as Docker base image, add your connectors to the `/opt/kafka/plugins/`
   directory and use this new image instead of `strimzi/kafka-connect` in the regular Kafka Connect deployment.
@@ -267,67 +215,8 @@
 
 #### Create a new image based on `strimzi/kafka-connect`
 
-<<<<<<< HEAD
-```yaml
-apiVersion: extensions/v1beta1
-kind: Deployment
-metadata:
-  name: kafka-connect
-spec:
-  replicas: 1
-  template:
-    metadata:
-      labels:
-        name: kafka-connect
-    spec:
-      containers:
-        - name: kafka-connect
-          image: strimzi/kafka-connect:latest
-          ports:
-            - name: rest-api
-              containerPort: 8083
-              protocol: TCP
-          env:
-            - name: KAFKA_CONNECT_BOOTSTRAP_SERVERS
-              value: "kafka:9092"
-          livenessProbe:
-            httpGet:
-              path: /
-              port: rest-api
-            initialDelaySeconds: 60
-          volumeMounts:
-            - mountPath: /opt/kafka/plugins
-              name: pluginsvol
-      volumes:
-        - name: pluginsvol
-          hostPath:
-            path: /path/to/my/plugins
-            type: Directory
-```
-
-Alternatively, you can create Kubernetes/OpenShift persistent volume which contains additional plugins and modify the 
-Kafka Connect deployment to use this volume. Since distributed Kafka Connect cluster can run on multiple nodes you need 
-to make sure that the volume can be mounted as read only into multiple pods at the same time. Which volume types 
-can be mounted read only on several pods can be found in [Kubernetes documentation][k8srwomany]. Once you have 
-such volume, you can edit the deployment YAML file as described above and just use your persistent volume instead of 
-the hostPath volume. For example for GlusterFS, you can use:
-
-```yaml
-volumes:
-  - name: pluginsvol
-    glusterfs: 
-      endpoints: glusterfs-cluster
-      path: kube_vol
-      readOnly: true
-```
-
-#### Create a new image based on `strimzi/kafka-connect`
-
 1. Create a new `Dockerfile` which uses `strimzi/kafka-connect`
-=======
-1. Create a new `Dockerfile` which uses `strimzi/kafka-connect`
-
->>>>>>> 912f9690
+
 ```Dockerfile
 FROM strimzi/kafka-connect:latest
 USER root:root
@@ -346,15 +235,9 @@
 with [Source-to-Image (S2I)](https://docs.openshift.org/3.6/creating_images/s2i.html#creating-images-s2i) framework
 to create new Docker images. OpenShift Build takes a builder image with the S2I support together with source code
 and/or binaries provided by the user and uses them to build a new Docker image. 
-<<<<<<< HEAD
-The newly created Docker Image will be stored in OpenShift's local Docker repository and can be used in deployments. 
-The Strimzi project provides a Kafka Connect S2I builder image [`strimzi/kafka-connect-s2i`](https://hub.docker.com/r/strimzi/kafka-connect-s2i/) 
-which takes user-provided binaries (with plugins and connectors) and creates a new Kafka Connect image. 
-=======
 The newly created Docker Image will be stored in OpenShift's local Docker repository and can be used in
 deployments. The Strimzi project provides a Kafka Connect S2I builder image [`strimzi/kafka-connect-s2i`](https://hub.docker.com/r/strimzi/kafka-connect-s2i/) 
 which takes user-provided binaries (with plugins and connectors) and creates a new Kafka Connect image.
->>>>>>> 912f9690
 This enhanced Kafka Connect image can be used with our Kafka Connect deployment.
 
 To configure the OpenShift Build and create a new Kafka Connect image, follow these steps:
@@ -364,13 +247,7 @@
 ```shell
 oc new-app strimzi-connect-s2i
 ```
-<<<<<<< HEAD
-oc apply -f kafka-connect/s2i/resources/openshift-template.yaml
-oc new-app strimzi-connect-s2i
-```
-=======
-
->>>>>>> 912f9690
+
 2. Prepare a directory with Kafka Connect plugins which you want to use. For example:
 
 ```shell
