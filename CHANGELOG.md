# CHANGELOG

## 0.29.0

* Add support for Apache Kafka 3.0.1
* Increase the size of the `/tmp` volumes to 5Mi to allow unpacking of compression libraries
* Use `/healthz` endpoint for Kafka Exporter health checks
* Update Jackson Library to 2.12.6
* Renew user certificates in User Operator only during maintenance windows
<<<<<<< HEAD
* Ensure Topic Operator using Kafka Streams state store can start up successfully 
=======
* Update Cruise Control to 2.5.89
* Remove TLS sidecar from Cruise Control pod. Cruise Control is now configured to not using ZooKeeper, so the TLS sidecar is not needed anymore.

### Changes, deprecations and removals

* Since the Cruise Control TLS sidecar has been removed, the related configuration options `.spec.cruiseControl.tlsSidecar` and `.spec.cruiseControl.template.tlsSidecar` in the Kafka custom resource are now deprecated.
>>>>>>> e02241d4

## 0.28.0

* Add support for Kafka 3.1.0; remove Kafka 2.8.0 and 2.8.1
* Add support for `StrimziPodSet` resources (disabled by default through the `UseStrimziPodSets` feature gate)
* Update Open Policy Agent authorizer to 1.4.0 and add support for enabling metrics
* Support custom authentication mechanisms in Kafka listeners
* Intra-broker disk balancing using Cruise Control
* Add connector context to the default logging configuration in Kafka Connect and Kafka Mirror Maker 2
* Added the option `createBootstrapService` in the Kafka Spec to disable the creation of the bootstrap service for the Load Balancer Type Listener. It will save the cost of one load balancer resource, specially in the public cloud.
* Added the `connectTimeoutSeconds` and `readTimeoutSeconds` options to OAuth authentication configuration. The default connect and read timeouts are set to 60 seconds (previously there was no timeout). Also added `groupsClaim` and `groupsClaimDelimiter` options in the listener configuration of Kafka Spec to allow extracting group information from JWT token at authentication time, and making it available to the custom authorizer. These features are enabled by the updated Strimzi Kafka OAuth library (0.10.0).
* Add support for disabling the FIPS mode in OpenJDK
* Fix renewing your own CA certificates [#5466](https://github.com/strimzi/strimzi-kafka-operator/issues/5466)
* Update Strimzi Kafka Bridge to 0.21.4
* Update Cruise Control to 2.5.82

### Changes, deprecations and removals

* The Strimzi Identity Replication Policy (class `io.strimzi.kafka.connect.mirror.IdentityReplicationPolicy`) is now deprecated and will be removed in the future.
  Please update to Kafka's own Identity Replication Policy (class `org.apache.kafka.connect.mirror.IdentityReplicationPolicy`).
* The `type` field in `ListenerStatus` has been deprecated and will be removed in the future.
* The `disk` and `cpuUtilization` fields in the `spec.cruiseControl.capacity` section of the Kafka resource have been deprecated, are ignored, and will be removed in the future.

## 0.27.0

* Multi-arch container images with support for x86_64 / AMD64 and AArch64 / ARM64 platforms
  _(The support AArch64 is currently considered as experimental. We are not aware of any issues, but the AArch64 build doesn't at this point undergo the same level of testing as the AMD64 container images.)_
* Added the option to configure the Cluster Operator's Zookeeper admin client session timeout via an new env var: `STRIMZI_ZOOKEEPER_ADMIN_SESSION_TIMEOUT_MS`
* The `ControlPlaneListener` and `ServiceAccountPatching` feature gates are now in the _beta_ phase and are enabled by default.
* Allow setting any extra environment variables for the Cluster Operator container through Helm using a new `extraEnvs` value.
* Added SCRAM-SHA-256 authentication for Kafka clients
* Update OPA Authorizer to 1.3.0
* Update to Cruise Control version 2.5.79
* Update Log4j2 to 2.17.0

### Changes, deprecations and removals

* The `ControlPlaneListener` feature gate is now enabled by default.
  When upgrading from Strimzi 0.22 or earlier, you have to disable the `ControlPlaneListener` feature gate when upgrading the cluster operator to make sure the Kafka cluster stays available during the upgrade.
  When downgrading to Strimzi 0.22 or earlier, you have to disable the `ControlPlaneListener` feature gate before downgrading the cluster operator to make sure the Kafka cluster stays available during the downgrade.

## 0.26.0

* Add support for Kafka 2.8.1 and 3.0.0; remove Kafka 2.7.0 and 2.7.1
* Update the Open Policy Agent Authorizer to version [1.1.0](https://github.com/Bisnode/opa-kafka-plugin/releases/tag/v1.1.0)
* Expose JMX port on Zookeeper nodes via a headless service.
* Allow configuring labels and annotations for JMX authentication secrets
* Enable Cruise Control anomaly.detection configurations
* Add support for building connector images from the Maven coordinates
* Allow Kafka Connect Build artifacts to be downloaded from insecure servers (#5542)
* Add option to specify pull secret in Kafka Connect Build on OpenShift (#5631)
* Configurable authentication, authorization, and SSL for Cruise Control API
* Update to Cruise Control version 2.5.73
* Allow to configure `/tmp` volume size via Pod template. By default `1Mi` is used.

### Changes, deprecations and removals

* imageRepositoryOverride,imageRegistryOverride and imageTagOverride are now removed from values.yaml. defaultImageRepository, defaultImageRegistry and defaultImageTag values are introduced in helm charts which sets the default registry, repository and tags for the images. Now the registry, repository and tag for a single image can be configured as per the requirement.
* The OpenShift Templates were removed from the examples and are no longer supported (#5548)
* Kafka MirrorMaker 1 has been deprecated in Apache Kafka 3.0.0 and will be removed in Apache Kafka 4.0.0.
  As a result, the `KafkaMirrorMaker` custom resource which is used to deploy Kafka MirrorMaker 1 has been deprecated in Strimzi as well. (#5617)
  The `KafkaMirrorMaker` resource will be removed from Strimzi when we adopt Apache Kafka 4.0.0.
  As a replacement, use the `KafkaMirrorMaker2` custom resource with the [`IdentityReplicationPolicy`](https://strimzi.io/docs/operators/latest/using.html#unidirectional_replication_activepassive).

## 0.25.0

* Move from Scala 2.12 to Scala 2.13. (#5192)
* Open Policy Agent authorizer updated to a new version supporting Scala 2.13. See the _Changes, deprecations and removals_ sections for more details. (#5192)
* Allow a custom password to be set for SCRAM-SHA-512 users by referencing a secret in the `KafkaUser` resource
* Add support for [EnvVar Configuration Provider for Apache Kafka](https://github.com/strimzi/kafka-env-var-config-provider)
* Add support for `tls-external` authentication to User Operator to allow management of ACLs and Quotas for TLS users with user certificates generated externally (#5249) 
* Support for disabling the automatic generation of network policies by the Cluster Operator. Set the Cluster Operator's `STRIMZI_NETWORK_POLICY_GENERATION` environment variable to `false` to disable network policies. (#5258)
* Update User Operator to use Admin API for managing SCRAM-SHA-512 users
* Configure fixed size limit for `emptyDir` volumes used for temporary files (#5340)
* Update Strimzi Kafka Bridge to 0.20.2

### Changes, deprecations and removals

* The `KafkaConnectS2I` resource has been removed and is no longer supported by the operator.
  Please use the [migration guide](https://strimzi.io/docs/operators/0.24.0/full/using.html#proc-migrating-kafka-connect-s2i-str) to migrate your `KafkaConnectS2I` deployments to [`KafkaConnect` Build](https://strimzi.io/docs/operators/latest/full/deploying.html#creating-new-image-using-kafka-connect-build-str) instead.
* The Open Policy Agent authorizer has been updated to a new version that supports Scala 2.13.
  The new release introduces a new format of the input data sent to the Open Policy Agent server.
  For more information about the new format and how to migrate from the old version, see the [OPA Kafka plugin v1.0.0 release notes](https://github.com/Bisnode/opa-kafka-plugin/releases/tag/v1.0.0).
* User Operator now uses Kafka Admin API to manage SCRAM-SHA-512 credentials.
  All operations done by the User Operator now use Kafka Admin API and connect directly to Kafka instead of ZooKeeper.
  As a result, the environment variables `STRIMZI_ZOOKEEPER_CONNECT` and `STRIMZI_ZOOKEEPER_SESSION_TIMEOUT_MS` were removed from the User Operator configuration.
* All `emptyDir` volumes used by Strimzi for temporary files have now configured a fixed size limit.
* Annotate Cluster Operator resource metrics with a namespace label

## 0.24.0

* Add support for [Kubernetes Configuration Provider for Apache Kafka](https://github.com/strimzi/kafka-kubernetes-config-provider)
* Use Red Hat UBI8 base image
* Add support for Kafka 2.7.1 and remove support for 2.6.0, 2.6.1, and 2.6.2
* Support for patching of service accounts and configuring their labels and annotations. The feature is disabled by default and enabled using the new `ServiceAccountPatching` feature gate.
* Added support for configuring cluster-operator's worker thread pool size that is used for various sync and async tasks
* Add Kafka Quotas plugin with produce, consume, and storage quotas
* Support pausing reconciliation of KafkaTopic CR with annotation `strimzi.io/pause-reconciliation`
* Update cruise control to 2.5.57
* Update to Strimzi Kafka Bridge to 0.20.0
* Support for broker load information added to the rebalance optimization proposal. Information on the load difference, before and after a rebalance is stored in a ConfigMap
* Add support for selectively changing the verbosity of logging for individual CRs, using markers.
* Added support for `controller_mutation_rate' quota. Creation/Deletion of topics and creation of partitions can be configured through this.
* Use newer version of Kafka Exporter with different bugfixes 

### Changes, deprecations and removals

* The deprecated `KafkaConnectS2I` custom resource will be removed after the 0.24.0 release. 
  Please use the [migration guide](https://strimzi.io/docs/operators/latest/full/using.html#proc-migrating-kafka-connect-s2i-str) to migrate your `KafkaConnectS2I` deployments to [`KafkaConnect` Build](https://strimzi.io/docs/operators/latest/full/deploying.html#creating-new-image-using-kafka-connect-build-str) instead.
* The fields `topicsBlacklistPattern` and `groupsBlacklistPattern` in the `KafkaMirrorMaker2` resource are deprecated and will be removed in the future.
  They are replaced by new fields `topicsExcludePattern` and `groupsExcludePattern`.
* The field `whitelist` in the `KafkaMirrorMaker` resource is deprecated and will be removed in the future.
  It is replaced with a new field `include`.
* `bind-utils` removed from containers to improve security posture.
* Kafka Connect Build now uses hashes to name downloaded artifact files. Previously, it was using the last segment of the download URL.
  If your artifact requires a specific name, you can use the new `type: other` artifact and its `fileName` field.
* The option `enableECDSA` of Kafka CR `authentication` of type `oauth` has been deprecated and is ignored. 
  ECDSA token signature support is now always enabled without the need for Strimzi Cluster Operator installing the BouncyCastle JCE crypto provider. 
  BouncyCastle library is no longer packaged with Strimzi Kafka images.

## 0.23.0

* Add support for Kafka 2.8.0 and 2.6.2, remove support for Kafka 2.5.x
* Make it possible to configure maximum number of connections and maximum connection creation rate in listener configuration
* Add support for configuring finalizers for `loadbalancer` type listeners
* Use dedicated Service Account for Kafka Connect Build on Kubernetes 
* Remove direct ZooKeeper access for handling user quotas in the User Operator. Add usage of Admin Client API instead.
* Migrate to CRD v1 (required by Kubernetes 1.22+)
* Support for configuring custom Authorizer implementation 
* Changed Reconciliation interval for Topic Operator from 90 to 120 seconds (to keep it the same as for other operators)
* Changed Zookeeper session timeout default value to 18 seconds for Topic and User Operators (for improved resiliency)
* Removed requirement for replicas and partitions KafkaTopic spec making these parameters optional
* Support to configure a custom filter for parent CR's labels propagation into subresources 
* Allow disabling service links (environment variables describing Kubernetes services) in Pod template
* Update Kaniko executor to 1.6.0
* Add support for separate control plane listener (disabled by default, available via the `ControlPlaneListener` feature gate)
* Support for Dual Stack networking

### Changes, deprecations and removals

* Strimzi API versions `v1alpha1` and `v1beta1` were removed from all Strimzi custom resources apart from `KafkaTopic` and `KafkaUser` (use `v1beta2` versions instead)
* The following annotations have been removed and cannot be used anymore:
  * `cluster.operator.strimzi.io/delete-claim` (used internally only - replaced by `strimzi.io/delete-claim`)
  * `operator.strimzi.io/generation` (used internally only - replaced by `strimzi.io/generation`)
  * `operator.strimzi.io/delete-pod-and-pvc` (use `strimzi.io/delete-pod-and-pvc` instead)
  * `operator.strimzi.io/manual-rolling-update` (use `strimzi.io/manual-rolling-update` instead)
* When the `class` field is configured in the `configuration` section of an Ingress-type listener, Strimzi will not automatically set the deprecated `kubernetes.io/ingress.class` annotation anymore. In case you still need this annotation, you can set it manually in the listener configuration using the [`annotations` field](https://strimzi.io/docs/operators/latest/full/using.html#property-listener-config-annotations-reference) or in the [`.spec.kafka.template` section](https://strimzi.io/docs/operators/latest/full/using.html#type-KafkaClusterTemplate-reference).
* The `.spec.kafkaExporter.template.service` section in the `Kafka` custom resource has been deprecated and will be removed in the next API version (the service itself was removed several releases ago).

## 0.22.0

* Add `v1beta2` version for all resources. `v1beta2` removes all deprecated fields.
* Add annotations that enable the operator to restart Kafka Connect connectors or tasks. The annotations can be applied to the KafkaConnector and the KafkaMirrorMaker2 custom resources.
* Add additional configuration options for the Kaniko executor used by the Kafka Connect Build on Kubernetes
* Add support for JMX options configuration of all Kafka Connect (KC, KC2SI, MM2)
* Update Strimzi Kafka OAuth to version 0.7 and add support for new features:
  * OAuth authentication over SASL PLAIN mechanism
  * Checking token audience
  * Validating tokens using JSONPath filter queries to perform custom checks
* Fix Cruise Control crash loop when updating container configurations
* Configure external logging `ConfigMap` name and key.
* Add support for configuring labels and annotations in ClusterRoleBindings created as part of Kafka and Kafka Connect clusters
* Add support for Ingress v1 in Kubernetes 1.19 and newer
* Add support for Kafka 2.6.1
* List topics used by a Kafka Connect connector in the `.status` section of the `KafkaConnector` custom resource
* Bump Cruise Control to v2.5.37 for Kafka 2.7 support. Note this new version of Cruise Control uses `Log4j 2` and is supported by dynamic logging configuration (where logging properties are defined in a ConfigMap). However, existing `Log4j` configurations must be updated to `Log4j 2` configurations.
* Support pausing reconciliation of CR with annotation `strimzi.io/pause-reconciliation`

### Changes, deprecations and removals

* In the past, when no Ingress class was specified in the Ingress-type listener in the Kafka custom resource, the 
  `kubernetes.io/ingress.class` annotation was automatically set to `nginx`. Because of the support for the new 
  IngressClass resource and the new `ingressClassName` field in the Ingress resource, the default value will not be set 
  anymore. Please use the `class` field in `.spec.kafka.listeners[].configuration` to specify the class name.
* The `KafkaConnectS2I` custom resource is deprecated and will be removed in the future. You can use the new [`KafkaConnect` build feature](https://strimzi.io/docs/operators/latest/full/deploying.html#creating-new-image-using-kafka-connect-build-str) instead.
* Removed support for Helm2 charts as that version is now unsupported. There is no longer the need for separate `helm2` and `helm3` binaries, only `helm` (version 3) is required.
* The following annotations are deprecated for a long time and will be removed in 0.23.0:
  * `cluster.operator.strimzi.io/delete-claim` (used internally only - replaced by `strimzi.io/delete-claim`)
  * `operator.strimzi.io/generation` (used internally only - replaced by `strimzi.io/generation`)
  * `operator.strimzi.io/delete-pod-and-pvc` (use `strimzi.io/delete-pod-and-pvc` instead)
  * `operator.strimzi.io/manual-rolling-update` (use `strimzi.io/manual-rolling-update` instead)
* External logging configuration has changed. `spec.logging.name` is deprecated. Moved to `spec.logging.valueFrom.configMapKeyRef.name`. Key in the `ConfigMap` is configurable via `spec.logging.valueFrom.configMapKeyRef.key`.
  * from
  ```
  logging:
    type: external
    name: my-config-map
  ```
  * to
  ```
  logging:
    type: external
    valueFrom:
      configMapKeyRef:
        name: my-config-map
        key: my-key
  ``` 
* Existing Cruise Control logging configurations must be updated from `Log4j` syntax to `Log4j 2` syntax.
  * For existing inline configurations, replace the `cruisecontrol.root.logger` property with `rootLogger.level`.
  * For existing external configurations, replace the existing configuration with a new configuration file named `log4j2.properties` using `log4j 2` syntax.

## 0.21.0

* Add support for declarative management of connector plugins in Kafka Connect CR 
* Add `inter.broker.protocol.version` to the default configuration in example YAMLs
* Add support for `secretPrefix` property for User Operator to prefix all secret names created from KafkaUser resource.
* Allow configuring labels and annotations for Cluster CA certificate secrets
* Add the JAAS configuration string in the sasl.jaas.config property to the generated secrets for KafkaUser with SCRAM-SHA-512 authentication.
* Strimzi `test-container` has been renamed to `strimzi-test-container` to make the name more clear
* Updated the CPU usage metric in the Kafka, ZooKeeper and Cruise Control dashboards to include the CPU kernel time (other than the current user time)
* Allow disabling ownerReference on CA secrets
* Make it possible to run Strimzi operators and operands with read-only root filesystem
* Move from Docker Hub to Quay.io as our container registry
* Add possibility to configure DeploymentStrategy for Kafka Connect, Kafka Mirror Maker (1 and 2), and Kafka Bridge
* Support passing metrics configuration as an external ConfigMap
* Enable CORS configuration for Cruise Control
* Add support for rolling individual Kafka or ZooKeeper pods through the Cluster Operator using an annotation
* Add support for Topology Spread Constraints in Pod templates
* Make Kafka `cluster-id` (KIP-78) available on Kafka CRD status
* Add support for Kafka 2.7.0

### Deprecations and removals
* The `metrics` field in the Strimzi custom resources has been deprecated and will be removed in the future. For configuring metrics, use the new `metricsConfig` field and pass the configuration via ConfigMap.

## 0.20.0

**Note: This is the last version of Strimzi that will support Kubernetes 1.11 and higher. Future versions will drop support for Kubernetes 1.11-1.15 and support only Kubernetes 1.16 and higher.**

* Add support for Kafka 2.5.1 and 2.6.0. Remove support for 2.4.0 and 2.4.1
* Remove TLS sidecars from Kafka pods => Kafka now uses native TLS to connect to ZooKeeper
* Updated to Cruise Control 2.5.11, which adds Kafka 2.6.0 support and fixes a previous issue with CPU utilization statistics for containers. As a result, the CpuCapacityGoal has now been enabled.
* Cruise Control metrics integration:
  * Enable metrics JMX exporter configuration in the `cruiseControl` property of the Kafka custom resource
  * New Grafana dashboard for the Cruise Control metrics
* Configure Cluster Operator logging using ConfigMap instead of environment variable and support dynamic changes  
* Switch to use the `AclAuthorizer` class for the `simple` Kafka authorization type. `AclAuthorizer` contains new features such as the ability to control the amount of authorization logs in the broker logs.
* Support dynamically changeable logging configuration of Kafka Connect and Kafka Connect S2I
* Support dynamically changeable logging configuration of Kafka brokers
* Support dynamically changeable logging configuration of Kafka MirrorMaker2
* Add support for `client.rack` property for Kafka Connect to use `fetch from closest replica` feature. 
* Refactored operators Grafana dashboard
  * Fixed bug on maximum reconcile time graph
  * Removed the avarage reconcile time graph
  * Rearranged graphs
* Make `listeners` configurable as an array and add support for more different listeners in single cluster
* Add support for configuring `hostAliases` in Pod templates
* Add new resource state metric in the operators for reflecting the reconcile result on a specific resource
* Add improvements for `oauth` authentication, and `keycloak` authorization:
  * Support for re-authentication was added, which also enforces access token lifespan on the Kafka client session
  * Permission changes through Keycloak Authorization Services are now detected by Kafka Brokers

### Deprecations and removals

#### Redesign of the `.spec.kafka.listeners` section

The `.spec.kafka.listeners` section of the Kafka CRD has been redesigned to allow configuring more different listeners.
The old `listeners` object which allowed only configuration of one`plain`, one `tls`, and one `external` listener is now deprecated and will be removed in the future.
It is replaced with an array allowing configuration of multiple different listeners:

```yaml
listeners:
  - name: local
    port: 9092
    type: internal
    tls: true
  - name: external1
    port: 9093
    type: loadbalancer
    tls: true
  - name: external2
    port: 9094
    type: nodeport
    tls: true
```

This change includes some other changes:
* The `tls` field is now required.
* The former `overrides` section is now merged with the `configuration` section.
* The `dnsAnnotations` field has been renamed to `annotations` since we found out it has wider use.
* Configuration of `loadBalancerSourceRanges` and `externalTrafficPolicy` has been moved into listener configuration. Its use in the `template` section is now deprecated.
* For `type: internal` listeners, you can now use the flag `useServiceDnsDomain` to define whether they should use the fully qualified DNS names including the cluster service suffix (usually `.cluster.local`). This option defaults to false.
* All listeners now support configuring the advertised hostname and port.
* `preferredAddressType` has been removed to `preferredNodePortAddressType`.

To convert the old format into the new format with backwards compatibility, you should use following names and types:
* For the old `plain` listener, use the name `plain`, port `9092` and type `internal`.
* For the old `tls` listener, use the name `tls`, port `9093` and type `internal`.
* For the old `external` listener, use the name `external`, port `9094`.

For example the following old configuration:

```yaml
listeners:
  plain:
    # ...
  tls: 
    # ...
  external:
    type: loadbalancer 
    # ...
```

Will look like this in the new format:

```yaml
listeners:
  - name: plain
    port: 9092
    type: internal
    tls: false
  - name: tls
    port: 9093
    type: internal
    tls: true
  - name: external
    port: 9094
    type: loadbalancer
    tls: true
```

#### Removal of monitoring port on Kafka and ZooKeeper related services

The `PodMonitor` resource is now used instead of the `ServiceMonitor` for scraping metrics from Kafka, ZooKeeper, Kafka Connect and so on.
For this reason, we have removed the monitoring port `tcp-prometheus` (9404) on all the services where it is declared (Kafka bootstrap, ZooKeeper client and so on).
It was already deprecated in the previous 0.19.0 release.
Together with it we have also removed the Prometheus annotations from the services. If you want to add them, you can use the templates.
See here https://strimzi.io/docs/operators/master/using.html#assembly-customizing-kubernetes-resources-str for more details about templates usage.
Finally, the Kafka Exporter service was has been removed because it was used just for the monitoring port.

#### Deprecation of Kafka TLS sidecar configuration

Since the Kafka TLS sidecar has been removed, the related configuration options in the Kafka custom resource are now deprecated:
* `.spec.kafka.tlsSidecar`
* `.spec.kafka.template.tlsSidecar`

## 0.19.0

* Add support for authorization using Open Policy Agent
* Add support for scale subresource to make scaling of following resources easier:
  * KafkaConnect
  * KafkaConnectS2I
  * KafkaBridge
  * KafkaMirrorMaker
  * KafkaMirrorMaker2
  * KafkaConnector 
* Remove deprecated `Kafka.spec.topicOperator` classes and deployment logic
* Use Java 11 as the Java runtime
* Removed the need to manually create Cruise Control metrics topics if topic auto creation is disabled.
* Migration to Helm 3
* Refactored the format of the `KafkaRebalance` resource's status. The state of the rebalance is now displayed in the associated `Condition`'s `type` field rather than the `status` field. This was done so that the information would display correctly in various Kubernetes tools.
* Added performance tuning options to the `KafkaRebalance` CR and the ability to define a regular expression that will exclude matching topics from a rebalance optimization proposal.
* Use Strimzi Kafka Bridge 0.18.0
* Make it possible to configure labels and annotations for secrets created by the User Operator
* Strimzi Kafka Bridge metrics integration:
  * enable/disable metrics in the KafkaBridge custom resource
  * new Grafana dashboard for the bridge metrics
* Support dynamically changeable logging in the Entity Operator and Kafka Bridge 
* Extended the Grafana example dashboard for Kafka Connect to provide more relevant information

### Deprecations and removals

#### Deprecation of Helm v2 chart

The Helm v2 support will end soon. 
Bug fixing should stop on August 13th 2020 and security fixes on November 13th.
See https://helm.sh/blog/covid-19-extending-helm-v2-bug-fixes/ for more details.

In sync with that, the Helm v2 chart of Strimzi Cluster Operator is now deprecated and will be removed in the future as Helm v2 support ends.
Since Strimzi 0.19.0, we have a new chart for Helm v3 which can be used instead.

#### Removal of v1alpha1 versions of several custom resources

In Strimzi 0.12.0, the `v1alpha1` versions of the following resources have been deprecated and replaced by `v1beta1`:
* `Kafka`
* `KafkaConnect`
* `KafkaConnectS2I`
* `KafkaMirrorMaker`
* `KafkaTopic`
* `KafkaUser`

In the next release, the `v1alpha1` versions of these resources will be removed. 
Please follow the guide for upgrading the resources: https://strimzi.io/docs/operators/latest/full/deploying.html#assembly-upgrade-resources-str.

#### Removal deprecated cadvisor metric labels

The `pod_name` and `container_name` labels provided on the cadvisor metrics are now just `pod` and `container` starting from Kubernetes 1.16.
We removed the old ones from the Prometheus scraping configuration/alerts and on the Kafka and ZooKeeper dashboard as well.
It means that the charts related to memory and CPU usage are not going to work on Kuvbernetes version previous 1.14.
For more information on what is changed: https://github.com/strimzi/strimzi-kafka-operator/pull/3312

#### Deprecation of monitoring port on Kafka and ZooKeeper related services

The `PodMonitor` resource is now used instead of the `ServiceMonitor` for scraping metrics from Kafka, ZooKeeper, Kafka Connect and so on.
For this reason, we are deprecating the monitoring port `tcp-prometheus` (9404) on all the services where it is declared (Kafka bootstrap, ZooKeeper client and so on).
This port will be removed in the next release.
Together with it we will also remove the Prometheus annotation from the service.

#### Removal warning of Cluster Operator log level

Because of the new Cluster Operator dynamic logging configuration via [PR#3328](https://github.com/strimzi/strimzi-kafka-operator/pull/3328) we are going to remove the `STRIMZI_LOG_LEVEL` environment variable from the Cluster Operator deployment YAML file in the 0.20.0 release.

## 0.18.0

* Add possibility to set Java System Properties for User Operator and Topic Operator via `Kafka` CR.
* Make it possible to configure PodManagementPolicy for StatefulSets
* Update build system to use `yq` version 3 (https://github.com/mikefarah/yq)
* Add more metrics to Cluster and User Operators
* New Grafana dashboard for Operator monitoring 
* Allow `ssl.cipher.suites`, `ssl.protocol` and `ssl.enabled.protocols` to be configurable for Kafka and the different components supported by Strimzi
* Add support for user configurable SecurityContext for each Strimzi container
* Allow standalone User Operator to modify status on KafkaUser
* Add support for Kafka 2.4.1
* Add support for Kafka 2.5.0
* Remove TLS sidecars from ZooKeeper pods, using native ZooKeeper TLS support instead
* Add metrics for Topic Operator
* Use Strimzi Kafka Bridge 0.16.0
* Add support for CORS in the HTTP Kafka Bridge
* Pass HTTP Proxy configuration from operator to operands
* Add Cruise Control support, KafkaRebalance resource and rebalance operator

## 0.17.0

* Add possibility to set Java System Properties via CR yaml
* Add support for Mirror Maker 2.0
* Add Jmxtrans deployment
* Add public keys of TLS listeners to the status section of the Kafka CR
* Add support for using a Kafka authorizer backed by Keycloak Authorization Services

## 0.16.0

* Add support for Kafka 2.4.0 and upgrade from Zookeeper 3.4.x to 3.5.x
* Drop support for Kafka 2.2.1 and 2.3.0
* Add KafkaConnector resource and connector operator
* Let user choose which node address will be used as advertised host (`ExternalDNS`, `ExternalIP`, `InternalDNS`, `InternalIP` or `Hostname`)
* Add support for tini
* When not explicitly configured by the user in `jvmOptions`, `-Xmx` option is calculated from memory requests rather than from memory limits
* Expose JMX port on Kafka brokers via an internal service
* Add support for `externalTrafficPolicy` and `loadBalancerSourceRanges` properties on loadbalancer and nodeport type services
* Add support for user quotas
* Add support for Istio protocol selection in service port names  
Note: Strimzi is essentially adding a `tcp-` prefix to the port names in Kafka services and headless services.  
(e.g clientstls -> tcp-clientstls)
* Add service discovery labels and annotations
* Add possibility to specify custom server certificates to TLS based listeners

## 0.15.0

* Drop support for Kafka 2.1.0, 2.1.1, and 2.2.0
* Add support for Kafka 2.3.1
* Improved Kafka rolling update
* Improve Kafka Exporter Grafana dashboard
* Add sizeLimit option to ephemeral storage (#1505)
* Add `schedulerName` to `podTemplate` (#2114)
* Allow overriding the auto-detected Kubernetes version
* Garbage Collection (GC) logging disabled by default
* Providing PKCS12 truststore and password in the cluster and clients CA certificates Secrets
* Providing PKCS12 keystore and password in the TLS based KafkaUser related Secret

## 0.14.0

* Add support for configuring Ingress class (#1716)
* Add support for setting custom environment variables in all containers
* Add liveness and readiness checks to Mirror Maker
* Allow configuring loadBalancerIP for LoadBalancer type services
* Allow setting labels and annotations for Persistent Volume Claims
* Add support for Jaeger tracing in Kafka Mirror Maker and Kafka Connect
* Add support for deploying Kafka Exporter
* Add initial support for OAuth authentication

## 0.13.0

* Allow users to manually configure ACL rules (for example, using `kafka-acls.sh`) for special Kafka users `*` and `ANONYMOUS` without them being deleted by the User Operator
* Add support for configuring a Priority Class name for Pods deployed by Strimzi
* Add support for Kafka 2.3.0
* Add support for Kafka User resource status
* Add support for Kafka Connect resource status
* Add support for Kafka Connect S2I resource status
* Add support for Kafka Bridge resource status
* Add support for Kafka Mirror Maker resource status
* Add support for DNS annotations to `nodeport` type external listeners

## 0.12.0

* **Drop support for Kubernetes 1.9 and 1.10 and OpenShift 3.9 and 3.10.**
**Versions supported since Strimzi 0.12.0 are Kubernetes 1.11 and higher and OpenShift 3.11 and higher.** 
**This was required because the CRD versioning and CRD subresources support.** 
* Added support for Kafka 2.2.0 and 2.1.1, dropped support for Kafka 2.0.0 and 2.0.1
* Persistent storage improvements
  * Add resizing of persistent volumes
  * Allow to specify different storage class for every broker
  * Adding and removing volumes in Jbod Storage
* Custom Resources improvements
  * New CRD version `v1beta1`. See documentation for more information about upgrading from `v1alpha1` to `v1beta1`.
  * Log at the warn level when a custom resource uses deprecated or unknown properties
  * Add initial support for the `status` sub-resource in the `Kafka` custom resource 
* Add support for [Strimzi Kafka Bridge](https://github.com/strimzi/strimzi-kafka-bridge) for HTTP protocol
* Reduce the number of container images needed to run Strimzi to just two: `kafka` and `operator`.
* Add support for unprivileged users to install the operator with Helm
* Support experimental off-cluster access using Kubernetes Nginx Ingress
* Add ability to configure Image Pull Secrets for all pods in Cluster Operator
* Support for SASL PLAIN mechanism in Kafka Connect and Mirror Maker (for use with non-Strimzi Kafka cluster)

## 0.11.0

* Add support for JBOD storage for Kafka brokers
* Allow users to configure the default ImagePullPolicy
* Add Prometheus alerting
    * Resources for alert manager deployment and configuration
    * Alerting rules with alert examples from Kafka and Zookeeper metrics
* Enrich configuration options for off cluster access
* Support for watching all namespaces
* Operator Lifecycle Manager integration

## 0.10.0

* Support for Kafka 2.1.0
* Support for Kafka upgrades
* Add healthchecks to TLS sidecars
* Add support for new fields in the Pod template: terminationGracePeriod, securityContext and imagePullSecrets
* Rename annotations to use the `strimzi.io` domain consistently (The old annotations are deprecated, but still functional):
    * `cluster.operator.strimzi.io/delete-claim` → `strimzi.io/delete-claim` 
    * `operator.strimzi.io/manual-rolling-update` → `strimzi.io/manual-rolling-update` 
    * `operator.strimzi.io/delete-pod-and-pvc` → `strimzi.io/delete-pod-and-pvc`
    * `operator.strimzi.io/generation` → `strimzi.io/generation`
* Add support for mounting Secrets and Config Maps into Kafka Connect and Kafka Connect S2I
* Add support for NetworkPolicy peers in listener configurations
* Make sure the TLS sidecar pods shutdown only after the main container
* Add support for Pod Disruption Budgets

## 0.9.0

* Add possibility to label and annotate different resources (#1039)
* Add support for TransactionalID in KafkaUser resource
* Update to Kafka 2.0.1
* Add maintenance time windows support for allowing CA certificates renewal rolling update started only in specific times (#1117)  
* Add support for upgrading between Kafka versions (#1103). This removes support for `STRIMZI_DEFAULT_KAFKA_IMAGE` environment variable in the Cluster Operator, replacing it with `STRIMZI_KAFKA_IMAGES`.  


## 0.8.2

* Run images under group 0 to avoid storage issues

## 0.8.1

* Fix certificate renewal issues

## 0.8.0

* Support for unencrypted connections on LoadBalancers and NodePorts.
* Better support for TLS hostname verification for external connections
* Certificate renewal / expiration
* Mirror Maker operator
* Triggering rolling update / pod deletion manually

## 0.7.0

* Exposing Kafka to the outside using:
  * OpenShift Routes
  * LoadBalancers
  * NodePorts
* Use less wide RBAC permissions (`ClusterRoleBindings` where converted to `RoleBindings` where possible)
* Support for SASL authentication using the SCRAM-SHA-512 mechanism added to Kafka Connect and Kafka Connect with S2I support 
* Network policies for managing access to Zookeeper ports and Kafka replication ports
* Use OwnerReference and Kubernetes garbage collection feature to delete resources and to track the ownership

## 0.6.0

* Helm chart for Strimzi Cluster Operator
* Topic Operator moving to Custom Resources instead of Config Maps
* Make it possible to enabled and disable:
  * Listeners
  * Authorization
  * Authentication
* Configure Kafka _super users_ (`super.users` field in Kafka configuration)
* User Operator
  * Managing users and their ACL rights
* Added new Entity Operator for deploying:
  * User Operator
  * Topic Operator
* Deploying the Topic Operator outside of the new Entity Operator is now deprecated
* Kafka 2.0.0
* Kafka Connect:
  * Added TLS support for connecting to the Kafka cluster
  * Added TLS client authentication when connecting to the Kafka cluster 

## 0.5.0

* The Cluster Operator now manages RBAC resource for managed resources:
    * `ServiceAccount` and `ClusterRoleBindings` for Kafka pods
    * `ServiceAccount` and `RoleBindings` for the Topic Operator pods
* Renaming of Kubernetes services (Backwards incompatible!)
  * Kubernetes services for Kafka, Kafka Connect and Zookeeper have been renamed to better correspond to their purpose
  * `xxx-kafka` -> `xxx-kafka-bootstrap`
  * `xxx-kafka-headless` -> `xxx-kafka-brokers`
  * `xxx-zookeeper` -> `xxx-zookeeper-client`
  * `xxx-zookeeper-headless` -> `xxx-zookeeper-nodes`
  * `xxx-connect` -> `xxx-connect-api`
* Cluster Operator moving to Custom Resources instead of Config Maps
* TLS support has been added to Kafka, Zookeeper and Topic Operator. The following channels are now encrypted:
    * Zookeeper cluster communication
    * Kafka cluster commbunication
    * Communication between Kafka and Zookeeper
    * Communication between Topic Operator and Kafka / Zookeeper
* Logging configuration for Kafka, Kafka Connect and Zookeeper
* Add support for [Pod Affinity and Anti-Affinity](https://kubernetes.io/docs/concepts/configuration/assign-pod-node/#affinity-and-anti-affinity)
* Add support for [Tolerations](https://v1-9.docs.kubernetes.io/docs/reference/generated/kubernetes-api/v1.9/#toleration-v1-core)
* Configuring different JVM options
* Support for broker rack in Kafka

## 0.4.0

* Better configurability of Kafka, Kafka Connect, Zookeeper
* Support for Kubernetes request and limits
* Support for JVM memory configuration of all components
* Controllers renamed to operators
* Improved log verbosity of Cluster Operator
* Update to Kafka 1.1.0<|MERGE_RESOLUTION|>--- conflicted
+++ resolved
@@ -7,16 +7,13 @@
 * Use `/healthz` endpoint for Kafka Exporter health checks
 * Update Jackson Library to 2.12.6
 * Renew user certificates in User Operator only during maintenance windows
-<<<<<<< HEAD
 * Ensure Topic Operator using Kafka Streams state store can start up successfully 
-=======
 * Update Cruise Control to 2.5.89
 * Remove TLS sidecar from Cruise Control pod. Cruise Control is now configured to not using ZooKeeper, so the TLS sidecar is not needed anymore.
 
 ### Changes, deprecations and removals
 
 * Since the Cruise Control TLS sidecar has been removed, the related configuration options `.spec.cruiseControl.tlsSidecar` and `.spec.cruiseControl.template.tlsSidecar` in the Kafka custom resource are now deprecated.
->>>>>>> e02241d4
 
 ## 0.28.0
 
