# CHANGELOG

## 0.14.0

* Add support for configuring Ingress class (#1716)
* Add support for setting custom environment variables in all containers
* Add liveness and readiness checks to Mirror Maker
* Allow configuring loadBalancerIP for LoadBalancer type services
<<<<<<< HEAD
* Allow setting labels and annotations for Persistent Volume Claims
=======
* Add support for Jaeger tracing in Kafka Mirror Maker and Kafka Connect
>>>>>>> 91f01218

## 0.13.0

* Allow users to manually configure ACL rules (for example, using `kafka-acls.sh`) for special Kafka users `*` and `ANONYMOUS` without them being deleted by the User Operator
* Add support for configuring a Priority Class name for Pods deployed by Strimzi
* Add support for Kafka 2.3.0
* Add support for Kafka User resource status
* Add support for Kafka Connect resource status
* Add support for Kafka Connect S2I resource status
* Add support for Kafka Bridge resource status
* Add support for Kafka Mirror Maker resource status
* Add support for DNS annotations to `nodeport` type external listeners

## 0.12.0

* **Drop support for Kubernetes 1.9 and 1.10 and OpenShift 3.9 and 3.10.**
**Versions supported since Strimzi 0.12.0 are Kubernetes 1.11 and higher and OpenShift 3.11 and higher.** 
**This was required because the CRD versioning and CRD subresources support.** 
* Added support for Kafka 2.2.0 and 2.1.1, dropped support for Kafka 2.0.0 and 2.0.1
* Persistent storage improvements
  * Add resizing of persistent volumes
  * Allow to specify different storage class for every broker
  * Adding and removing volumes in Jbod Storage
* Custom Resources improvements
  * New CRD version `v1beta1`. See documentation for more information about upgrading from `v1alpha1` to `v1beta1`.
  * Log at the warn level when a custom resource uses deprecated or unknown properties
  * Add initial support for the `status` sub-resource in the `Kafka` custom resource 
* Add support for [Strimzi Kafka Bridge](https://github.com/strimzi/strimzi-kafka-bridge) for HTTP protocol
* Reduce the number of container images needed to run Strimzi to just two: `kafka` and `operator`.
* Add support for unprivileged users to install the operator with Helm
* Support experimental off-cluster access using Kubernetes Nginx Ingress
* Add ability to configure Image Pull Secrets for all pods in Cluster Operator
* Support for SASL PLAIN mechanism in Kafka Connect and Mirror Maker (for use with non-Strimzi Kafka cluster)

## 0.11.0

* Add support for JBOD storage for Kafka brokers
* Allow users to configure the default ImagePullPolicy
* Add Prometheus alerting
    * Resources for alert manager deployment and configuration
    * Alerting rules with alert examples from Kafka and Zookeeper metrics
* Enrich configuration options for off cluster access
* Support for watching all namespaces
* Operator Lifecycle Manager integration

## 0.10.0

* Support for Kafka 2.1.0
* Support for Kafka upgrades
* Add healthchecks to TLS sidecars
* Add support for new fields in the Pod template: terminationGracePeriod, securityContext and imagePullSecrets
* Rename annotations to use the `strimzi.io` domain consistently (The old annotations are deprecated, but still functional):
    * `cluster.operator.strimzi.io/delete-claim` → `strimzi.io/delete-claim` 
    * `operator.strimzi.io/manual-rolling-update` → `strimzi.io/manual-rolling-update` 
    * `operator.strimzi.io/delete-pod-and-pvc` → `strimzi.io/delete-pod-and-pvc`
    * `operator.strimzi.io/generation` → `strimzi.io/generation`
* Add support for mounting Secrets and Config Maps into Kafka Connect and Kafka Connect S2I
* Add support for NetworkPolicy peers in listener configurations
* Make sure the TLS sidecar pods shutdown only after the main container
* Add support for Pod Disruption Budgets

## 0.9.0

* Add possibility to label and annotate different resources (#1039)
* Add support for TransactionalID in KafkaUser resource
* Update to Kafka 2.0.1
* Add maintenance time windows support for allowing CA certificates renewal rolling update started only in specific times (#1117)  
* Add support for upgrading between Kafka versions (#1103). This removes support for `STRIMZI_DEFAULT_KAFKA_IMAGE` environment variable in the Cluster Operator, replacing it with `STRIMZI_KAFKA_IMAGES`.  


## 0.8.2

* Run images under group 0 to avoid storage issues

## 0.8.1

* Fix certificate renewal issues

## 0.8.0

* Support for unencrypted connections on LoadBalancers and NodePorts.
* Better support for TLS hostname verification for external connections
* Certificate renewal / expiration
* Mirror Maker operator
* Triggering rolling update / pod deletion manually

## 0.7.0

* Exposing Kafka to the outside using:
  * OpenShift Routes
  * LoadBalancers
  * NodePorts
* Use less wide RBAC permissions (`ClusterRoleBindings` where converted to `RoleBindings` where possible)
* Support for SASL authentication using the SCRAM-SHA-512 mechanism added to Kafka Connect and Kafka Connect with S2I support 
* Network policies for managing access to Zookeeper ports and Kafka replication ports
* Use OwnerReference and Kubernetes garbage collection feature to delete resources and to track the ownership

## 0.6.0

* Helm chart for Strimzi Cluster Operator
* Topic Operator moving to Custom Resources instead of Config Maps
* Make it possible to enabled and disable:
  * Listeners
  * Authorization
  * Authentication
* Configure Kafka _super users_ (`super.users` field in Kafka configuration)
* User Operator
  * Managing users and their ACL rights
* Added new Entity Operator for deploying:
  * User Operator
  * Topic Operator
* Deploying the Topic Operator outside of the new Entity Operator is now deprecated
* Kafka 2.0.0
* Kafka Connect:
  * Added TLS support for connecting to the Kafka cluster
  * Added TLS client authentication when connecting to the Kafka cluster 

## 0.5.0

* The Cluster Operator now manages RBAC resource for managed resources:
    * `ServiceAccount` and `ClusterRoleBindings` for Kafka pods
    * `ServiceAccount` and `RoleBindings` for the Topic Operator pods
* Renaming of Kubernetes services (Backwards incompatible!)
  * Kubernetes services for Kafka, Kafka Connect and Zookeeper have been renamed to better correspond to their purpose
  * `xxx-kafka` -> `xxx-kafka-bootstrap`
  * `xxx-kafka-headless` -> `xxx-kafka-brokers`
  * `xxx-zookeeper` -> `xxx-zookeeper-client`
  * `xxx-zookeeper-headless` -> `xxx-zookeeper-nodes`
  * `xxx-connect` -> `xxx-connect-api`
* Cluster Operator moving to Custom Resources instead of Config Maps
* TLS support has been added to Kafka, Zookeeper and Topic Operator. The following channels are now encrypted:
    * Zookeeper cluster communication
    * Kafka cluster commbunication
    * Communication between Kafka and Zookeeper
    * Communication between Topic Operator and Kafka / Zookeeper
* Logging configuration for Kafka, Kafka Connect and Zookeeper
* Add support for [Pod Affinity and Anti-Affinity](https://kubernetes.io/docs/concepts/configuration/assign-pod-node/#affinity-and-anti-affinity)
* Add support for [Tolerations](https://v1-9.docs.kubernetes.io/docs/reference/generated/kubernetes-api/v1.9/#toleration-v1-core)
* Configuring different JVM options
* Support for broker rack in Kafka

## 0.4.0

* Better configurability of Kafka, Kafka Connect, Zookeeper
* Support for Kubernetes request and limits
* Support for JVM memory configuration of all components
* Controllers renamed to operators
* Improved log verbosity of Cluster Operator
* Update to Kafka 1.1.0<|MERGE_RESOLUTION|>--- conflicted
+++ resolved
@@ -6,11 +6,8 @@
 * Add support for setting custom environment variables in all containers
 * Add liveness and readiness checks to Mirror Maker
 * Allow configuring loadBalancerIP for LoadBalancer type services
-<<<<<<< HEAD
 * Allow setting labels and annotations for Persistent Volume Claims
-=======
 * Add support for Jaeger tracing in Kafka Mirror Maker and Kafka Connect
->>>>>>> 91f01218
 
 ## 0.13.0
 
