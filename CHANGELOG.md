--- conflicted
+++ resolved
@@ -2,13 +2,9 @@
 
 ## 0.28.0
 
-<<<<<<< HEAD
 * Add support for Kafka 3.1.0; remove Kafka 2.8.0 and 2.8.1
-* Update Open Policy Agent authorizer to 1.4.0 and add support for enabling metrics
-=======
 * Update Open Policy Agent authorizer to 1.4.0 and add support for enabling metrics 
 * Added the option `createBootstrapService` in the Kafka Spec to disable the creation of the bootstrap service for the Load Balancer Type Listener. It will save the cost of one load balancer resource, specially in the public cloud.
->>>>>>> 890164e4
 
 ## 0.27.0
 
