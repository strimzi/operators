# CHANGELOG

## 0.35.0

* Redesigned the `UserOperatorConfig` to make it more efficient and flexible
<<<<<<< HEAD
* Remove support for JMX Trans

### Changes, deprecations and removals

* Support for JMX Trans has been removed in Strimzi 0.35.0.
  If you have JMX Trans enabled in your `Kafka` custom resource in the `.spec.jmxTrans` section, you should remove it.
  If you upgrade to Strimzi 0.35.0 or newer with JMX Trans deployed / enabled in the `Kafka` custom resource, Strimzi will be automatically deleted after the upgrade.
=======
* Allow multiple imagePullSecrets in the Strimzi Helm chart
>>>>>>> f867eaa8

## 0.34.0

* Add support for Kafka 3.4.0 and remove support for Kafka 3.2.x
* Stable Pod identities for Kafka Connect and MirrorMaker 2 (Feature Gate `StableConnectIdentities`)
* Use JDK HTTP client in the Kubernetes client instead of the OkHttp client
* Add truststore configuration for HTTPS connections to OPA server
* Add image digest support in Helm chart
* Added the `httpRetries` and `httpRetryPauseMs` options to OAuth authentication configuration. They are set to `0` by default - no retries, no backoff between retries. Also added analogous `httpRetries` option in the `keycloak` authorization configuration. These features are enabled by the updated Strimzi Kafka OAuth library (0.12.0).

## 0.33.0

* Add support for Kafka 3.3.2
* Support loadBalancerClass attribute in service with type loadBalancer
* Support for automatically restarting failed Connect or Mirror Maker 2 connectors
* Redesign of Strimzi User Operator to improve its scalability
* Use Java 17 as the runtime for all containers and language level for all modules except `api`, `crd-generator`, `crd-annotations`, and `test`
* Improved FIPS (Federal Information Processing Standards) support
* Upgrade Vert.x to 4.3.5
* Moved from using the Jaeger exporter to OTLP exporter by default
* Kafka Exporter support for `Recreate` deployment strategy
* `ImageStream` validation for Kafka Connect builds on OpenShift
* Support for configuring the metadata for the Role / RoleBinding of Entity Operator
* Add liveness and readiness probes specifically for nodes running in KRaft combined mode
* Upgrade HTTP bridge to latest 0.24.0 release

### Known issues

* The TLS passthrough feature of the Ingress-NGINX Controller for Kubernetes is not compatible with some new TLS features supported by Java 17 such as the _session tickets extension_.
  If you use `type: ingress` listener with enabled mTLS authentication, we recommend you to test if your clients are affected or not.
  If needed, you can also disable the _session ticket extension_ in the Kafka brokers in your `Kafka` custom resource by setting the `jdk.tls.server.enableSessionTicketExtension` Java system property to `false`:
  ```yaml
  apiVersion: kafka.strimzi.io/v1beta2
  kind: Kafka
  metadata:
    # ...
  spec:
    # ...
    kafka:
      jvmOptions:
        javaSystemProperties:
          - name: jdk.tls.server.enableSessionTicketExtension
            value: "false"
    # ...
  ```
  For more details, see [kubernetes/ingress-nginx#9540](https://github.com/kubernetes/ingress-nginx/issues/9540).

### Changes, deprecations and removals

* The `UseStrimziPodSet` feature gate will move to GA in Strimzi 0.35.
  Support for StatefulSets will be removed from Strimzi right after the 0.34 release.
  Please use the Strimzi 0.33 release to test StrimziPodSets in your environment and report any major or blocking issues before the StatefulSet support is removed.
* The default length of any new SCRAM-SHA-512 passwords will be 32 characters instead of 12 characters used in the previous Strimzi versions.
  Existing passwords will not be affected by this change until they are regenerated (for example because the user secret is deleted).
  If you want to keep using the original password length, you can set it using the `STRIMZI_SCRAM_SHA_PASSWORD_LENGTH` environment variable in `.spec.entityOperator.template.userOperatorContainer.env` in the `Kafka` custom resource or in the `Deployment` of the standalone User Operator.
  ```yaml
  userOperatorContainer:
    env:
      - name: STRIMZI_SCRAM_SHA_PASSWORD_LENGTH
        value: "12"
  ```
* In previous versions, the `ssl.secure.random.implementation` option in Kafka brokers was always set to `SHA1PRNG`.
  From Strimzi 0.33 on, it is using the default SecureRandom implementation from the Java Runtime.
  If you want to keep using `SHA1PRNG` as your SecureRandom, you can configure it in `.spec.kafka.config` in your `Kafka` custom resource.
* Support for JmxTrans in Strimzi is deprecated. 
  It is currently planned to be removed in Strimzi 0.35.0.
* Support for `type: jaeger` tracing based on Jaeger clients and OpenTracing API was deprecated in the Strimzi 0.31 release.
  As the Jaeger clients are retired and the OpenTracing project is archived, we cannot guarantee their support for future versions.
  In Strimzi 0.32 and 0.33, we added support for OpenTelemetry tracing as a replacement.
  If possible, we will maintain the support for `type: jaeger` tracing until June 2023 and remove it afterwards.
  Please migrate to OpenTelemetry as soon as possible.
* When OpenTelemetry is enabled for tracing, starting from this release, the operator configures the OTLP exporter instead of the Jaeger one by default.
  The Jaeger exporter is even not included in the Kafka images anymore, so if you want to use it you have to add the binary by yourself.
  The `OTEL_EXPORTER_OTLP_ENDPOINT` environment variable has to be used instead of the `OTEL_EXPORTER_JAEGER_ENDPOINT` in order to specify the OTLP endpoint to send traces to.
  If you are using Jaeger as the backend system for tracing, you need to have 1.35 release at least which is the first one exposing an OTLP endpoint.

## 0.32.0

* Add support for Kafka 3.3.1 and remove support for Kafka 3.1.0, 3.1.1, and 3.1.2
* Update Open Policy Agent (OPA) Authorizer to 1.5.0
* Update KafkaConnector CR status so the 'NotReady' condition is added if the connector or any tasks are reporting a 'FAILED' state.
* Add auto-approval mechanism on KafkaRebalance resource when an optimization proposal is ready
* The `ControlPlaneListener` feature gate moves to GA
* Add client rack-awareness support to Strimzi Bridge pods
* Add support for OpenTelemetry for distributed tracing
  * Kafka Connect, Mirror Maker, Mirror Maker 2 and Strimzi Bridge can be configured to use OpenTelemetry
  * Using Jaeger exporter by default for backward compatibility
* Updated JMX Exporter dependency to 0.17.2
* ZookeeperRoller considers unready pods
* Support multiple operations per ACLRule
* Upgrade Vert.x to 4.3.4
* Add `cluster-ip` listener. We can use it with a tcp port configuration in an ingress controller to expose kafka with an optional tls encryption and a single LoadBalancer.
* Update Strimzi OAuth library to 0.11.0

### Changes, deprecations and removals

* **From 0.32.0 on, Strimzi supports only Kubernetes version 1.19 and newer.**
* A connector or task failing triggers a 'NotReady' condition to be added to the KafkaConnector CR status. This is different from previous versions where the CR would report 'Ready' even if the connector or a task had failed.
* The `ClusterRole` from file `020-ClusterRole-strimzi-cluster-operator-role.yaml` was split into two separate roles:
  * The original `strimzi-cluster-operator-namespaced` `ClusterRole` in the file `020-ClusterRole-strimzi-cluster-operator-role.yaml` contains the rights related to the resources created based on some Strimzi custom resources.
  * The new `strimzi-cluster-operator-watched` `ClusterRole` in the file `023-ClusterRole-strimzi-cluster-operator-role.yaml` contains the rights required to watch and manage the Strimzi custom resources.
  
  When deploying the Strimzi Cluster Operator as cluster-wide, the `strimzi-cluster-operator-watched` `ClusterRole` needs to be always granted at the cluster level.
  But the `strimzi-cluster-operator-namespaced` `ClusterRole` might be granted only for the namespaces where any custom resources are created.
* The `ControlPlaneListener` feature gate moves to GA. 
  Direct upgrade from Strimzi 0.22 or earlier is not possible anymore.
  You have to upgrade first to one of the Strimzi versions between 0.22 and 0.32 before upgrading to Strimzi 0.32 or newer.
  Please follow the docs for more details.  
* The `spec.authorization.acls[*].operation` field in the `KafkaUser` resource has been deprecated in favour of the field
  `spec.authorization.acls[*].operations` which allows to set multiple operations per ACLRule.

## 0.31.1

* Kafka 3.1.2 and 3.2.3 (fixes CVE-2022-34917)
* Make `sasl.server.max.receive.size` broker option user configurable
* Documentation improvements
* Configuring number of operator replicas through the Strimzi Helm Chart
* Update Strimzi Kafka Bridge to 0.22.1

## 0.31.0

* Add support for Kafka 3.2.1
* Update Kaniko builder to 1.9.0 and Maven builder to 1.14
* Update Kafka Exporter to 1.6.0 
* Pluggable Pod Security Profiles with built-in support for _restricted_ Kubernetes Security Profile
* Add support for leader election and running multiple operator replicas (1 active leader replicas and one or more stand-by replicas)
* Update Strimzi Kafka Bridge to 0.22.0
* Add support for IPv6 addresses being used in Strimzi issued certificates
* Make it easier to wait for custom resource readiness when using the Strimzi api module
* Add StrimziPodSet reconciliation metrics

### Deprecations and removals

* Strimzi 0.31.0 (and any possible patch releases) is the last Strimzi version with support for Kubernetes 1.16, 1.17 and 1.18.
  From Strimzi 0.32.0 on, we will support only Kubernetes 1.19 and newer.
  The supported Kubernetes versions will be re-evaluated again in Q1/2023.
* The `type: jaeger` tracing support based on Jaeger clients and OpenTracing API is now deprecated.
  Because the Jaeger clients are retired and the OpenTracing project is archived, we cannot guarantee their support for future Kafka versions.
  In the future, we plan to replace it with a new tracing feature based on the OpenTelemetry project.

## 0.30.0

* Remove Kafka 3.0.0 and 3.0.1
* Add support for `simple` authorization and for the User Operator to the experimental `UseKRaft` feature gate
  _(Note: Due to [KAFKA-13909](https://issues.apache.org/jira/browse/KAFKA-13909), broker restarts currently don't work when authorization is enabled.)_
* Add network capacity overrides for Cruise Control capacity config
* The `ServiceAccountPatching` feature gate moves to GA.
  It cannot be disabled anymore and will be permanently enabled.
* The `UseStrimziPodSets` feature gate moves to beta stage.
  By default, StrimziPodSets are used instead of StatefulSets.
  If needed, `UseStrimziPodSets` can be disabled in the feature gates configuration in the Cluster Operator.
* Use better encryption and digest algorithms when creating the PKCS12 stores.
  For existing clusters, the certificates will not be updated during upgrade but only next time the PKCS12 store is created. 
* Add CPU capacity overrides for Cruise Control capacity config
* Use CustomResource existing spec and status to fix Quarkus native build's serialization
* Update JMX Exporter to version 0.17.0
* Operator emits Kubernetes Events to explain why it restarted a Kafka broker
* Better configurability of the Kafka Admin client in the User Operator
* Update Strimzi Kafka Bridge to 0.21.6

## 0.29.0

* Add support for Apache Kafka 3.0.1, 3.1.1 and 3.2.0
* Increase the size of the `/tmp` volumes to 5Mi to allow unpacking of compression libraries
* Use `/healthz` endpoint for Kafka Exporter health checks
* Renew user certificates in User Operator only during maintenance windows
* Ensure Topic Operator using Kafka Streams state store can start up successfully 
* Update Cruise Control to 2.5.89
* Remove TLS sidecar from Cruise Control pod. Cruise Control is now configured to not using ZooKeeper, so the TLS sidecar is not needed anymore.
* Allow Cruise Control topic names to be configured
* Add support for `spec.rack.topologyKey` property in Mirror Maker 2 to enable "fetch from the closest replica" feature.
* Support for the s390x platform
  _(The s390x support is currently considered as experimental. We are not aware of any issues, but the s390x build doesn't at this point undergo the same level of testing as the AMD64 container images.)_
* Update Strimzi Kafka Bridge to 0.21.5
* Added rebalancing modes on the `KafkaRebalance` custom resource
  * `full`: this mode runs a full rebalance moving replicas across all the brokers in the cluster. This is the default one if not specified.
  * `add-brokers`: after scaling up the cluster, this mode is used to move replicas to the newly added brokers specified in the custom resource.
  * `remove-brokers`: this mode is used to move replicas off the brokers that are going to be removed, before scaling down the cluster.
* **Experimental** KRaft mode (ZooKeeper-less Kafka) which can be enabled using the `UseKRaft` feature gate.
  **Important: Use it for development and testing only!**

### Changes, deprecations and removals

* Since the Cruise Control TLS sidecar has been removed, the related configuration options `.spec.cruiseControl.tlsSidecar` and `.spec.cruiseControl.template.tlsSidecar` in the Kafka custom resource are now deprecated.

## 0.28.0

* Add support for Kafka 3.1.0; remove Kafka 2.8.0 and 2.8.1
* Add support for `StrimziPodSet` resources (disabled by default through the `UseStrimziPodSets` feature gate)
* Update Open Policy Agent authorizer to 1.4.0 and add support for enabling metrics
* Support custom authentication mechanisms in Kafka listeners
* Intra-broker disk balancing using Cruise Control
* Add connector context to the default logging configuration in Kafka Connect and Kafka Mirror Maker 2
* Added the option `createBootstrapService` in the Kafka Spec to disable the creation of the bootstrap service for the Load Balancer Type Listener. It will save the cost of one load balancer resource, specially in the public cloud.
* Added the `connectTimeoutSeconds` and `readTimeoutSeconds` options to OAuth authentication configuration. The default connect and read timeouts are set to 60 seconds (previously there was no timeout). Also added `groupsClaim` and `groupsClaimDelimiter` options in the listener configuration of Kafka Spec to allow extracting group information from JWT token at authentication time, and making it available to the custom authorizer. These features are enabled by the updated Strimzi Kafka OAuth library (0.10.0).
* Add support for disabling the FIPS mode in OpenJDK
* Fix renewing your own CA certificates [#5466](https://github.com/strimzi/strimzi-kafka-operator/issues/5466)
* Update Strimzi Kafka Bridge to 0.21.4
* Update Cruise Control to 2.5.82

### Changes, deprecations and removals

* The Strimzi Identity Replication Policy (class `io.strimzi.kafka.connect.mirror.IdentityReplicationPolicy`) is now deprecated and will be removed in the future.
  Please update to Kafka's own Identity Replication Policy (class `org.apache.kafka.connect.mirror.IdentityReplicationPolicy`).
* The `type` field in `ListenerStatus` has been deprecated and will be removed in the future.
* The `disk` and `cpuUtilization` fields in the `spec.cruiseControl.capacity` section of the Kafka resource have been deprecated, are ignored, and will be removed in the future.

## 0.27.0

* Multi-arch container images with support for x86_64 / AMD64 and AArch64 / ARM64 platforms
  _(The support AArch64 is currently considered as experimental. We are not aware of any issues, but the AArch64 build doesn't at this point undergo the same level of testing as the AMD64 container images.)_
* Added the option to configure the Cluster Operator's Zookeeper admin client session timeout via an new env var: `STRIMZI_ZOOKEEPER_ADMIN_SESSION_TIMEOUT_MS`
* The `ControlPlaneListener` and `ServiceAccountPatching` feature gates are now in the _beta_ phase and are enabled by default.
* Allow setting any extra environment variables for the Cluster Operator container through Helm using a new `extraEnvs` value.
* Added SCRAM-SHA-256 authentication for Kafka clients
* Update OPA Authorizer to 1.3.0
* Update to Cruise Control version 2.5.79
* Update Log4j2 to 2.17.0

### Changes, deprecations and removals

* The `ControlPlaneListener` feature gate is now enabled by default.
  When upgrading from Strimzi 0.22 or earlier, you have to disable the `ControlPlaneListener` feature gate when upgrading the cluster operator to make sure the Kafka cluster stays available during the upgrade.
  When downgrading to Strimzi 0.22 or earlier, you have to disable the `ControlPlaneListener` feature gate before downgrading the cluster operator to make sure the Kafka cluster stays available during the downgrade.

## 0.26.0

* Add support for Kafka 2.8.1 and 3.0.0; remove Kafka 2.7.0 and 2.7.1
* Update the Open Policy Agent Authorizer to version [1.1.0](https://github.com/Bisnode/opa-kafka-plugin/releases/tag/v1.1.0)
* Expose JMX port on Zookeeper nodes via a headless service.
* Allow configuring labels and annotations for JMX authentication secrets
* Enable Cruise Control anomaly.detection configurations
* Add support for building connector images from the Maven coordinates
* Allow Kafka Connect Build artifacts to be downloaded from insecure servers (#5542)
* Add option to specify pull secret in Kafka Connect Build on OpenShift (#5631)
* Configurable authentication, authorization, and SSL for Cruise Control API
* Update to Cruise Control version 2.5.73
* Allow to configure `/tmp` volume size via Pod template. By default `1Mi` is used.

### Changes, deprecations and removals

* imageRepositoryOverride,imageRegistryOverride and imageTagOverride are now removed from values.yaml. defaultImageRepository, defaultImageRegistry and defaultImageTag values are introduced in helm charts which sets the default registry, repository and tags for the images. Now the registry, repository and tag for a single image can be configured as per the requirement.
* The OpenShift Templates were removed from the examples and are no longer supported (#5548)
* Kafka MirrorMaker 1 has been deprecated in Apache Kafka 3.0.0 and will be removed in Apache Kafka 4.0.0.
  As a result, the `KafkaMirrorMaker` custom resource which is used to deploy Kafka MirrorMaker 1 has been deprecated in Strimzi as well. (#5617)
  The `KafkaMirrorMaker` resource will be removed from Strimzi when we adopt Apache Kafka 4.0.0.
  As a replacement, use the `KafkaMirrorMaker2` custom resource with the [`IdentityReplicationPolicy`](https://strimzi.io/docs/operators/latest/using.html#unidirectional_replication_activepassive).

## 0.25.0

* Move from Scala 2.12 to Scala 2.13. (#5192)
* Open Policy Agent authorizer updated to a new version supporting Scala 2.13. See the _Changes, deprecations and removals_ sections for more details. (#5192)
* Allow a custom password to be set for SCRAM-SHA-512 users by referencing a secret in the `KafkaUser` resource
* Add support for [EnvVar Configuration Provider for Apache Kafka](https://github.com/strimzi/kafka-env-var-config-provider)
* Add support for `tls-external` authentication to User Operator to allow management of ACLs and Quotas for TLS users with user certificates generated externally (#5249) 
* Support for disabling the automatic generation of network policies by the Cluster Operator. Set the Cluster Operator's `STRIMZI_NETWORK_POLICY_GENERATION` environment variable to `false` to disable network policies. (#5258)
* Update User Operator to use Admin API for managing SCRAM-SHA-512 users
* Configure fixed size limit for `emptyDir` volumes used for temporary files (#5340)
* Update Strimzi Kafka Bridge to 0.20.2

### Changes, deprecations and removals

* The `KafkaConnectS2I` resource has been removed and is no longer supported by the operator.
  Please use the [migration guide](https://strimzi.io/docs/operators/0.24.0/full/using.html#proc-migrating-kafka-connect-s2i-str) to migrate your `KafkaConnectS2I` deployments to [`KafkaConnect` Build](https://strimzi.io/docs/operators/latest/full/deploying.html#creating-new-image-using-kafka-connect-build-str) instead.
* The Open Policy Agent authorizer has been updated to a new version that supports Scala 2.13.
  The new release introduces a new format of the input data sent to the Open Policy Agent server.
  For more information about the new format and how to migrate from the old version, see the [OPA Kafka plugin v1.0.0 release notes](https://github.com/Bisnode/opa-kafka-plugin/releases/tag/v1.0.0).
* User Operator now uses Kafka Admin API to manage SCRAM-SHA-512 credentials.
  All operations done by the User Operator now use Kafka Admin API and connect directly to Kafka instead of ZooKeeper.
  As a result, the environment variables `STRIMZI_ZOOKEEPER_CONNECT` and `STRIMZI_ZOOKEEPER_SESSION_TIMEOUT_MS` were removed from the User Operator configuration.
* All `emptyDir` volumes used by Strimzi for temporary files have now configured a fixed size limit.
* Annotate Cluster Operator resource metrics with a namespace label

## 0.24.0

* Add support for [Kubernetes Configuration Provider for Apache Kafka](https://github.com/strimzi/kafka-kubernetes-config-provider)
* Use Red Hat UBI8 base image
* Add support for Kafka 2.7.1 and remove support for 2.6.0, 2.6.1, and 2.6.2
* Support for patching of service accounts and configuring their labels and annotations. The feature is disabled by default and enabled using the new `ServiceAccountPatching` feature gate.
* Added support for configuring cluster-operator's worker thread pool size that is used for various sync and async tasks
* Add Kafka Quotas plugin with produce, consume, and storage quotas
* Support pausing reconciliation of KafkaTopic CR with annotation `strimzi.io/pause-reconciliation`
* Update cruise control to 2.5.57
* Update to Strimzi Kafka Bridge to 0.20.0
* Support for broker load information added to the rebalance optimization proposal. Information on the load difference, before and after a rebalance is stored in a ConfigMap
* Add support for selectively changing the verbosity of logging for individual CRs, using markers.
* Added support for `controller_mutation_rate' quota. Creation/Deletion of topics and creation of partitions can be configured through this.
* Use newer version of Kafka Exporter with different bugfixes 

### Changes, deprecations and removals

* The deprecated `KafkaConnectS2I` custom resource will be removed after the 0.24.0 release. 
  Please use the [migration guide](https://strimzi.io/docs/operators/latest/full/using.html#proc-migrating-kafka-connect-s2i-str) to migrate your `KafkaConnectS2I` deployments to [`KafkaConnect` Build](https://strimzi.io/docs/operators/latest/full/deploying.html#creating-new-image-using-kafka-connect-build-str) instead.
* The fields `topicsBlacklistPattern` and `groupsBlacklistPattern` in the `KafkaMirrorMaker2` resource are deprecated and will be removed in the future.
  They are replaced by new fields `topicsExcludePattern` and `groupsExcludePattern`.
* The field `whitelist` in the `KafkaMirrorMaker` resource is deprecated and will be removed in the future.
  It is replaced with a new field `include`.
* `bind-utils` removed from containers to improve security posture.
* Kafka Connect Build now uses hashes to name downloaded artifact files. Previously, it was using the last segment of the download URL.
  If your artifact requires a specific name, you can use the new `type: other` artifact and its `fileName` field.
* The option `enableECDSA` of Kafka CR `authentication` of type `oauth` has been deprecated and is ignored. 
  ECDSA token signature support is now always enabled without the need for Strimzi Cluster Operator installing the BouncyCastle JCE crypto provider. 
  BouncyCastle library is no longer packaged with Strimzi Kafka images.

## 0.23.0

* Add support for Kafka 2.8.0 and 2.6.2, remove support for Kafka 2.5.x
* Make it possible to configure maximum number of connections and maximum connection creation rate in listener configuration
* Add support for configuring finalizers for `loadbalancer` type listeners
* Use dedicated Service Account for Kafka Connect Build on Kubernetes 
* Remove direct ZooKeeper access for handling user quotas in the User Operator. Add usage of Admin Client API instead.
* Migrate to CRD v1 (required by Kubernetes 1.22+)
* Support for configuring custom Authorizer implementation 
* Changed Reconciliation interval for Topic Operator from 90 to 120 seconds (to keep it the same as for other operators)
* Changed Zookeeper session timeout default value to 18 seconds for Topic and User Operators (for improved resiliency)
* Removed requirement for replicas and partitions KafkaTopic spec making these parameters optional
* Support to configure a custom filter for parent CR's labels propagation into subresources 
* Allow disabling service links (environment variables describing Kubernetes services) in Pod template
* Update Kaniko executor to 1.6.0
* Add support for separate control plane listener (disabled by default, available via the `ControlPlaneListener` feature gate)
* Support for Dual Stack networking

### Changes, deprecations and removals

* Strimzi API versions `v1alpha1` and `v1beta1` were removed from all Strimzi custom resources apart from `KafkaTopic` and `KafkaUser` (use `v1beta2` versions instead)
* The following annotations have been removed and cannot be used anymore:
  * `cluster.operator.strimzi.io/delete-claim` (used internally only - replaced by `strimzi.io/delete-claim`)
  * `operator.strimzi.io/generation` (used internally only - replaced by `strimzi.io/generation`)
  * `operator.strimzi.io/delete-pod-and-pvc` (use `strimzi.io/delete-pod-and-pvc` instead)
  * `operator.strimzi.io/manual-rolling-update` (use `strimzi.io/manual-rolling-update` instead)
* When the `class` field is configured in the `configuration` section of an Ingress-type listener, Strimzi will not automatically set the deprecated `kubernetes.io/ingress.class` annotation anymore. In case you still need this annotation, you can set it manually in the listener configuration using the [`annotations` field](https://strimzi.io/docs/operators/latest/full/using.html#property-listener-config-annotations-reference) or in the [`.spec.kafka.template` section](https://strimzi.io/docs/operators/latest/full/using.html#type-KafkaClusterTemplate-reference).
* The `.spec.kafkaExporter.template.service` section in the `Kafka` custom resource has been deprecated and will be removed in the next API version (the service itself was removed several releases ago).

## 0.22.0

* Add `v1beta2` version for all resources. `v1beta2` removes all deprecated fields.
* Add annotations that enable the operator to restart Kafka Connect connectors or tasks. The annotations can be applied to the KafkaConnector and the KafkaMirrorMaker2 custom resources.
* Add additional configuration options for the Kaniko executor used by the Kafka Connect Build on Kubernetes
* Add support for JMX options configuration of all Kafka Connect (KC, KC2SI, MM2)
* Update Strimzi Kafka OAuth to version 0.7 and add support for new features:
  * OAuth authentication over SASL PLAIN mechanism
  * Checking token audience
  * Validating tokens using JSONPath filter queries to perform custom checks
* Fix Cruise Control crash loop when updating container configurations
* Configure external logging `ConfigMap` name and key.
* Add support for configuring labels and annotations in ClusterRoleBindings created as part of Kafka and Kafka Connect clusters
* Add support for Ingress v1 in Kubernetes 1.19 and newer
* Add support for Kafka 2.6.1
* List topics used by a Kafka Connect connector in the `.status` section of the `KafkaConnector` custom resource
* Bump Cruise Control to v2.5.37 for Kafka 2.7 support. Note this new version of Cruise Control uses `Log4j 2` and is supported by dynamic logging configuration (where logging properties are defined in a ConfigMap). However, existing `Log4j` configurations must be updated to `Log4j 2` configurations.
* Support pausing reconciliation of CR with annotation `strimzi.io/pause-reconciliation`

### Changes, deprecations and removals

* In the past, when no Ingress class was specified in the Ingress-type listener in the Kafka custom resource, the 
  `kubernetes.io/ingress.class` annotation was automatically set to `nginx`. Because of the support for the new 
  IngressClass resource and the new `ingressClassName` field in the Ingress resource, the default value will not be set 
  anymore. Please use the `class` field in `.spec.kafka.listeners[].configuration` to specify the class name.
* The `KafkaConnectS2I` custom resource is deprecated and will be removed in the future. You can use the new [`KafkaConnect` build feature](https://strimzi.io/docs/operators/latest/full/deploying.html#creating-new-image-using-kafka-connect-build-str) instead.
* Removed support for Helm2 charts as that version is now unsupported. There is no longer the need for separate `helm2` and `helm3` binaries, only `helm` (version 3) is required.
* The following annotations are deprecated for a long time and will be removed in 0.23.0:
  * `cluster.operator.strimzi.io/delete-claim` (used internally only - replaced by `strimzi.io/delete-claim`)
  * `operator.strimzi.io/generation` (used internally only - replaced by `strimzi.io/generation`)
  * `operator.strimzi.io/delete-pod-and-pvc` (use `strimzi.io/delete-pod-and-pvc` instead)
  * `operator.strimzi.io/manual-rolling-update` (use `strimzi.io/manual-rolling-update` instead)
* External logging configuration has changed. `spec.logging.name` is deprecated. Moved to `spec.logging.valueFrom.configMapKeyRef.name`. Key in the `ConfigMap` is configurable via `spec.logging.valueFrom.configMapKeyRef.key`.
  * from
  ```
  logging:
    type: external
    name: my-config-map
  ```
  * to
  ```
  logging:
    type: external
    valueFrom:
      configMapKeyRef:
        name: my-config-map
        key: my-key
  ``` 
* Existing Cruise Control logging configurations must be updated from `Log4j` syntax to `Log4j 2` syntax.
  * For existing inline configurations, replace the `cruisecontrol.root.logger` property with `rootLogger.level`.
  * For existing external configurations, replace the existing configuration with a new configuration file named `log4j2.properties` using `log4j 2` syntax.

## 0.21.0

* Add support for declarative management of connector plugins in Kafka Connect CR 
* Add `inter.broker.protocol.version` to the default configuration in example YAMLs
* Add support for `secretPrefix` property for User Operator to prefix all secret names created from KafkaUser resource.
* Allow configuring labels and annotations for Cluster CA certificate secrets
* Add the JAAS configuration string in the sasl.jaas.config property to the generated secrets for KafkaUser with SCRAM-SHA-512 authentication.
* Strimzi `test-container` has been renamed to `strimzi-test-container` to make the name more clear
* Updated the CPU usage metric in the Kafka, ZooKeeper and Cruise Control dashboards to include the CPU kernel time (other than the current user time)
* Allow disabling ownerReference on CA secrets
* Make it possible to run Strimzi operators and operands with read-only root filesystem
* Move from Docker Hub to Quay.io as our container registry
* Add possibility to configure DeploymentStrategy for Kafka Connect, Kafka Mirror Maker (1 and 2), and Kafka Bridge
* Support passing metrics configuration as an external ConfigMap
* Enable CORS configuration for Cruise Control
* Add support for rolling individual Kafka or ZooKeeper pods through the Cluster Operator using an annotation
* Add support for Topology Spread Constraints in Pod templates
* Make Kafka `cluster-id` (KIP-78) available on Kafka CRD status
* Add support for Kafka 2.7.0

### Deprecations and removals
* The `metrics` field in the Strimzi custom resources has been deprecated and will be removed in the future. For configuring metrics, use the new `metricsConfig` field and pass the configuration via ConfigMap.

## 0.20.0

**Note: This is the last version of Strimzi that will support Kubernetes 1.11 and higher. Future versions will drop support for Kubernetes 1.11-1.15 and support only Kubernetes 1.16 and higher.**

* Add support for Kafka 2.5.1 and 2.6.0. Remove support for 2.4.0 and 2.4.1
* Remove TLS sidecars from Kafka pods => Kafka now uses native TLS to connect to ZooKeeper
* Updated to Cruise Control 2.5.11, which adds Kafka 2.6.0 support and fixes a previous issue with CPU utilization statistics for containers. As a result, the CpuCapacityGoal has now been enabled.
* Cruise Control metrics integration:
  * Enable metrics JMX exporter configuration in the `cruiseControl` property of the Kafka custom resource
  * New Grafana dashboard for the Cruise Control metrics
* Configure Cluster Operator logging using ConfigMap instead of environment variable and support dynamic changes  
* Switch to use the `AclAuthorizer` class for the `simple` Kafka authorization type. `AclAuthorizer` contains new features such as the ability to control the amount of authorization logs in the broker logs.
* Support dynamically changeable logging configuration of Kafka Connect and Kafka Connect S2I
* Support dynamically changeable logging configuration of Kafka brokers
* Support dynamically changeable logging configuration of Kafka MirrorMaker2
* Add support for `client.rack` property for Kafka Connect to use `fetch from closest replica` feature. 
* Refactored operators Grafana dashboard
  * Fixed bug on maximum reconcile time graph
  * Removed the avarage reconcile time graph
  * Rearranged graphs
* Make `listeners` configurable as an array and add support for more different listeners in single cluster
* Add support for configuring `hostAliases` in Pod templates
* Add new resource state metric in the operators for reflecting the reconcile result on a specific resource
* Add improvements for `oauth` authentication, and `keycloak` authorization:
  * Support for re-authentication was added, which also enforces access token lifespan on the Kafka client session
  * Permission changes through Keycloak Authorization Services are now detected by Kafka Brokers

### Deprecations and removals

#### Redesign of the `.spec.kafka.listeners` section

The `.spec.kafka.listeners` section of the Kafka CRD has been redesigned to allow configuring more different listeners.
The old `listeners` object which allowed only configuration of one`plain`, one `tls`, and one `external` listener is now deprecated and will be removed in the future.
It is replaced with an array allowing configuration of multiple different listeners:

```yaml
listeners:
  - name: local
    port: 9092
    type: internal
    tls: true
  - name: external1
    port: 9093
    type: loadbalancer
    tls: true
  - name: external2
    port: 9094
    type: nodeport
    tls: true
```

This change includes some other changes:
* The `tls` field is now required.
* The former `overrides` section is now merged with the `configuration` section.
* The `dnsAnnotations` field has been renamed to `annotations` since we found out it has wider use.
* Configuration of `loadBalancerSourceRanges` and `externalTrafficPolicy` has been moved into listener configuration. Its use in the `template` section is now deprecated.
* For `type: internal` listeners, you can now use the flag `useServiceDnsDomain` to define whether they should use the fully qualified DNS names including the cluster service suffix (usually `.cluster.local`). This option defaults to false.
* All listeners now support configuring the advertised hostname and port.
* `preferredAddressType` has been removed to `preferredNodePortAddressType`.

To convert the old format into the new format with backwards compatibility, you should use following names and types:
* For the old `plain` listener, use the name `plain`, port `9092` and type `internal`.
* For the old `tls` listener, use the name `tls`, port `9093` and type `internal`.
* For the old `external` listener, use the name `external`, port `9094`.

For example the following old configuration:

```yaml
listeners:
  plain:
    # ...
  tls: 
    # ...
  external:
    type: loadbalancer 
    # ...
```

Will look like this in the new format:

```yaml
listeners:
  - name: plain
    port: 9092
    type: internal
    tls: false
  - name: tls
    port: 9093
    type: internal
    tls: true
  - name: external
    port: 9094
    type: loadbalancer
    tls: true
```

#### Removal of monitoring port on Kafka and ZooKeeper related services

The `PodMonitor` resource is now used instead of the `ServiceMonitor` for scraping metrics from Kafka, ZooKeeper, Kafka Connect and so on.
For this reason, we have removed the monitoring port `tcp-prometheus` (9404) on all the services where it is declared (Kafka bootstrap, ZooKeeper client and so on).
It was already deprecated in the previous 0.19.0 release.
Together with it we have also removed the Prometheus annotations from the services. If you want to add them, you can use the templates.
See here https://strimzi.io/docs/operators/master/using.html#assembly-customizing-kubernetes-resources-str for more details about templates usage.
Finally, the Kafka Exporter service was has been removed because it was used just for the monitoring port.

#### Deprecation of Kafka TLS sidecar configuration

Since the Kafka TLS sidecar has been removed, the related configuration options in the Kafka custom resource are now deprecated:
* `.spec.kafka.tlsSidecar`
* `.spec.kafka.template.tlsSidecar`

## 0.19.0

* Add support for authorization using Open Policy Agent
* Add support for scale subresource to make scaling of following resources easier:
  * KafkaConnect
  * KafkaConnectS2I
  * KafkaBridge
  * KafkaMirrorMaker
  * KafkaMirrorMaker2
  * KafkaConnector 
* Remove deprecated `Kafka.spec.topicOperator` classes and deployment logic
* Use Java 11 as the Java runtime
* Removed the need to manually create Cruise Control metrics topics if topic auto creation is disabled.
* Migration to Helm 3
* Refactored the format of the `KafkaRebalance` resource's status. The state of the rebalance is now displayed in the associated `Condition`'s `type` field rather than the `status` field. This was done so that the information would display correctly in various Kubernetes tools.
* Added performance tuning options to the `KafkaRebalance` CR and the ability to define a regular expression that will exclude matching topics from a rebalance optimization proposal.
* Use Strimzi Kafka Bridge 0.18.0
* Make it possible to configure labels and annotations for secrets created by the User Operator
* Strimzi Kafka Bridge metrics integration:
  * enable/disable metrics in the KafkaBridge custom resource
  * new Grafana dashboard for the bridge metrics
* Support dynamically changeable logging in the Entity Operator and Kafka Bridge 
* Extended the Grafana example dashboard for Kafka Connect to provide more relevant information

### Deprecations and removals

#### Deprecation of Helm v2 chart

The Helm v2 support will end soon. 
Bug fixing should stop on August 13th 2020 and security fixes on November 13th.
See https://helm.sh/blog/covid-19-extending-helm-v2-bug-fixes/ for more details.

In sync with that, the Helm v2 chart of Strimzi Cluster Operator is now deprecated and will be removed in the future as Helm v2 support ends.
Since Strimzi 0.19.0, we have a new chart for Helm v3 which can be used instead.

#### Removal of v1alpha1 versions of several custom resources

In Strimzi 0.12.0, the `v1alpha1` versions of the following resources have been deprecated and replaced by `v1beta1`:
* `Kafka`
* `KafkaConnect`
* `KafkaConnectS2I`
* `KafkaMirrorMaker`
* `KafkaTopic`
* `KafkaUser`

In the next release, the `v1alpha1` versions of these resources will be removed. 
Please follow the guide for upgrading the resources: https://strimzi.io/docs/operators/latest/full/deploying.html#assembly-upgrade-resources-str.

#### Removal deprecated cadvisor metric labels

The `pod_name` and `container_name` labels provided on the cadvisor metrics are now just `pod` and `container` starting from Kubernetes 1.16.
We removed the old ones from the Prometheus scraping configuration/alerts and on the Kafka and ZooKeeper dashboard as well.
It means that the charts related to memory and CPU usage are not going to work on Kuvbernetes version previous 1.14.
For more information on what is changed: https://github.com/strimzi/strimzi-kafka-operator/pull/3312

#### Deprecation of monitoring port on Kafka and ZooKeeper related services

The `PodMonitor` resource is now used instead of the `ServiceMonitor` for scraping metrics from Kafka, ZooKeeper, Kafka Connect and so on.
For this reason, we are deprecating the monitoring port `tcp-prometheus` (9404) on all the services where it is declared (Kafka bootstrap, ZooKeeper client and so on).
This port will be removed in the next release.
Together with it we will also remove the Prometheus annotation from the service.

#### Removal warning of Cluster Operator log level

Because of the new Cluster Operator dynamic logging configuration via [PR#3328](https://github.com/strimzi/strimzi-kafka-operator/pull/3328) we are going to remove the `STRIMZI_LOG_LEVEL` environment variable from the Cluster Operator deployment YAML file in the 0.20.0 release.

## 0.18.0

* Add possibility to set Java System Properties for User Operator and Topic Operator via `Kafka` CR.
* Make it possible to configure PodManagementPolicy for StatefulSets
* Update build system to use `yq` version 3 (https://github.com/mikefarah/yq)
* Add more metrics to Cluster and User Operators
* New Grafana dashboard for Operator monitoring 
* Allow `ssl.cipher.suites`, `ssl.protocol` and `ssl.enabled.protocols` to be configurable for Kafka and the different components supported by Strimzi
* Add support for user configurable SecurityContext for each Strimzi container
* Allow standalone User Operator to modify status on KafkaUser
* Add support for Kafka 2.4.1
* Add support for Kafka 2.5.0
* Remove TLS sidecars from ZooKeeper pods, using native ZooKeeper TLS support instead
* Add metrics for Topic Operator
* Use Strimzi Kafka Bridge 0.16.0
* Add support for CORS in the HTTP Kafka Bridge
* Pass HTTP Proxy configuration from operator to operands
* Add Cruise Control support, KafkaRebalance resource and rebalance operator

## 0.17.0

* Add possibility to set Java System Properties via CR yaml
* Add support for Mirror Maker 2.0
* Add Jmxtrans deployment
* Add public keys of TLS listeners to the status section of the Kafka CR
* Add support for using a Kafka authorizer backed by Keycloak Authorization Services

## 0.16.0

* Add support for Kafka 2.4.0 and upgrade from Zookeeper 3.4.x to 3.5.x
* Drop support for Kafka 2.2.1 and 2.3.0
* Add KafkaConnector resource and connector operator
* Let user choose which node address will be used as advertised host (`ExternalDNS`, `ExternalIP`, `InternalDNS`, `InternalIP` or `Hostname`)
* Add support for tini
* When not explicitly configured by the user in `jvmOptions`, `-Xmx` option is calculated from memory requests rather than from memory limits
* Expose JMX port on Kafka brokers via an internal service
* Add support for `externalTrafficPolicy` and `loadBalancerSourceRanges` properties on loadbalancer and nodeport type services
* Add support for user quotas
* Add support for Istio protocol selection in service port names  
Note: Strimzi is essentially adding a `tcp-` prefix to the port names in Kafka services and headless services.  
(e.g clientstls -> tcp-clientstls)
* Add service discovery labels and annotations
* Add possibility to specify custom server certificates to TLS based listeners

## 0.15.0

* Drop support for Kafka 2.1.0, 2.1.1, and 2.2.0
* Add support for Kafka 2.3.1
* Improved Kafka rolling update
* Improve Kafka Exporter Grafana dashboard
* Add sizeLimit option to ephemeral storage (#1505)
* Add `schedulerName` to `podTemplate` (#2114)
* Allow overriding the auto-detected Kubernetes version
* Garbage Collection (GC) logging disabled by default
* Providing PKCS12 truststore and password in the cluster and clients CA certificates Secrets
* Providing PKCS12 keystore and password in the TLS based KafkaUser related Secret

## 0.14.0

* Add support for configuring Ingress class (#1716)
* Add support for setting custom environment variables in all containers
* Add liveness and readiness checks to Mirror Maker
* Allow configuring loadBalancerIP for LoadBalancer type services
* Allow setting labels and annotations for Persistent Volume Claims
* Add support for Jaeger tracing in Kafka Mirror Maker and Kafka Connect
* Add support for deploying Kafka Exporter
* Add initial support for OAuth authentication

## 0.13.0

* Allow users to manually configure ACL rules (for example, using `kafka-acls.sh`) for special Kafka users `*` and `ANONYMOUS` without them being deleted by the User Operator
* Add support for configuring a Priority Class name for Pods deployed by Strimzi
* Add support for Kafka 2.3.0
* Add support for Kafka User resource status
* Add support for Kafka Connect resource status
* Add support for Kafka Connect S2I resource status
* Add support for Kafka Bridge resource status
* Add support for Kafka Mirror Maker resource status
* Add support for DNS annotations to `nodeport` type external listeners

## 0.12.0

* **Drop support for Kubernetes 1.9 and 1.10 and OpenShift 3.9 and 3.10.**
**Versions supported since Strimzi 0.12.0 are Kubernetes 1.11 and higher and OpenShift 3.11 and higher.** 
**This was required because the CRD versioning and CRD subresources support.** 
* Added support for Kafka 2.2.0 and 2.1.1, dropped support for Kafka 2.0.0 and 2.0.1
* Persistent storage improvements
  * Add resizing of persistent volumes
  * Allow to specify different storage class for every broker
  * Adding and removing volumes in Jbod Storage
* Custom Resources improvements
  * New CRD version `v1beta1`. See documentation for more information about upgrading from `v1alpha1` to `v1beta1`.
  * Log at the warn level when a custom resource uses deprecated or unknown properties
  * Add initial support for the `status` sub-resource in the `Kafka` custom resource 
* Add support for [Strimzi Kafka Bridge](https://github.com/strimzi/strimzi-kafka-bridge) for HTTP protocol
* Reduce the number of container images needed to run Strimzi to just two: `kafka` and `operator`.
* Add support for unprivileged users to install the operator with Helm
* Support experimental off-cluster access using Kubernetes Nginx Ingress
* Add ability to configure Image Pull Secrets for all pods in Cluster Operator
* Support for SASL PLAIN mechanism in Kafka Connect and Mirror Maker (for use with non-Strimzi Kafka cluster)

## 0.11.0

* Add support for JBOD storage for Kafka brokers
* Allow users to configure the default ImagePullPolicy
* Add Prometheus alerting
    * Resources for alert manager deployment and configuration
    * Alerting rules with alert examples from Kafka and Zookeeper metrics
* Enrich configuration options for off cluster access
* Support for watching all namespaces
* Operator Lifecycle Manager integration

## 0.10.0

* Support for Kafka 2.1.0
* Support for Kafka upgrades
* Add healthchecks to TLS sidecars
* Add support for new fields in the Pod template: terminationGracePeriod, securityContext and imagePullSecrets
* Rename annotations to use the `strimzi.io` domain consistently (The old annotations are deprecated, but still functional):
    * `cluster.operator.strimzi.io/delete-claim` → `strimzi.io/delete-claim` 
    * `operator.strimzi.io/manual-rolling-update` → `strimzi.io/manual-rolling-update` 
    * `operator.strimzi.io/delete-pod-and-pvc` → `strimzi.io/delete-pod-and-pvc`
    * `operator.strimzi.io/generation` → `strimzi.io/generation`
* Add support for mounting Secrets and Config Maps into Kafka Connect and Kafka Connect S2I
* Add support for NetworkPolicy peers in listener configurations
* Make sure the TLS sidecar pods shutdown only after the main container
* Add support for Pod Disruption Budgets

## 0.9.0

* Add possibility to label and annotate different resources (#1039)
* Add support for TransactionalID in KafkaUser resource
* Update to Kafka 2.0.1
* Add maintenance time windows support for allowing CA certificates renewal rolling update started only in specific times (#1117)  
* Add support for upgrading between Kafka versions (#1103). This removes support for `STRIMZI_DEFAULT_KAFKA_IMAGE` environment variable in the Cluster Operator, replacing it with `STRIMZI_KAFKA_IMAGES`.  


## 0.8.2

* Run images under group 0 to avoid storage issues

## 0.8.1

* Fix certificate renewal issues

## 0.8.0

* Support for unencrypted connections on LoadBalancers and NodePorts.
* Better support for TLS hostname verification for external connections
* Certificate renewal / expiration
* Mirror Maker operator
* Triggering rolling update / pod deletion manually

## 0.7.0

* Exposing Kafka to the outside using:
  * OpenShift Routes
  * LoadBalancers
  * NodePorts
* Use less wide RBAC permissions (`ClusterRoleBindings` where converted to `RoleBindings` where possible)
* Support for SASL authentication using the SCRAM-SHA-512 mechanism added to Kafka Connect and Kafka Connect with S2I support 
* Network policies for managing access to Zookeeper ports and Kafka replication ports
* Use OwnerReference and Kubernetes garbage collection feature to delete resources and to track the ownership

## 0.6.0

* Helm chart for Strimzi Cluster Operator
* Topic Operator moving to Custom Resources instead of Config Maps
* Make it possible to enabled and disable:
  * Listeners
  * Authorization
  * Authentication
* Configure Kafka _super users_ (`super.users` field in Kafka configuration)
* User Operator
  * Managing users and their ACL rights
* Added new Entity Operator for deploying:
  * User Operator
  * Topic Operator
* Deploying the Topic Operator outside of the new Entity Operator is now deprecated
* Kafka 2.0.0
* Kafka Connect:
  * Added TLS support for connecting to the Kafka cluster
  * Added TLS client authentication when connecting to the Kafka cluster 

## 0.5.0

* The Cluster Operator now manages RBAC resource for managed resources:
    * `ServiceAccount` and `ClusterRoleBindings` for Kafka pods
    * `ServiceAccount` and `RoleBindings` for the Topic Operator pods
* Renaming of Kubernetes services (Backwards incompatible!)
  * Kubernetes services for Kafka, Kafka Connect and Zookeeper have been renamed to better correspond to their purpose
  * `xxx-kafka` -> `xxx-kafka-bootstrap`
  * `xxx-kafka-headless` -> `xxx-kafka-brokers`
  * `xxx-zookeeper` -> `xxx-zookeeper-client`
  * `xxx-zookeeper-headless` -> `xxx-zookeeper-nodes`
  * `xxx-connect` -> `xxx-connect-api`
* Cluster Operator moving to Custom Resources instead of Config Maps
* TLS support has been added to Kafka, Zookeeper and Topic Operator. The following channels are now encrypted:
    * Zookeeper cluster communication
    * Kafka cluster commbunication
    * Communication between Kafka and Zookeeper
    * Communication between Topic Operator and Kafka / Zookeeper
* Logging configuration for Kafka, Kafka Connect and Zookeeper
* Add support for [Pod Affinity and Anti-Affinity](https://kubernetes.io/docs/concepts/configuration/assign-pod-node/#affinity-and-anti-affinity)
* Add support for [Tolerations](https://v1-9.docs.kubernetes.io/docs/reference/generated/kubernetes-api/v1.9/#toleration-v1-core)
* Configuring different JVM options
* Support for broker rack in Kafka

## 0.4.0

* Better configurability of Kafka, Kafka Connect, Zookeeper
* Support for Kubernetes request and limits
* Support for JVM memory configuration of all components
* Controllers renamed to operators
* Improved log verbosity of Cluster Operator
* Update to Kafka 1.1.0<|MERGE_RESOLUTION|>--- conflicted
+++ resolved
@@ -3,7 +3,7 @@
 ## 0.35.0
 
 * Redesigned the `UserOperatorConfig` to make it more efficient and flexible
-<<<<<<< HEAD
+* Allow multiple imagePullSecrets in the Strimzi Helm chart
 * Remove support for JMX Trans
 
 ### Changes, deprecations and removals
@@ -11,9 +11,6 @@
 * Support for JMX Trans has been removed in Strimzi 0.35.0.
   If you have JMX Trans enabled in your `Kafka` custom resource in the `.spec.jmxTrans` section, you should remove it.
   If you upgrade to Strimzi 0.35.0 or newer with JMX Trans deployed / enabled in the `Kafka` custom resource, Strimzi will be automatically deleted after the upgrade.
-=======
-* Allow multiple imagePullSecrets in the Strimzi Helm chart
->>>>>>> f867eaa8
 
 ## 0.34.0
 
