
# CHANGELOG

## 0.23.0

* Add support for Kafka 2.8.0 and 2.6.2, remove support for Kafka 2.5.x
* Make it possible to configure maximum number of connections and maximum connection creation rate in listener configuration
* Add support for configuring finalizers for `loadbalancer` type listeners
* Use dedicated Service Account for Kafka Connect Build on Kubernetes 
* Remove direct ZooKeeper access for handling user quotas in the User Operator. Add usage of Admin Client API instead.
* Migrate to CRD v1 (required by Kubernetes 1.22+)
* Support for configuring custom Authorizer implementation 
* Changed Reconciliation interval for Topic Operator from 90 to 120 seconds (to keep it the same as for other operators)
* Changed Zookeeper session timeout default value to 18 seconds for Topic and User Operators (for improved resiliency)
* Removed requirement for replicas and partitions KafkaTopic spec making these parameters optional
<<<<<<< HEAD
* Support to configure a custom filter for parent CR's labels propagation into subresources 
=======
* Update Kaniko executor to 1.6.0
>>>>>>> 1f9d3df5

### Changes, deprecations and removals

* Strimzi API versions `v1alpha1` and `v1beta1` were removed from all Strimzi custom resources apart from `KafkaTopic` and `KafkaUser` (use `v1beta2` versions instead)
* The following annotations have been removed and cannot be used anymore:
  * `cluster.operator.strimzi.io/delete-claim` (used internally only - replaced by `strimzi.io/delete-claim`)
  * `operator.strimzi.io/generation` (used internally only - replaced by `strimzi.io/generation`)
  * `operator.strimzi.io/delete-pod-and-pvc` (use `strimzi.io/delete-pod-and-pvc` instead)
  * `operator.strimzi.io/manual-rolling-update` (use `strimzi.io/manual-rolling-update` instead)
* When the `class` field is configured in the `configuration` section of an Ingress-type listener, Strimzi will not automatically set the deprecated `kubernetes.io/ingress.class` annotation anymore. In case you still need this annotation, you can set it manually in the listener configuration using the [`annotations` field](https://strimzi.io/docs/operators/latest/full/using.html#property-listener-config-annotations-reference) or in the [`.spec.kafka.template` section](https://strimzi.io/docs/operators/latest/full/using.html#type-KafkaClusterTemplate-reference).  

## 0.22.0

* Add `v1beta2` version for all resources. `v1beta2` removes all deprecated fields.
* Add annotations that enable the operator to restart Kafka Connect connectors or tasks. The annotations can be applied to the KafkaConnector and the KafkaMirrorMaker2 custom resources.
* Add additional configuration options for the Kaniko executor used by the Kafka Connect Build on Kubernetes
* Add support for JMX options configuration of all Kafka Connect (KC, KC2SI, MM2)
* Update Strimzi Kafka OAuth to version 0.7 and add support for new features:
  * OAuth authentication over SASL PLAIN mechanism
  * Checking token audience
  * Validating tokens using JSONPath filter queries to perform custom checks
* Fix Cruise Control crash loop when updating container configurations
* Configure external logging `ConfigMap` name and key.
* Add support for configuring labels and annotations in ClusterRoleBindings created as part of Kafka and Kafka Connect clusters
* Add support for Ingress v1 in Kubernetes 1.19 and newer
* Add support for Kafka 2.6.1
* List topics used by a Kafka Connect connector in the `.status` section of the `KafkaConnector` custom resource
* Bump Cruise Control to v2.5.37 for Kafka 2.7 support. Note this new version of Cruise Control uses `Log4j 2` and is supported by dynamic logging configuration (where logging properties are defined in a ConfigMap). However, existing `Log4j` configurations must be updated to `Log4j 2` configurations.
* Support pausing reconciliation of CR with annotation `strimzi.io/pause-reconciliation`

### Changes, deprecations and removals

* In the past, when no Ingress class was specified in the Ingress-type listener in the Kafka custom resource, the 
  `kubernetes.io/ingress.class` annotation was automatically set to `nginx`. Because of the support for the new 
  IngressClass resource and the new `ingressClassName` field in the Ingress resource, the default value will not be set 
  anymore. Please use the `class` field in `.spec.kafka.listeners[].configuration` to specify the class name. 
* The `KafkaConnectS2I` custom resource is deprecated and will be removed in the future. You can use the new [`KafkaConnect` build feature](https://strimzi.io/docs/operators/latest/full/deploying.html#creating-new-image-using-kafka-connect-build-str) instead.
* Removed support for Helm2 charts as that version is now unsupported. There is no longer the need for separate `helm2` and `helm3` binaries, only `helm` (version 3) is required.
* The following annotations are deprecated for a long time and will be removed in 0.23.0:
  * `cluster.operator.strimzi.io/delete-claim` (used internally only - replaced by `strimzi.io/delete-claim`)
  * `operator.strimzi.io/generation` (used internally only - replaced by `strimzi.io/generation`)
  * `operator.strimzi.io/delete-pod-and-pvc` (use `strimzi.io/delete-pod-and-pvc` instead)
  * `operator.strimzi.io/manual-rolling-update` (use `strimzi.io/manual-rolling-update` instead)
* External logging configuration has changed. `spec.logging.name` is deprecated. Moved to `spec.logging.valueFrom.configMapKeyRef.name`. Key in the `ConfigMap` is configurable via `spec.logging.valueFrom.configMapKeyRef.key`.
  * from
  ```
  logging:
    type: external
    name: my-config-map
  ```
  * to
  ```
  logging:
    type: external
    valueFrom:
      configMapKeyRef:
        name: my-config-map
        key: my-key
  ``` 
* Existing Cruise Control logging configurations must be updated from `Log4j` syntax to `Log4j 2` syntax.
  * For existing inline configurations, replace the `cruisecontrol.root.logger` property with `rootLogger.level`.
  * For existing external configurations, replace the existing configuration with a new configuration file named `log4j2.properties` using `log4j 2` syntax.

## 0.21.0

* Add support for declarative management of connector plugins in Kafka Connect CR 
* Add `inter.broker.protocol.version` to the default configuration in example YAMLs
* Add support for `secretPrefix` property for User Operator to prefix all secret names created from KafkaUser resource.
* Allow configuring labels and annotations for Cluster CA certificate secrets
* Add the JAAS configuration string in the sasl.jaas.config property to the generated secrets for KafkaUser with SCRAM-SHA-512 authentication.
* Strimzi `test-container` has been renamed to `strimzi-test-container` to make the name more clear
* Updated the CPU usage metric in the Kafka, ZooKeeper and Cruise Control dashboards to include the CPU kernel time (other than the current user time)
* Allow disabling ownerReference on CA secrets
* Make it possible to run Strimzi operators and operands with read-only root filesystem
* Move from Docker Hub to Quay.io as our container registry
* Add possibility to configure DeploymentStrategy for Kafka Connect, Kafka Mirror Maker (1 and 2), and Kafka Bridge
* Support passing metrics configuration as an external ConfigMap
* Enable CORS configuration for Cruise Control
* Add support for rolling individual Kafka or ZooKeeper pods through the Cluster Operator using an annotation
* Add support for Topology Spread Constraints in Pod templates
* Make Kafka `cluster-id` (KIP-78) available on Kafka CRD status
* Add support for Kafka 2.7.0

### Deprecations and removals
* The `metrics` field in the Strimzi custom resources has been deprecated and will be removed in the future. For configuring metrics, use the new `metricsConfig` field and pass the configuration via ConfigMap.

## 0.20.0

**Note: This is the last version of Strimzi that will support Kubernetes 1.11 and higher. Future versions will drop support for Kubernetes 1.11-1.15 and support only Kubernetes 1.16 and higher.**

* Add support for Kafka 2.5.1 and 2.6.0. Remove support for 2.4.0 and 2.4.1
* Remove TLS sidecars from Kafka pods => Kafka now uses native TLS to connect to ZooKeeper
* Updated to Cruise Control 2.5.11, which adds Kafka 2.6.0 support and fixes a previous issue with CPU utilization statistics for containers. As a result, the CpuCapacityGoal has now been enabled.
* Cruise Control metrics integration:
  * Enable metrics JMX exporter configuration in the `cruiseControl` property of the Kafka custom resource
  * New Grafana dashboard for the Cruise Control metrics
* Configure Cluster Operator logging using ConfigMap instead of environment variable and support dynamic changes  
* Switch to use the `AclAuthorizer` class for the `simple` Kafka authorization type. `AclAuthorizer` contains new features such as the ability to control the amount of authorization logs in the broker logs.
* Support dynamically changeable logging configuration of Kafka Connect and Kafka Connect S2I
* Support dynamically changeable logging configuration of Kafka brokers
* Support dynamically changeable logging configuration of Kafka MirrorMaker2
* Add support for `client.rack` property for Kafka Connect to use `fetch from closest replica` feature. 
* Refactored operators Grafana dashboard
  * Fixed bug on maximum reconcile time graph
  * Removed the avarage reconcile time graph
  * Rearranged graphs
* Make `listeners` configurable as an array and add support for more different listeners in single cluster
* Add support for configuring `hostAliases` in Pod templates
* Add new resource state metric in the operators for reflecting the reconcile result on a specific resource
* Add improvements for `oauth` authentication, and `keycloak` authorization:
  * Support for re-authentication was added, which also enforces access token lifespan on the Kafka client session
  * Permission changes through Keycloak Authorization Services are now detected by Kafka Brokers

### Deprecations and removals

#### Redesign of the `.spec.kafka.listeners` section

The `.spec.kafka.listeners` section of the Kafka CRD has been redesigned to allow configuring more different listeners.
The old `listeners` object which allowed only configuration of one`plain`, one `tls`, and one `external` listener is now deprecated and will be removed in the future.
It is replaced with an array allowing configuration of multiple different listeners:

```yaml
listeners:
  - name: local
    port: 9092
    type: internal
    tls: true
  - name: external1
    port: 9093
    type: loadbalancer
    tls: true
  - name: external2
    port: 9094
    type: nodeport
    tls: true
```

This change includes some other changes:
* The `tls` field is now required.
* The former `overrides` section is now merged with the `configuration` section.
* The `dnsAnnotations` field has been renamed to `annotations` since we found out it has wider use.
* Configuration of `loadBalancerSourceRanges` and `externalTrafficPolicy` has been moved into listener configuration. Its use in the `template` section is now deprecated.
* For `type: internal` listeners, you can now use the flag `useServiceDnsDomain` to define whether they should use the fully qualified DNS names including the cluster service suffix (usually `.cluster.local`). This option defaults to false.
* All listeners now support configuring the advertised hostname and port.
* `preferredAddressType` has been removed to `preferredNodePortAddressType`.

To convert the old format into the new format with backwards compatibility, you should use following names and types:
* For the old `plain` listener, use the name `plain`, port `9092` and type `internal`.
* For the old `tls` listener, use the name `tls`, port `9093` and type `internal`.
* For the old `external` listener, use the name `external`, port `9094`.

For example the following old configuration:

```yaml
listeners:
  plain:
    # ...
  tls: 
    # ...
  external:
    type: loadbalancer 
    # ...
```

Will look like this in the new format:

```yaml
listeners:
  - name: plain
    port: 9092
    type: internal
    tls: false
  - name: tls
    port: 9093
    type: internal
    tls: true
  - name: external
    port: 9094
    type: loadbalancer
    tls: true
```

#### Removal of monitoring port on Kafka and ZooKeeper related services

The `PodMonitor` resource is now used instead of the `ServiceMonitor` for scraping metrics from Kafka, ZooKeeper, Kafka Connect and so on.
For this reason, we have removed the monitoring port `tcp-prometheus` (9404) on all the services where it is declared (Kafka bootstrap, ZooKeeper client and so on).
It was already deprecated in the previous 0.19.0 release.
Together with it we have also removed the Prometheus annotations from the services. If you want to add them, you can use the templates.
See here https://strimzi.io/docs/operators/master/using.html#assembly-customizing-kubernetes-resources-str for more details about templates usage.
Finally, the Kafka Exporter service was has been removed because it was used just for the monitoring port.

#### Deprecation of Kafka TLS sidecar configuration

Since the Kafka TLS sidecar has been removed, the related configuration options in the Kafka custom resource are now deprecated:
* `.spec.kafka.tlsSidecar`
* `.spec.kafka.template.tlsSidecar`

## 0.19.0

* Add support for authorization using Open Policy Agent
* Add support for scale subresource to make scaling of following resources easier:
  * KafkaConnect
  * KafkaConnectS2I
  * KafkaBridge
  * KafkaMirrorMaker
  * KafkaMirrorMaker2
  * KafkaConnector 
* Remove deprecated `Kafka.spec.topicOperator` classes and deployment logic
* Use Java 11 as the Java runtime
* Removed the need to manually create Cruise Control metrics topics if topic auto creation is disabled.
* Migration to Helm 3
* Refactored the format of the `KafkaRebalance` resource's status. The state of the rebalance is now displayed in the associated `Condition`'s `type` field rather than the `status` field. This was done so that the information would display correctly in various Kubernetes tools.
* Added performance tuning options to the `KafkaRebalance` CR and the ability to define a regular expression that will exclude matching topics from a rebalance optimization proposal.
* Use Strimzi Kafka Bridge 0.18.0
* Make it possible to configure labels and annotations for secrets created by the User Operator
* Strimzi Kafka Bridge metrics integration:
  * enable/disable metrics in the KafkaBridge custom resource
  * new Grafana dashboard for the bridge metrics
* Support dynamically changeable logging in the Entity Operator and Kafka Bridge 
* Extended the Grafana example dashboard for Kafka Connect to provide more relevant information

### Deprecations and removals

#### Deprecation of Helm v2 chart

The Helm v2 support will end soon. 
Bug fixing should stop on August 13th 2020 and security fixes on November 13th.
See https://helm.sh/blog/covid-19-extending-helm-v2-bug-fixes/ for more details.

In sync with that, the Helm v2 chart of Strimzi Cluster Operator is now deprecated and will be removed in the future as Helm v2 support ends.
Since Strimzi 0.19.0, we have a new chart for Helm v3 which can be used instead.

#### Removal of v1alpha1 versions of several custom resources

In Strimzi 0.12.0, the `v1alpha1` versions of the following resources have been deprecated and replaced by `v1beta1`:
* `Kafka`
* `KafkaConnect`
* `KafkaConnectS2I`
* `KafkaMirrorMaker`
* `KafkaTopic`
* `KafkaUser`

In the next release, the `v1alpha1` versions of these resources will be removed. 
Please follow the guide for upgrading the resources: https://strimzi.io/docs/operators/latest/full/deploying.html#assembly-upgrade-resources-str.

#### Removal deprecated cadvisor metric labels

The `pod_name` and `container_name` labels provided on the cadvisor metrics are now just `pod` and `container` starting from Kubernetes 1.16.
We removed the old ones from the Prometheus scraping configuration/alerts and on the Kafka and ZooKeeper dashboard as well.
It means that the charts related to memory and CPU usage are not going to work on Kuvbernetes version previous 1.14.
For more information on what is changed: https://github.com/strimzi/strimzi-kafka-operator/pull/3312

#### Deprecation of monitoring port on Kafka and ZooKeeper related services

The `PodMonitor` resource is now used instead of the `ServiceMonitor` for scraping metrics from Kafka, ZooKeeper, Kafka Connect and so on.
For this reason, we are deprecating the monitoring port `tcp-prometheus` (9404) on all the services where it is declared (Kafka bootstrap, ZooKeeper client and so on).
This port will be removed in the next release.
Together with it we will also remove the Prometheus annotation from the service.

#### Removal warning of Cluster Operator log level

Because of the new Cluster Operator dynamic logging configuration via [PR#3328](https://github.com/strimzi/strimzi-kafka-operator/pull/3328) we are going to remove the `STRIMZI_LOG_LEVEL` environment variable from the Cluster Operator deployment YAML file in the 0.20.0 release.

## 0.18.0

* Add possibility to set Java System Properties for User Operator and Topic Operator via `Kafka` CR.
* Make it possible to configure PodManagementPolicy for StatefulSets
* Update build system to use `yq` version 3 (https://github.com/mikefarah/yq)
* Add more metrics to Cluster and User Operators
* New Grafana dashboard for Operator monitoring 
* Allow `ssl.cipher.suites`, `ssl.protocol` and `ssl.enabled.protocols` to be configurable for Kafka and the different components supported by Strimzi
* Add support for user configurable SecurityContext for each Strimzi container
* Allow standalone User Operator to modify status on KafkaUser
* Add support for Kafka 2.4.1
* Add support for Kafka 2.5.0
* Remove TLS sidecars from ZooKeeper pods, using native ZooKeeper TLS support instead
* Add metrics for Topic Operator
* Use Strimzi Kafka Bridge 0.16.0
* Add support for CORS in the HTTP Kafka Bridge
* Pass HTTP Proxy configuration from operator to operands
* Add Cruise Control support, KafkaRebalance resource and rebalance operator

## 0.17.0

* Add possibility to set Java System Properties via CR yaml
* Add support for Mirror Maker 2.0
* Add Jmxtrans deployment
* Add public keys of TLS listeners to the status section of the Kafka CR
* Add support for using a Kafka authorizer backed by Keycloak Authorization Services

## 0.16.0

* Add support for Kafka 2.4.0 and upgrade from Zookeeper 3.4.x to 3.5.x
* Drop support for Kafka 2.2.1 and 2.3.0
* Add KafkaConnector resource and connector operator
* Let user choose which node address will be used as advertised host (`ExternalDNS`, `ExternalIP`, `InternalDNS`, `InternalIP` or `Hostname`)
* Add support for tini
* When not explicitly configured by the user in `jvmOptions`, `-Xmx` option is calculated from memory requests rather than from memory limits
* Expose JMX port on Kafka brokers via an internal service
* Add support for `externalTrafficPolicy` and `loadBalancerSourceRanges` properties on loadbalancer and nodeport type services
* Add support for user quotas
* Add support for Istio protocol selection in service port names  
Note: Strimzi is essentially adding a `tcp-` prefix to the port names in Kafka services and headless services.  
(e.g clientstls -> tcp-clientstls)
* Add service discovery labels and annotations
* Add possibility to specify custom server certificates to TLS based listeners

## 0.15.0

* Drop support for Kafka 2.1.0, 2.1.1, and 2.2.0
* Add support for Kafka 2.3.1
* Improved Kafka rolling update
* Improve Kafka Exporter Grafana dashboard
* Add sizeLimit option to ephemeral storage (#1505)
* Add `schedulerName` to `podTemplate` (#2114)
* Allow overriding the auto-detected Kubernetes version
* Garbage Collection (GC) logging disabled by default
* Providing PKCS12 truststore and password in the cluster and clients CA certificates Secrets
* Providing PKCS12 keystore and password in the TLS based KafkaUser related Secret

## 0.14.0

* Add support for configuring Ingress class (#1716)
* Add support for setting custom environment variables in all containers
* Add liveness and readiness checks to Mirror Maker
* Allow configuring loadBalancerIP for LoadBalancer type services
* Allow setting labels and annotations for Persistent Volume Claims
* Add support for Jaeger tracing in Kafka Mirror Maker and Kafka Connect
* Add support for deploying Kafka Exporter
* Add initial support for OAuth authentication

## 0.13.0

* Allow users to manually configure ACL rules (for example, using `kafka-acls.sh`) for special Kafka users `*` and `ANONYMOUS` without them being deleted by the User Operator
* Add support for configuring a Priority Class name for Pods deployed by Strimzi
* Add support for Kafka 2.3.0
* Add support for Kafka User resource status
* Add support for Kafka Connect resource status
* Add support for Kafka Connect S2I resource status
* Add support for Kafka Bridge resource status
* Add support for Kafka Mirror Maker resource status
* Add support for DNS annotations to `nodeport` type external listeners

## 0.12.0

* **Drop support for Kubernetes 1.9 and 1.10 and OpenShift 3.9 and 3.10.**
**Versions supported since Strimzi 0.12.0 are Kubernetes 1.11 and higher and OpenShift 3.11 and higher.** 
**This was required because the CRD versioning and CRD subresources support.** 
* Added support for Kafka 2.2.0 and 2.1.1, dropped support for Kafka 2.0.0 and 2.0.1
* Persistent storage improvements
  * Add resizing of persistent volumes
  * Allow to specify different storage class for every broker
  * Adding and removing volumes in Jbod Storage
* Custom Resources improvements
  * New CRD version `v1beta1`. See documentation for more information about upgrading from `v1alpha1` to `v1beta1`.
  * Log at the warn level when a custom resource uses deprecated or unknown properties
  * Add initial support for the `status` sub-resource in the `Kafka` custom resource 
* Add support for [Strimzi Kafka Bridge](https://github.com/strimzi/strimzi-kafka-bridge) for HTTP protocol
* Reduce the number of container images needed to run Strimzi to just two: `kafka` and `operator`.
* Add support for unprivileged users to install the operator with Helm
* Support experimental off-cluster access using Kubernetes Nginx Ingress
* Add ability to configure Image Pull Secrets for all pods in Cluster Operator
* Support for SASL PLAIN mechanism in Kafka Connect and Mirror Maker (for use with non-Strimzi Kafka cluster)

## 0.11.0

* Add support for JBOD storage for Kafka brokers
* Allow users to configure the default ImagePullPolicy
* Add Prometheus alerting
    * Resources for alert manager deployment and configuration
    * Alerting rules with alert examples from Kafka and Zookeeper metrics
* Enrich configuration options for off cluster access
* Support for watching all namespaces
* Operator Lifecycle Manager integration

## 0.10.0

* Support for Kafka 2.1.0
* Support for Kafka upgrades
* Add healthchecks to TLS sidecars
* Add support for new fields in the Pod template: terminationGracePeriod, securityContext and imagePullSecrets
* Rename annotations to use the `strimzi.io` domain consistently (The old annotations are deprecated, but still functional):
    * `cluster.operator.strimzi.io/delete-claim` → `strimzi.io/delete-claim` 
    * `operator.strimzi.io/manual-rolling-update` → `strimzi.io/manual-rolling-update` 
    * `operator.strimzi.io/delete-pod-and-pvc` → `strimzi.io/delete-pod-and-pvc`
    * `operator.strimzi.io/generation` → `strimzi.io/generation`
* Add support for mounting Secrets and Config Maps into Kafka Connect and Kafka Connect S2I
* Add support for NetworkPolicy peers in listener configurations
* Make sure the TLS sidecar pods shutdown only after the main container
* Add support for Pod Disruption Budgets

## 0.9.0

* Add possibility to label and annotate different resources (#1039)
* Add support for TransactionalID in KafkaUser resource
* Update to Kafka 2.0.1
* Add maintenance time windows support for allowing CA certificates renewal rolling update started only in specific times (#1117)  
* Add support for upgrading between Kafka versions (#1103). This removes support for `STRIMZI_DEFAULT_KAFKA_IMAGE` environment variable in the Cluster Operator, replacing it with `STRIMZI_KAFKA_IMAGES`.  


## 0.8.2

* Run images under group 0 to avoid storage issues

## 0.8.1

* Fix certificate renewal issues

## 0.8.0

* Support for unencrypted connections on LoadBalancers and NodePorts.
* Better support for TLS hostname verification for external connections
* Certificate renewal / expiration
* Mirror Maker operator
* Triggering rolling update / pod deletion manually

## 0.7.0

* Exposing Kafka to the outside using:
  * OpenShift Routes
  * LoadBalancers
  * NodePorts
* Use less wide RBAC permissions (`ClusterRoleBindings` where converted to `RoleBindings` where possible)
* Support for SASL authentication using the SCRAM-SHA-512 mechanism added to Kafka Connect and Kafka Connect with S2I support 
* Network policies for managing access to Zookeeper ports and Kafka replication ports
* Use OwnerReference and Kubernetes garbage collection feature to delete resources and to track the ownership

## 0.6.0

* Helm chart for Strimzi Cluster Operator
* Topic Operator moving to Custom Resources instead of Config Maps
* Make it possible to enabled and disable:
  * Listeners
  * Authorization
  * Authentication
* Configure Kafka _super users_ (`super.users` field in Kafka configuration)
* User Operator
  * Managing users and their ACL rights
* Added new Entity Operator for deploying:
  * User Operator
  * Topic Operator
* Deploying the Topic Operator outside of the new Entity Operator is now deprecated
* Kafka 2.0.0
* Kafka Connect:
  * Added TLS support for connecting to the Kafka cluster
  * Added TLS client authentication when connecting to the Kafka cluster 

## 0.5.0

* The Cluster Operator now manages RBAC resource for managed resources:
    * `ServiceAccount` and `ClusterRoleBindings` for Kafka pods
    * `ServiceAccount` and `RoleBindings` for the Topic Operator pods
* Renaming of Kubernetes services (Backwards incompatible!)
  * Kubernetes services for Kafka, Kafka Connect and Zookeeper have been renamed to better correspond to their purpose
  * `xxx-kafka` -> `xxx-kafka-bootstrap`
  * `xxx-kafka-headless` -> `xxx-kafka-brokers`
  * `xxx-zookeeper` -> `xxx-zookeeper-client`
  * `xxx-zookeeper-headless` -> `xxx-zookeeper-nodes`
  * `xxx-connect` -> `xxx-connect-api`
* Cluster Operator moving to Custom Resources instead of Config Maps
* TLS support has been added to Kafka, Zookeeper and Topic Operator. The following channels are now encrypted:
    * Zookeeper cluster communication
    * Kafka cluster commbunication
    * Communication between Kafka and Zookeeper
    * Communication between Topic Operator and Kafka / Zookeeper
* Logging configuration for Kafka, Kafka Connect and Zookeeper
* Add support for [Pod Affinity and Anti-Affinity](https://kubernetes.io/docs/concepts/configuration/assign-pod-node/#affinity-and-anti-affinity)
* Add support for [Tolerations](https://v1-9.docs.kubernetes.io/docs/reference/generated/kubernetes-api/v1.9/#toleration-v1-core)
* Configuring different JVM options
* Support for broker rack in Kafka

## 0.4.0

* Better configurability of Kafka, Kafka Connect, Zookeeper
* Support for Kubernetes request and limits
* Support for JVM memory configuration of all components
* Controllers renamed to operators
* Improved log verbosity of Cluster Operator
* Update to Kafka 1.1.0<|MERGE_RESOLUTION|>--- conflicted
+++ resolved
@@ -13,11 +13,8 @@
 * Changed Reconciliation interval for Topic Operator from 90 to 120 seconds (to keep it the same as for other operators)
 * Changed Zookeeper session timeout default value to 18 seconds for Topic and User Operators (for improved resiliency)
 * Removed requirement for replicas and partitions KafkaTopic spec making these parameters optional
-<<<<<<< HEAD
 * Support to configure a custom filter for parent CR's labels propagation into subresources 
-=======
 * Update Kaniko executor to 1.6.0
->>>>>>> 1f9d3df5
 
 ### Changes, deprecations and removals
 
