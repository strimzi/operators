--- conflicted
+++ resolved
@@ -25,18 +25,15 @@
   If you want to keep using `SHA1PRNG` as your SecureRandom, you can configure it in `.spec.kafka.config` in your `Kafka` custom resource.
 * Support for JmxTrans in Strimzi is deprecated. 
   It is currently planned to be removed in Strimzi 0.35.0.
-<<<<<<< HEAD
 * Support for `type: jaeger` tracing based on Jaeger clients and OpenTracing API was deprecated in the Strimzi 0.31 release.
-As the Jaeger clients are retired and the OpenTracing project is archived, we cannot guarantee their support for future versions.
+  As the Jaeger clients are retired and the OpenTracing project is archived, we cannot guarantee their support for future versions.
   In Strimzi 0.32 and 0.33, we added support for OpenTelemetry tracing as a replacement.
   If possible, we will maintain the support for `type: jaeger` tracing until June 2023 and remove it afterwards.
   Please migrate to OpenTelemetry as soon as possible.
-=======
 * When OpenTelemetry is enabled for tracing, starting from this release, the operator configures the OTLP exporter instead of the Jaeger one by default.
   The Jaeger exporter is even not included in the Kafka images anymore, so if you want to use it you have to add the binary by yourself.
   The `OTEL_EXPORTER_OTLP_ENDPOINT` environment variable has to be used instead of the `OTEL_EXPORTER_JAEGER_ENDPOINT` in order to specify the OTLP endpoint to send traces to.
   If you are using Jaeger as the backend system for tracing, you need to have 1.35 release at least which is the first one exposing an OLTP endpoint.
->>>>>>> d30cd390
 
 ## 0.32.0
 
