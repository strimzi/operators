
# CHANGELOG

## 0.31.0

* Add support for Kafka 3.2.1
* Update Kaniko builder to 1.9.0 and Maven builder to 1.14
* Update Kafka Exporter to 1.6.0 
* Pluggable Pod Security Profiles with built-in support for _restricted_ Kubernetes Security Profile
* Add support for leader election and running multiple operator replicas (1 active leader replicas and one or more stand-by replicas)
* Update Strimzi Kafka Bridge to 0.22.0
* Add support for IPv6 addresses being used in Strimzi issued certificates
<<<<<<< HEAD
* Make it easier to wait for custom resource readiness when using the Strimzi api module
=======
* Add StrimziPodSet reconciliation metrics
>>>>>>> dca11170

### Deprecations and removals

* Strimzi 0.31.0 (and any possible patch releases) is the last Strimzi version with support for Kubernetes 1.16, 1.17 and 1.18.
  From Strimzi 0.32.0 on, we will support only Kubernetes 1.19 and newer.
  The supported Kubernetes versions will be re-evaluated again in Q1/2023.
* The `type: jaeger` tracing support based on Jaeger clients and OpenTracing API is now deprecated.
  Because the Jaeger clients are retired and the OpenTracing project is archived, we cannot guarantee their support for future Kafka versions.
  In the future, we plan to replace it with a new tracing feature based on the OpenTelemetry project.

## 0.30.0

* Remove Kafka 3.0.0 and 3.0.1
* Add support for `simple` authorization and for the User Operator to the experimental `UseKRaft` feature gate
  _(Note: Due to [KAFKA-13909](https://issues.apache.org/jira/browse/KAFKA-13909), broker restarts currently don't work when authorization is enabled.)_
* Add network capacity overrides for Cruise Control capacity config
* The `ServiceAccountPatching` feature gate moves to GA.
  It cannot be disabled anymore and will be permanently enabled.
* The `UseStrimziPodSets` feature gate moves to beta stage.
  By default, StrimziPodSets are used instead of StatefulSets.
  If needed, `UseStrimziPodSets` can be disabled in the feature gates configuration in the Cluster Operator.
* Use better encryption and digest algorithms when creating the PKCS12 stores.
  For existing clusters, the certificates will not be updated during upgrade but only next time the PKCS12 store is created. 
* Add CPU capacity overrides for Cruise Control capacity config
* Use CustomResource existing spec and status to fix Quarkus native build's serialization
* Update JMX Exporter to version 0.17.0
* Operator emits Kubernetes Events to explain why it restarted a Kafka broker
* Better configurability of the Kafka Admin client in the User Operator
* Update Strimzi Kafka Bridge to 0.21.6

## 0.29.0

* Add support for Apache Kafka 3.0.1, 3.1.1 and 3.2.0
* Increase the size of the `/tmp` volumes to 5Mi to allow unpacking of compression libraries
* Use `/healthz` endpoint for Kafka Exporter health checks
* Renew user certificates in User Operator only during maintenance windows
* Ensure Topic Operator using Kafka Streams state store can start up successfully 
* Update Cruise Control to 2.5.89
* Remove TLS sidecar from Cruise Control pod. Cruise Control is now configured to not using ZooKeeper, so the TLS sidecar is not needed anymore.
* Allow Cruise Control topic names to be configured
* Add support for `spec.rack.topologyKey` property in Mirror Maker 2 to enable "fetch from the closest replica" feature.
* Support for the s390x platform
  _(The s390x support is currently considered as experimental. We are not aware of any issues, but the s390x build doesn't at this point undergo the same level of testing as the AMD64 container images.)_
* Update Strimzi Kafka Bridge to 0.21.5
* Added rebalancing modes on the `KafkaRebalance` custom resource
  * `full`: this mode runs a full rebalance moving replicas across all the brokers in the cluster. This is the default one if not specified.
  * `add-brokers`: after scaling up the cluster, this mode is used to move replicas to the newly added brokers specified in the custom resource.
  * `remove-brokers`: this mode is used to move replicas off the brokers that are going to be removed, before scaling down the cluster.
* **Experimental** KRaft mode (ZooKeeper-less Kafka) which can be enabled using the `UseKRaft` feature gate.
  **Important: Use it for development and testing only!**

### Changes, deprecations and removals

* Since the Cruise Control TLS sidecar has been removed, the related configuration options `.spec.cruiseControl.tlsSidecar` and `.spec.cruiseControl.template.tlsSidecar` in the Kafka custom resource are now deprecated.

## 0.28.0

* Add support for Kafka 3.1.0; remove Kafka 2.8.0 and 2.8.1
* Add support for `StrimziPodSet` resources (disabled by default through the `UseStrimziPodSets` feature gate)
* Update Open Policy Agent authorizer to 1.4.0 and add support for enabling metrics
* Support custom authentication mechanisms in Kafka listeners
* Intra-broker disk balancing using Cruise Control
* Add connector context to the default logging configuration in Kafka Connect and Kafka Mirror Maker 2
* Added the option `createBootstrapService` in the Kafka Spec to disable the creation of the bootstrap service for the Load Balancer Type Listener. It will save the cost of one load balancer resource, specially in the public cloud.
* Added the `connectTimeoutSeconds` and `readTimeoutSeconds` options to OAuth authentication configuration. The default connect and read timeouts are set to 60 seconds (previously there was no timeout). Also added `groupsClaim` and `groupsClaimDelimiter` options in the listener configuration of Kafka Spec to allow extracting group information from JWT token at authentication time, and making it available to the custom authorizer. These features are enabled by the updated Strimzi Kafka OAuth library (0.10.0).
* Add support for disabling the FIPS mode in OpenJDK
* Fix renewing your own CA certificates [#5466](https://github.com/strimzi/strimzi-kafka-operator/issues/5466)
* Update Strimzi Kafka Bridge to 0.21.4
* Update Cruise Control to 2.5.82

### Changes, deprecations and removals

* The Strimzi Identity Replication Policy (class `io.strimzi.kafka.connect.mirror.IdentityReplicationPolicy`) is now deprecated and will be removed in the future.
  Please update to Kafka's own Identity Replication Policy (class `org.apache.kafka.connect.mirror.IdentityReplicationPolicy`).
* The `type` field in `ListenerStatus` has been deprecated and will be removed in the future.
* The `disk` and `cpuUtilization` fields in the `spec.cruiseControl.capacity` section of the Kafka resource have been deprecated, are ignored, and will be removed in the future.

## 0.27.0

* Multi-arch container images with support for x86_64 / AMD64 and AArch64 / ARM64 platforms
  _(The support AArch64 is currently considered as experimental. We are not aware of any issues, but the AArch64 build doesn't at this point undergo the same level of testing as the AMD64 container images.)_
* Added the option to configure the Cluster Operator's Zookeeper admin client session timeout via an new env var: `STRIMZI_ZOOKEEPER_ADMIN_SESSION_TIMEOUT_MS`
* The `ControlPlaneListener` and `ServiceAccountPatching` feature gates are now in the _beta_ phase and are enabled by default.
* Allow setting any extra environment variables for the Cluster Operator container through Helm using a new `extraEnvs` value.
* Added SCRAM-SHA-256 authentication for Kafka clients
* Update OPA Authorizer to 1.3.0
* Update to Cruise Control version 2.5.79
* Update Log4j2 to 2.17.0

### Changes, deprecations and removals

* The `ControlPlaneListener` feature gate is now enabled by default.
  When upgrading from Strimzi 0.22 or earlier, you have to disable the `ControlPlaneListener` feature gate when upgrading the cluster operator to make sure the Kafka cluster stays available during the upgrade.
  When downgrading to Strimzi 0.22 or earlier, you have to disable the `ControlPlaneListener` feature gate before downgrading the cluster operator to make sure the Kafka cluster stays available during the downgrade.

## 0.26.0

* Add support for Kafka 2.8.1 and 3.0.0; remove Kafka 2.7.0 and 2.7.1
* Update the Open Policy Agent Authorizer to version [1.1.0](https://github.com/Bisnode/opa-kafka-plugin/releases/tag/v1.1.0)
* Expose JMX port on Zookeeper nodes via a headless service.
* Allow configuring labels and annotations for JMX authentication secrets
* Enable Cruise Control anomaly.detection configurations
* Add support for building connector images from the Maven coordinates
* Allow Kafka Connect Build artifacts to be downloaded from insecure servers (#5542)
* Add option to specify pull secret in Kafka Connect Build on OpenShift (#5631)
* Configurable authentication, authorization, and SSL for Cruise Control API
* Update to Cruise Control version 2.5.73
* Allow to configure `/tmp` volume size via Pod template. By default `1Mi` is used.

### Changes, deprecations and removals

* imageRepositoryOverride,imageRegistryOverride and imageTagOverride are now removed from values.yaml. defaultImageRepository, defaultImageRegistry and defaultImageTag values are introduced in helm charts which sets the default registry, repository and tags for the images. Now the registry, repository and tag for a single image can be configured as per the requirement.
* The OpenShift Templates were removed from the examples and are no longer supported (#5548)
* Kafka MirrorMaker 1 has been deprecated in Apache Kafka 3.0.0 and will be removed in Apache Kafka 4.0.0.
  As a result, the `KafkaMirrorMaker` custom resource which is used to deploy Kafka MirrorMaker 1 has been deprecated in Strimzi as well. (#5617)
  The `KafkaMirrorMaker` resource will be removed from Strimzi when we adopt Apache Kafka 4.0.0.
  As a replacement, use the `KafkaMirrorMaker2` custom resource with the [`IdentityReplicationPolicy`](https://strimzi.io/docs/operators/latest/using.html#unidirectional_replication_activepassive).

## 0.25.0

* Move from Scala 2.12 to Scala 2.13. (#5192)
* Open Policy Agent authorizer updated to a new version supporting Scala 2.13. See the _Changes, deprecations and removals_ sections for more details. (#5192)
* Allow a custom password to be set for SCRAM-SHA-512 users by referencing a secret in the `KafkaUser` resource
* Add support for [EnvVar Configuration Provider for Apache Kafka](https://github.com/strimzi/kafka-env-var-config-provider)
* Add support for `tls-external` authentication to User Operator to allow management of ACLs and Quotas for TLS users with user certificates generated externally (#5249) 
* Support for disabling the automatic generation of network policies by the Cluster Operator. Set the Cluster Operator's `STRIMZI_NETWORK_POLICY_GENERATION` environment variable to `false` to disable network policies. (#5258)
* Update User Operator to use Admin API for managing SCRAM-SHA-512 users
* Configure fixed size limit for `emptyDir` volumes used for temporary files (#5340)
* Update Strimzi Kafka Bridge to 0.20.2

### Changes, deprecations and removals

* The `KafkaConnectS2I` resource has been removed and is no longer supported by the operator.
  Please use the [migration guide](https://strimzi.io/docs/operators/0.24.0/full/using.html#proc-migrating-kafka-connect-s2i-str) to migrate your `KafkaConnectS2I` deployments to [`KafkaConnect` Build](https://strimzi.io/docs/operators/latest/full/deploying.html#creating-new-image-using-kafka-connect-build-str) instead.
* The Open Policy Agent authorizer has been updated to a new version that supports Scala 2.13.
  The new release introduces a new format of the input data sent to the Open Policy Agent server.
  For more information about the new format and how to migrate from the old version, see the [OPA Kafka plugin v1.0.0 release notes](https://github.com/Bisnode/opa-kafka-plugin/releases/tag/v1.0.0).
* User Operator now uses Kafka Admin API to manage SCRAM-SHA-512 credentials.
  All operations done by the User Operator now use Kafka Admin API and connect directly to Kafka instead of ZooKeeper.
  As a result, the environment variables `STRIMZI_ZOOKEEPER_CONNECT` and `STRIMZI_ZOOKEEPER_SESSION_TIMEOUT_MS` were removed from the User Operator configuration.
* All `emptyDir` volumes used by Strimzi for temporary files have now configured a fixed size limit.
* Annotate Cluster Operator resource metrics with a namespace label

## 0.24.0

* Add support for [Kubernetes Configuration Provider for Apache Kafka](https://github.com/strimzi/kafka-kubernetes-config-provider)
* Use Red Hat UBI8 base image
* Add support for Kafka 2.7.1 and remove support for 2.6.0, 2.6.1, and 2.6.2
* Support for patching of service accounts and configuring their labels and annotations. The feature is disabled by default and enabled using the new `ServiceAccountPatching` feature gate.
* Added support for configuring cluster-operator's worker thread pool size that is used for various sync and async tasks
* Add Kafka Quotas plugin with produce, consume, and storage quotas
* Support pausing reconciliation of KafkaTopic CR with annotation `strimzi.io/pause-reconciliation`
* Update cruise control to 2.5.57
* Update to Strimzi Kafka Bridge to 0.20.0
* Support for broker load information added to the rebalance optimization proposal. Information on the load difference, before and after a rebalance is stored in a ConfigMap
* Add support for selectively changing the verbosity of logging for individual CRs, using markers.
* Added support for `controller_mutation_rate' quota. Creation/Deletion of topics and creation of partitions can be configured through this.
* Use newer version of Kafka Exporter with different bugfixes 

### Changes, deprecations and removals

* The deprecated `KafkaConnectS2I` custom resource will be removed after the 0.24.0 release. 
  Please use the [migration guide](https://strimzi.io/docs/operators/latest/full/using.html#proc-migrating-kafka-connect-s2i-str) to migrate your `KafkaConnectS2I` deployments to [`KafkaConnect` Build](https://strimzi.io/docs/operators/latest/full/deploying.html#creating-new-image-using-kafka-connect-build-str) instead.
* The fields `topicsBlacklistPattern` and `groupsBlacklistPattern` in the `KafkaMirrorMaker2` resource are deprecated and will be removed in the future.
  They are replaced by new fields `topicsExcludePattern` and `groupsExcludePattern`.
* The field `whitelist` in the `KafkaMirrorMaker` resource is deprecated and will be removed in the future.
  It is replaced with a new field `include`.
* `bind-utils` removed from containers to improve security posture.
* Kafka Connect Build now uses hashes to name downloaded artifact files. Previously, it was using the last segment of the download URL.
  If your artifact requires a specific name, you can use the new `type: other` artifact and its `fileName` field.
* The option `enableECDSA` of Kafka CR `authentication` of type `oauth` has been deprecated and is ignored. 
  ECDSA token signature support is now always enabled without the need for Strimzi Cluster Operator installing the BouncyCastle JCE crypto provider. 
  BouncyCastle library is no longer packaged with Strimzi Kafka images.

## 0.23.0

* Add support for Kafka 2.8.0 and 2.6.2, remove support for Kafka 2.5.x
* Make it possible to configure maximum number of connections and maximum connection creation rate in listener configuration
* Add support for configuring finalizers for `loadbalancer` type listeners
* Use dedicated Service Account for Kafka Connect Build on Kubernetes 
* Remove direct ZooKeeper access for handling user quotas in the User Operator. Add usage of Admin Client API instead.
* Migrate to CRD v1 (required by Kubernetes 1.22+)
* Support for configuring custom Authorizer implementation 
* Changed Reconciliation interval for Topic Operator from 90 to 120 seconds (to keep it the same as for other operators)
* Changed Zookeeper session timeout default value to 18 seconds for Topic and User Operators (for improved resiliency)
* Removed requirement for replicas and partitions KafkaTopic spec making these parameters optional
* Support to configure a custom filter for parent CR's labels propagation into subresources 
* Allow disabling service links (environment variables describing Kubernetes services) in Pod template
* Update Kaniko executor to 1.6.0
* Add support for separate control plane listener (disabled by default, available via the `ControlPlaneListener` feature gate)
* Support for Dual Stack networking

### Changes, deprecations and removals

* Strimzi API versions `v1alpha1` and `v1beta1` were removed from all Strimzi custom resources apart from `KafkaTopic` and `KafkaUser` (use `v1beta2` versions instead)
* The following annotations have been removed and cannot be used anymore:
  * `cluster.operator.strimzi.io/delete-claim` (used internally only - replaced by `strimzi.io/delete-claim`)
  * `operator.strimzi.io/generation` (used internally only - replaced by `strimzi.io/generation`)
  * `operator.strimzi.io/delete-pod-and-pvc` (use `strimzi.io/delete-pod-and-pvc` instead)
  * `operator.strimzi.io/manual-rolling-update` (use `strimzi.io/manual-rolling-update` instead)
* When the `class` field is configured in the `configuration` section of an Ingress-type listener, Strimzi will not automatically set the deprecated `kubernetes.io/ingress.class` annotation anymore. In case you still need this annotation, you can set it manually in the listener configuration using the [`annotations` field](https://strimzi.io/docs/operators/latest/full/using.html#property-listener-config-annotations-reference) or in the [`.spec.kafka.template` section](https://strimzi.io/docs/operators/latest/full/using.html#type-KafkaClusterTemplate-reference).
* The `.spec.kafkaExporter.template.service` section in the `Kafka` custom resource has been deprecated and will be removed in the next API version (the service itself was removed several releases ago).

## 0.22.0

* Add `v1beta2` version for all resources. `v1beta2` removes all deprecated fields.
* Add annotations that enable the operator to restart Kafka Connect connectors or tasks. The annotations can be applied to the KafkaConnector and the KafkaMirrorMaker2 custom resources.
* Add additional configuration options for the Kaniko executor used by the Kafka Connect Build on Kubernetes
* Add support for JMX options configuration of all Kafka Connect (KC, KC2SI, MM2)
* Update Strimzi Kafka OAuth to version 0.7 and add support for new features:
  * OAuth authentication over SASL PLAIN mechanism
  * Checking token audience
  * Validating tokens using JSONPath filter queries to perform custom checks
* Fix Cruise Control crash loop when updating container configurations
* Configure external logging `ConfigMap` name and key.
* Add support for configuring labels and annotations in ClusterRoleBindings created as part of Kafka and Kafka Connect clusters
* Add support for Ingress v1 in Kubernetes 1.19 and newer
* Add support for Kafka 2.6.1
* List topics used by a Kafka Connect connector in the `.status` section of the `KafkaConnector` custom resource
* Bump Cruise Control to v2.5.37 for Kafka 2.7 support. Note this new version of Cruise Control uses `Log4j 2` and is supported by dynamic logging configuration (where logging properties are defined in a ConfigMap). However, existing `Log4j` configurations must be updated to `Log4j 2` configurations.
* Support pausing reconciliation of CR with annotation `strimzi.io/pause-reconciliation`

### Changes, deprecations and removals

* In the past, when no Ingress class was specified in the Ingress-type listener in the Kafka custom resource, the 
  `kubernetes.io/ingress.class` annotation was automatically set to `nginx`. Because of the support for the new 
  IngressClass resource and the new `ingressClassName` field in the Ingress resource, the default value will not be set 
  anymore. Please use the `class` field in `.spec.kafka.listeners[].configuration` to specify the class name.
* The `KafkaConnectS2I` custom resource is deprecated and will be removed in the future. You can use the new [`KafkaConnect` build feature](https://strimzi.io/docs/operators/latest/full/deploying.html#creating-new-image-using-kafka-connect-build-str) instead.
* Removed support for Helm2 charts as that version is now unsupported. There is no longer the need for separate `helm2` and `helm3` binaries, only `helm` (version 3) is required.
* The following annotations are deprecated for a long time and will be removed in 0.23.0:
  * `cluster.operator.strimzi.io/delete-claim` (used internally only - replaced by `strimzi.io/delete-claim`)
  * `operator.strimzi.io/generation` (used internally only - replaced by `strimzi.io/generation`)
  * `operator.strimzi.io/delete-pod-and-pvc` (use `strimzi.io/delete-pod-and-pvc` instead)
  * `operator.strimzi.io/manual-rolling-update` (use `strimzi.io/manual-rolling-update` instead)
* External logging configuration has changed. `spec.logging.name` is deprecated. Moved to `spec.logging.valueFrom.configMapKeyRef.name`. Key in the `ConfigMap` is configurable via `spec.logging.valueFrom.configMapKeyRef.key`.
  * from
  ```
  logging:
    type: external
    name: my-config-map
  ```
  * to
  ```
  logging:
    type: external
    valueFrom:
      configMapKeyRef:
        name: my-config-map
        key: my-key
  ``` 
* Existing Cruise Control logging configurations must be updated from `Log4j` syntax to `Log4j 2` syntax.
  * For existing inline configurations, replace the `cruisecontrol.root.logger` property with `rootLogger.level`.
  * For existing external configurations, replace the existing configuration with a new configuration file named `log4j2.properties` using `log4j 2` syntax.

## 0.21.0

* Add support for declarative management of connector plugins in Kafka Connect CR 
* Add `inter.broker.protocol.version` to the default configuration in example YAMLs
* Add support for `secretPrefix` property for User Operator to prefix all secret names created from KafkaUser resource.
* Allow configuring labels and annotations for Cluster CA certificate secrets
* Add the JAAS configuration string in the sasl.jaas.config property to the generated secrets for KafkaUser with SCRAM-SHA-512 authentication.
* Strimzi `test-container` has been renamed to `strimzi-test-container` to make the name more clear
* Updated the CPU usage metric in the Kafka, ZooKeeper and Cruise Control dashboards to include the CPU kernel time (other than the current user time)
* Allow disabling ownerReference on CA secrets
* Make it possible to run Strimzi operators and operands with read-only root filesystem
* Move from Docker Hub to Quay.io as our container registry
* Add possibility to configure DeploymentStrategy for Kafka Connect, Kafka Mirror Maker (1 and 2), and Kafka Bridge
* Support passing metrics configuration as an external ConfigMap
* Enable CORS configuration for Cruise Control
* Add support for rolling individual Kafka or ZooKeeper pods through the Cluster Operator using an annotation
* Add support for Topology Spread Constraints in Pod templates
* Make Kafka `cluster-id` (KIP-78) available on Kafka CRD status
* Add support for Kafka 2.7.0

### Deprecations and removals
* The `metrics` field in the Strimzi custom resources has been deprecated and will be removed in the future. For configuring metrics, use the new `metricsConfig` field and pass the configuration via ConfigMap.

## 0.20.0

**Note: This is the last version of Strimzi that will support Kubernetes 1.11 and higher. Future versions will drop support for Kubernetes 1.11-1.15 and support only Kubernetes 1.16 and higher.**

* Add support for Kafka 2.5.1 and 2.6.0. Remove support for 2.4.0 and 2.4.1
* Remove TLS sidecars from Kafka pods => Kafka now uses native TLS to connect to ZooKeeper
* Updated to Cruise Control 2.5.11, which adds Kafka 2.6.0 support and fixes a previous issue with CPU utilization statistics for containers. As a result, the CpuCapacityGoal has now been enabled.
* Cruise Control metrics integration:
  * Enable metrics JMX exporter configuration in the `cruiseControl` property of the Kafka custom resource
  * New Grafana dashboard for the Cruise Control metrics
* Configure Cluster Operator logging using ConfigMap instead of environment variable and support dynamic changes  
* Switch to use the `AclAuthorizer` class for the `simple` Kafka authorization type. `AclAuthorizer` contains new features such as the ability to control the amount of authorization logs in the broker logs.
* Support dynamically changeable logging configuration of Kafka Connect and Kafka Connect S2I
* Support dynamically changeable logging configuration of Kafka brokers
* Support dynamically changeable logging configuration of Kafka MirrorMaker2
* Add support for `client.rack` property for Kafka Connect to use `fetch from closest replica` feature. 
* Refactored operators Grafana dashboard
  * Fixed bug on maximum reconcile time graph
  * Removed the avarage reconcile time graph
  * Rearranged graphs
* Make `listeners` configurable as an array and add support for more different listeners in single cluster
* Add support for configuring `hostAliases` in Pod templates
* Add new resource state metric in the operators for reflecting the reconcile result on a specific resource
* Add improvements for `oauth` authentication, and `keycloak` authorization:
  * Support for re-authentication was added, which also enforces access token lifespan on the Kafka client session
  * Permission changes through Keycloak Authorization Services are now detected by Kafka Brokers

### Deprecations and removals

#### Redesign of the `.spec.kafka.listeners` section

The `.spec.kafka.listeners` section of the Kafka CRD has been redesigned to allow configuring more different listeners.
The old `listeners` object which allowed only configuration of one`plain`, one `tls`, and one `external` listener is now deprecated and will be removed in the future.
It is replaced with an array allowing configuration of multiple different listeners:

```yaml
listeners:
  - name: local
    port: 9092
    type: internal
    tls: true
  - name: external1
    port: 9093
    type: loadbalancer
    tls: true
  - name: external2
    port: 9094
    type: nodeport
    tls: true
```

This change includes some other changes:
* The `tls` field is now required.
* The former `overrides` section is now merged with the `configuration` section.
* The `dnsAnnotations` field has been renamed to `annotations` since we found out it has wider use.
* Configuration of `loadBalancerSourceRanges` and `externalTrafficPolicy` has been moved into listener configuration. Its use in the `template` section is now deprecated.
* For `type: internal` listeners, you can now use the flag `useServiceDnsDomain` to define whether they should use the fully qualified DNS names including the cluster service suffix (usually `.cluster.local`). This option defaults to false.
* All listeners now support configuring the advertised hostname and port.
* `preferredAddressType` has been removed to `preferredNodePortAddressType`.

To convert the old format into the new format with backwards compatibility, you should use following names and types:
* For the old `plain` listener, use the name `plain`, port `9092` and type `internal`.
* For the old `tls` listener, use the name `tls`, port `9093` and type `internal`.
* For the old `external` listener, use the name `external`, port `9094`.

For example the following old configuration:

```yaml
listeners:
  plain:
    # ...
  tls: 
    # ...
  external:
    type: loadbalancer 
    # ...
```

Will look like this in the new format:

```yaml
listeners:
  - name: plain
    port: 9092
    type: internal
    tls: false
  - name: tls
    port: 9093
    type: internal
    tls: true
  - name: external
    port: 9094
    type: loadbalancer
    tls: true
```

#### Removal of monitoring port on Kafka and ZooKeeper related services

The `PodMonitor` resource is now used instead of the `ServiceMonitor` for scraping metrics from Kafka, ZooKeeper, Kafka Connect and so on.
For this reason, we have removed the monitoring port `tcp-prometheus` (9404) on all the services where it is declared (Kafka bootstrap, ZooKeeper client and so on).
It was already deprecated in the previous 0.19.0 release.
Together with it we have also removed the Prometheus annotations from the services. If you want to add them, you can use the templates.
See here https://strimzi.io/docs/operators/master/using.html#assembly-customizing-kubernetes-resources-str for more details about templates usage.
Finally, the Kafka Exporter service was has been removed because it was used just for the monitoring port.

#### Deprecation of Kafka TLS sidecar configuration

Since the Kafka TLS sidecar has been removed, the related configuration options in the Kafka custom resource are now deprecated:
* `.spec.kafka.tlsSidecar`
* `.spec.kafka.template.tlsSidecar`

## 0.19.0

* Add support for authorization using Open Policy Agent
* Add support for scale subresource to make scaling of following resources easier:
  * KafkaConnect
  * KafkaConnectS2I
  * KafkaBridge
  * KafkaMirrorMaker
  * KafkaMirrorMaker2
  * KafkaConnector 
* Remove deprecated `Kafka.spec.topicOperator` classes and deployment logic
* Use Java 11 as the Java runtime
* Removed the need to manually create Cruise Control metrics topics if topic auto creation is disabled.
* Migration to Helm 3
* Refactored the format of the `KafkaRebalance` resource's status. The state of the rebalance is now displayed in the associated `Condition`'s `type` field rather than the `status` field. This was done so that the information would display correctly in various Kubernetes tools.
* Added performance tuning options to the `KafkaRebalance` CR and the ability to define a regular expression that will exclude matching topics from a rebalance optimization proposal.
* Use Strimzi Kafka Bridge 0.18.0
* Make it possible to configure labels and annotations for secrets created by the User Operator
* Strimzi Kafka Bridge metrics integration:
  * enable/disable metrics in the KafkaBridge custom resource
  * new Grafana dashboard for the bridge metrics
* Support dynamically changeable logging in the Entity Operator and Kafka Bridge 
* Extended the Grafana example dashboard for Kafka Connect to provide more relevant information

### Deprecations and removals

#### Deprecation of Helm v2 chart

The Helm v2 support will end soon. 
Bug fixing should stop on August 13th 2020 and security fixes on November 13th.
See https://helm.sh/blog/covid-19-extending-helm-v2-bug-fixes/ for more details.

In sync with that, the Helm v2 chart of Strimzi Cluster Operator is now deprecated and will be removed in the future as Helm v2 support ends.
Since Strimzi 0.19.0, we have a new chart for Helm v3 which can be used instead.

#### Removal of v1alpha1 versions of several custom resources

In Strimzi 0.12.0, the `v1alpha1` versions of the following resources have been deprecated and replaced by `v1beta1`:
* `Kafka`
* `KafkaConnect`
* `KafkaConnectS2I`
* `KafkaMirrorMaker`
* `KafkaTopic`
* `KafkaUser`

In the next release, the `v1alpha1` versions of these resources will be removed. 
Please follow the guide for upgrading the resources: https://strimzi.io/docs/operators/latest/full/deploying.html#assembly-upgrade-resources-str.

#### Removal deprecated cadvisor metric labels

The `pod_name` and `container_name` labels provided on the cadvisor metrics are now just `pod` and `container` starting from Kubernetes 1.16.
We removed the old ones from the Prometheus scraping configuration/alerts and on the Kafka and ZooKeeper dashboard as well.
It means that the charts related to memory and CPU usage are not going to work on Kuvbernetes version previous 1.14.
For more information on what is changed: https://github.com/strimzi/strimzi-kafka-operator/pull/3312

#### Deprecation of monitoring port on Kafka and ZooKeeper related services

The `PodMonitor` resource is now used instead of the `ServiceMonitor` for scraping metrics from Kafka, ZooKeeper, Kafka Connect and so on.
For this reason, we are deprecating the monitoring port `tcp-prometheus` (9404) on all the services where it is declared (Kafka bootstrap, ZooKeeper client and so on).
This port will be removed in the next release.
Together with it we will also remove the Prometheus annotation from the service.

#### Removal warning of Cluster Operator log level

Because of the new Cluster Operator dynamic logging configuration via [PR#3328](https://github.com/strimzi/strimzi-kafka-operator/pull/3328) we are going to remove the `STRIMZI_LOG_LEVEL` environment variable from the Cluster Operator deployment YAML file in the 0.20.0 release.

## 0.18.0

* Add possibility to set Java System Properties for User Operator and Topic Operator via `Kafka` CR.
* Make it possible to configure PodManagementPolicy for StatefulSets
* Update build system to use `yq` version 3 (https://github.com/mikefarah/yq)
* Add more metrics to Cluster and User Operators
* New Grafana dashboard for Operator monitoring 
* Allow `ssl.cipher.suites`, `ssl.protocol` and `ssl.enabled.protocols` to be configurable for Kafka and the different components supported by Strimzi
* Add support for user configurable SecurityContext for each Strimzi container
* Allow standalone User Operator to modify status on KafkaUser
* Add support for Kafka 2.4.1
* Add support for Kafka 2.5.0
* Remove TLS sidecars from ZooKeeper pods, using native ZooKeeper TLS support instead
* Add metrics for Topic Operator
* Use Strimzi Kafka Bridge 0.16.0
* Add support for CORS in the HTTP Kafka Bridge
* Pass HTTP Proxy configuration from operator to operands
* Add Cruise Control support, KafkaRebalance resource and rebalance operator

## 0.17.0

* Add possibility to set Java System Properties via CR yaml
* Add support for Mirror Maker 2.0
* Add Jmxtrans deployment
* Add public keys of TLS listeners to the status section of the Kafka CR
* Add support for using a Kafka authorizer backed by Keycloak Authorization Services

## 0.16.0

* Add support for Kafka 2.4.0 and upgrade from Zookeeper 3.4.x to 3.5.x
* Drop support for Kafka 2.2.1 and 2.3.0
* Add KafkaConnector resource and connector operator
* Let user choose which node address will be used as advertised host (`ExternalDNS`, `ExternalIP`, `InternalDNS`, `InternalIP` or `Hostname`)
* Add support for tini
* When not explicitly configured by the user in `jvmOptions`, `-Xmx` option is calculated from memory requests rather than from memory limits
* Expose JMX port on Kafka brokers via an internal service
* Add support for `externalTrafficPolicy` and `loadBalancerSourceRanges` properties on loadbalancer and nodeport type services
* Add support for user quotas
* Add support for Istio protocol selection in service port names  
Note: Strimzi is essentially adding a `tcp-` prefix to the port names in Kafka services and headless services.  
(e.g clientstls -> tcp-clientstls)
* Add service discovery labels and annotations
* Add possibility to specify custom server certificates to TLS based listeners

## 0.15.0

* Drop support for Kafka 2.1.0, 2.1.1, and 2.2.0
* Add support for Kafka 2.3.1
* Improved Kafka rolling update
* Improve Kafka Exporter Grafana dashboard
* Add sizeLimit option to ephemeral storage (#1505)
* Add `schedulerName` to `podTemplate` (#2114)
* Allow overriding the auto-detected Kubernetes version
* Garbage Collection (GC) logging disabled by default
* Providing PKCS12 truststore and password in the cluster and clients CA certificates Secrets
* Providing PKCS12 keystore and password in the TLS based KafkaUser related Secret

## 0.14.0

* Add support for configuring Ingress class (#1716)
* Add support for setting custom environment variables in all containers
* Add liveness and readiness checks to Mirror Maker
* Allow configuring loadBalancerIP for LoadBalancer type services
* Allow setting labels and annotations for Persistent Volume Claims
* Add support for Jaeger tracing in Kafka Mirror Maker and Kafka Connect
* Add support for deploying Kafka Exporter
* Add initial support for OAuth authentication

## 0.13.0

* Allow users to manually configure ACL rules (for example, using `kafka-acls.sh`) for special Kafka users `*` and `ANONYMOUS` without them being deleted by the User Operator
* Add support for configuring a Priority Class name for Pods deployed by Strimzi
* Add support for Kafka 2.3.0
* Add support for Kafka User resource status
* Add support for Kafka Connect resource status
* Add support for Kafka Connect S2I resource status
* Add support for Kafka Bridge resource status
* Add support for Kafka Mirror Maker resource status
* Add support for DNS annotations to `nodeport` type external listeners

## 0.12.0

* **Drop support for Kubernetes 1.9 and 1.10 and OpenShift 3.9 and 3.10.**
**Versions supported since Strimzi 0.12.0 are Kubernetes 1.11 and higher and OpenShift 3.11 and higher.** 
**This was required because the CRD versioning and CRD subresources support.** 
* Added support for Kafka 2.2.0 and 2.1.1, dropped support for Kafka 2.0.0 and 2.0.1
* Persistent storage improvements
  * Add resizing of persistent volumes
  * Allow to specify different storage class for every broker
  * Adding and removing volumes in Jbod Storage
* Custom Resources improvements
  * New CRD version `v1beta1`. See documentation for more information about upgrading from `v1alpha1` to `v1beta1`.
  * Log at the warn level when a custom resource uses deprecated or unknown properties
  * Add initial support for the `status` sub-resource in the `Kafka` custom resource 
* Add support for [Strimzi Kafka Bridge](https://github.com/strimzi/strimzi-kafka-bridge) for HTTP protocol
* Reduce the number of container images needed to run Strimzi to just two: `kafka` and `operator`.
* Add support for unprivileged users to install the operator with Helm
* Support experimental off-cluster access using Kubernetes Nginx Ingress
* Add ability to configure Image Pull Secrets for all pods in Cluster Operator
* Support for SASL PLAIN mechanism in Kafka Connect and Mirror Maker (for use with non-Strimzi Kafka cluster)

## 0.11.0

* Add support for JBOD storage for Kafka brokers
* Allow users to configure the default ImagePullPolicy
* Add Prometheus alerting
    * Resources for alert manager deployment and configuration
    * Alerting rules with alert examples from Kafka and Zookeeper metrics
* Enrich configuration options for off cluster access
* Support for watching all namespaces
* Operator Lifecycle Manager integration

## 0.10.0

* Support for Kafka 2.1.0
* Support for Kafka upgrades
* Add healthchecks to TLS sidecars
* Add support for new fields in the Pod template: terminationGracePeriod, securityContext and imagePullSecrets
* Rename annotations to use the `strimzi.io` domain consistently (The old annotations are deprecated, but still functional):
    * `cluster.operator.strimzi.io/delete-claim` → `strimzi.io/delete-claim` 
    * `operator.strimzi.io/manual-rolling-update` → `strimzi.io/manual-rolling-update` 
    * `operator.strimzi.io/delete-pod-and-pvc` → `strimzi.io/delete-pod-and-pvc`
    * `operator.strimzi.io/generation` → `strimzi.io/generation`
* Add support for mounting Secrets and Config Maps into Kafka Connect and Kafka Connect S2I
* Add support for NetworkPolicy peers in listener configurations
* Make sure the TLS sidecar pods shutdown only after the main container
* Add support for Pod Disruption Budgets

## 0.9.0

* Add possibility to label and annotate different resources (#1039)
* Add support for TransactionalID in KafkaUser resource
* Update to Kafka 2.0.1
* Add maintenance time windows support for allowing CA certificates renewal rolling update started only in specific times (#1117)  
* Add support for upgrading between Kafka versions (#1103). This removes support for `STRIMZI_DEFAULT_KAFKA_IMAGE` environment variable in the Cluster Operator, replacing it with `STRIMZI_KAFKA_IMAGES`.  


## 0.8.2

* Run images under group 0 to avoid storage issues

## 0.8.1

* Fix certificate renewal issues

## 0.8.0

* Support for unencrypted connections on LoadBalancers and NodePorts.
* Better support for TLS hostname verification for external connections
* Certificate renewal / expiration
* Mirror Maker operator
* Triggering rolling update / pod deletion manually

## 0.7.0

* Exposing Kafka to the outside using:
  * OpenShift Routes
  * LoadBalancers
  * NodePorts
* Use less wide RBAC permissions (`ClusterRoleBindings` where converted to `RoleBindings` where possible)
* Support for SASL authentication using the SCRAM-SHA-512 mechanism added to Kafka Connect and Kafka Connect with S2I support 
* Network policies for managing access to Zookeeper ports and Kafka replication ports
* Use OwnerReference and Kubernetes garbage collection feature to delete resources and to track the ownership

## 0.6.0

* Helm chart for Strimzi Cluster Operator
* Topic Operator moving to Custom Resources instead of Config Maps
* Make it possible to enabled and disable:
  * Listeners
  * Authorization
  * Authentication
* Configure Kafka _super users_ (`super.users` field in Kafka configuration)
* User Operator
  * Managing users and their ACL rights
* Added new Entity Operator for deploying:
  * User Operator
  * Topic Operator
* Deploying the Topic Operator outside of the new Entity Operator is now deprecated
* Kafka 2.0.0
* Kafka Connect:
  * Added TLS support for connecting to the Kafka cluster
  * Added TLS client authentication when connecting to the Kafka cluster 

## 0.5.0

* The Cluster Operator now manages RBAC resource for managed resources:
    * `ServiceAccount` and `ClusterRoleBindings` for Kafka pods
    * `ServiceAccount` and `RoleBindings` for the Topic Operator pods
* Renaming of Kubernetes services (Backwards incompatible!)
  * Kubernetes services for Kafka, Kafka Connect and Zookeeper have been renamed to better correspond to their purpose
  * `xxx-kafka` -> `xxx-kafka-bootstrap`
  * `xxx-kafka-headless` -> `xxx-kafka-brokers`
  * `xxx-zookeeper` -> `xxx-zookeeper-client`
  * `xxx-zookeeper-headless` -> `xxx-zookeeper-nodes`
  * `xxx-connect` -> `xxx-connect-api`
* Cluster Operator moving to Custom Resources instead of Config Maps
* TLS support has been added to Kafka, Zookeeper and Topic Operator. The following channels are now encrypted:
    * Zookeeper cluster communication
    * Kafka cluster commbunication
    * Communication between Kafka and Zookeeper
    * Communication between Topic Operator and Kafka / Zookeeper
* Logging configuration for Kafka, Kafka Connect and Zookeeper
* Add support for [Pod Affinity and Anti-Affinity](https://kubernetes.io/docs/concepts/configuration/assign-pod-node/#affinity-and-anti-affinity)
* Add support for [Tolerations](https://v1-9.docs.kubernetes.io/docs/reference/generated/kubernetes-api/v1.9/#toleration-v1-core)
* Configuring different JVM options
* Support for broker rack in Kafka

## 0.4.0

* Better configurability of Kafka, Kafka Connect, Zookeeper
* Support for Kubernetes request and limits
* Support for JVM memory configuration of all components
* Controllers renamed to operators
* Improved log verbosity of Cluster Operator
* Update to Kafka 1.1.0<|MERGE_RESOLUTION|>--- conflicted
+++ resolved
@@ -10,11 +10,8 @@
 * Add support for leader election and running multiple operator replicas (1 active leader replicas and one or more stand-by replicas)
 * Update Strimzi Kafka Bridge to 0.22.0
 * Add support for IPv6 addresses being used in Strimzi issued certificates
-<<<<<<< HEAD
 * Make it easier to wait for custom resource readiness when using the Strimzi api module
-=======
 * Add StrimziPodSet reconciliation metrics
->>>>>>> dca11170
 
 ### Deprecations and removals
 
