# CHANGELOG

## 0.16.0

<<<<<<< HEAD
* Add support for tini
=======
* When not explicitly configured by the user in `jvmOptions`, `-Xmx` option is calculated from memory requests rather than from memory limits
>>>>>>> 96ff282e

## 0.15.0

* Drop support for Kafka 2.1.0, 2.1.1, and 2.2.0
* Add support for Kafka 2.3.1
* Improved Kafka rolling update
* Improve Kafka Exporter Grafana dashboard
* Add sizeLimit option to ephemeral storage (#1505)
* Add `schedulerName` to `podTemplate` (#2114)
* Allow overriding the auto-detected Kubernetes version
* Garbage Collection (GC) logging disabled by default
* Providing PKCS12 truststore and password in the cluster and clients CA certificates Secrets
* Providing PKCS12 keystore and password in the TLS based KafkaUser related Secret
* Add support for Istio protocol selection in service port names  
Note: Strimzi is essentially adding a `tcp-` prefix to the port names in Kafka services and headless services.  
(e.g clientstls -> tcp-clientstls)

## 0.14.0

* Add support for configuring Ingress class (#1716)
* Add support for setting custom environment variables in all containers
* Add liveness and readiness checks to Mirror Maker
* Allow configuring loadBalancerIP for LoadBalancer type services
* Allow setting labels and annotations for Persistent Volume Claims
* Add support for Jaeger tracing in Kafka Mirror Maker and Kafka Connect
* Add support for deploying Kafka Exporter
* Add initial support for OAuth authentication

## 0.13.0

* Allow users to manually configure ACL rules (for example, using `kafka-acls.sh`) for special Kafka users `*` and `ANONYMOUS` without them being deleted by the User Operator
* Add support for configuring a Priority Class name for Pods deployed by Strimzi
* Add support for Kafka 2.3.0
* Add support for Kafka User resource status
* Add support for Kafka Connect resource status
* Add support for Kafka Connect S2I resource status
* Add support for Kafka Bridge resource status
* Add support for Kafka Mirror Maker resource status
* Add support for DNS annotations to `nodeport` type external listeners

## 0.12.0

* **Drop support for Kubernetes 1.9 and 1.10 and OpenShift 3.9 and 3.10.**
**Versions supported since Strimzi 0.12.0 are Kubernetes 1.11 and higher and OpenShift 3.11 and higher.** 
**This was required because the CRD versioning and CRD subresources support.** 
* Added support for Kafka 2.2.0 and 2.1.1, dropped support for Kafka 2.0.0 and 2.0.1
* Persistent storage improvements
  * Add resizing of persistent volumes
  * Allow to specify different storage class for every broker
  * Adding and removing volumes in Jbod Storage
* Custom Resources improvements
  * New CRD version `v1beta1`. See documentation for more information about upgrading from `v1alpha1` to `v1beta1`.
  * Log at the warn level when a custom resource uses deprecated or unknown properties
  * Add initial support for the `status` sub-resource in the `Kafka` custom resource 
* Add support for [Strimzi Kafka Bridge](https://github.com/strimzi/strimzi-kafka-bridge) for HTTP protocol
* Reduce the number of container images needed to run Strimzi to just two: `kafka` and `operator`.
* Add support for unprivileged users to install the operator with Helm
* Support experimental off-cluster access using Kubernetes Nginx Ingress
* Add ability to configure Image Pull Secrets for all pods in Cluster Operator
* Support for SASL PLAIN mechanism in Kafka Connect and Mirror Maker (for use with non-Strimzi Kafka cluster)

## 0.11.0

* Add support for JBOD storage for Kafka brokers
* Allow users to configure the default ImagePullPolicy
* Add Prometheus alerting
    * Resources for alert manager deployment and configuration
    * Alerting rules with alert examples from Kafka and Zookeeper metrics
* Enrich configuration options for off cluster access
* Support for watching all namespaces
* Operator Lifecycle Manager integration

## 0.10.0

* Support for Kafka 2.1.0
* Support for Kafka upgrades
* Add healthchecks to TLS sidecars
* Add support for new fields in the Pod template: terminationGracePeriod, securityContext and imagePullSecrets
* Rename annotations to use the `strimzi.io` domain consistently (The old annotations are deprecated, but still functional):
    * `cluster.operator.strimzi.io/delete-claim` → `strimzi.io/delete-claim` 
    * `operator.strimzi.io/manual-rolling-update` → `strimzi.io/manual-rolling-update` 
    * `operator.strimzi.io/delete-pod-and-pvc` → `strimzi.io/delete-pod-and-pvc`
    * `operator.strimzi.io/generation` → `strimzi.io/generation`
* Add support for mounting Secrets and Config Maps into Kafka Connect and Kafka Connect S2I
* Add support for NetworkPolicy peers in listener configurations
* Make sure the TLS sidecar pods shutdown only after the main container
* Add support for Pod Disruption Budgets

## 0.9.0

* Add possibility to label and annotate different resources (#1039)
* Add support for TransactionalID in KafkaUser resource
* Update to Kafka 2.0.1
* Add maintenance time windows support for allowing CA certificates renewal rolling update started only in specific times (#1117)  
* Add support for upgrading between Kafka versions (#1103). This removes support for `STRIMZI_DEFAULT_KAFKA_IMAGE` environment variable in the Cluster Operator, replacing it with `STRIMZI_KAFKA_IMAGES`.  


## 0.8.2

* Run images under group 0 to avoid storage issues

## 0.8.1

* Fix certificate renewal issues

## 0.8.0

* Support for unencrypted connections on LoadBalancers and NodePorts.
* Better support for TLS hostname verification for external connections
* Certificate renewal / expiration
* Mirror Maker operator
* Triggering rolling update / pod deletion manually

## 0.7.0

* Exposing Kafka to the outside using:
  * OpenShift Routes
  * LoadBalancers
  * NodePorts
* Use less wide RBAC permissions (`ClusterRoleBindings` where converted to `RoleBindings` where possible)
* Support for SASL authentication using the SCRAM-SHA-512 mechanism added to Kafka Connect and Kafka Connect with S2I support 
* Network policies for managing access to Zookeeper ports and Kafka replication ports
* Use OwnerReference and Kubernetes garbage collection feature to delete resources and to track the ownership

## 0.6.0

* Helm chart for Strimzi Cluster Operator
* Topic Operator moving to Custom Resources instead of Config Maps
* Make it possible to enabled and disable:
  * Listeners
  * Authorization
  * Authentication
* Configure Kafka _super users_ (`super.users` field in Kafka configuration)
* User Operator
  * Managing users and their ACL rights
* Added new Entity Operator for deploying:
  * User Operator
  * Topic Operator
* Deploying the Topic Operator outside of the new Entity Operator is now deprecated
* Kafka 2.0.0
* Kafka Connect:
  * Added TLS support for connecting to the Kafka cluster
  * Added TLS client authentication when connecting to the Kafka cluster 

## 0.5.0

* The Cluster Operator now manages RBAC resource for managed resources:
    * `ServiceAccount` and `ClusterRoleBindings` for Kafka pods
    * `ServiceAccount` and `RoleBindings` for the Topic Operator pods
* Renaming of Kubernetes services (Backwards incompatible!)
  * Kubernetes services for Kafka, Kafka Connect and Zookeeper have been renamed to better correspond to their purpose
  * `xxx-kafka` -> `xxx-kafka-bootstrap`
  * `xxx-kafka-headless` -> `xxx-kafka-brokers`
  * `xxx-zookeeper` -> `xxx-zookeeper-client`
  * `xxx-zookeeper-headless` -> `xxx-zookeeper-nodes`
  * `xxx-connect` -> `xxx-connect-api`
* Cluster Operator moving to Custom Resources instead of Config Maps
* TLS support has been added to Kafka, Zookeeper and Topic Operator. The following channels are now encrypted:
    * Zookeeper cluster communication
    * Kafka cluster commbunication
    * Communication between Kafka and Zookeeper
    * Communication between Topic Operator and Kafka / Zookeeper
* Logging configuration for Kafka, Kafka Connect and Zookeeper
* Add support for [Pod Affinity and Anti-Affinity](https://kubernetes.io/docs/concepts/configuration/assign-pod-node/#affinity-and-anti-affinity)
* Add support for [Tolerations](https://v1-9.docs.kubernetes.io/docs/reference/generated/kubernetes-api/v1.9/#toleration-v1-core)
* Configuring different JVM options
* Support for broker rack in Kafka

## 0.4.0

* Better configurability of Kafka, Kafka Connect, Zookeeper
* Support for Kubernetes request and limits
* Support for JVM memory configuration of all components
* Controllers renamed to operators
* Improved log verbosity of Cluster Operator
* Update to Kafka 1.1.0<|MERGE_RESOLUTION|>--- conflicted
+++ resolved
@@ -2,11 +2,8 @@
 
 ## 0.16.0
 
-<<<<<<< HEAD
 * Add support for tini
-=======
 * When not explicitly configured by the user in `jvmOptions`, `-Xmx` option is calculated from memory requests rather than from memory limits
->>>>>>> 96ff282e
 
 ## 0.15.0
 
