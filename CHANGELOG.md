# CHANGELOG

## 0.10.0

<<<<<<< HEAD
* Rename annotations to use the `strimzi.io` domain consistently (The old annotations are deprecated, but still functional):
=======
* Support for Kafka 2.1.0
* Support for Kafka upgrades
* Add healthchecks to TLS sidecars
* Rename annotations to use the `strimzi.io` domain consistently:
>>>>>>> 8358879f
    * `cluster.operator.strimzi.io/delete-claim` → `strimzi.io/delete-claim` 
    * `operator.strimzi.io/manual-rolling-update` → `strimzi.io/manual-rolling-update` 
    * `operator.strimzi.io/delete-pod-and-pvc` → `strimzi.io/delete-pod-and-pvc`
    * `operator.strimzi.io/generation` → `strimzi.io/generation`
* Add support for mounting Secrets and Config Maps into Kafka Connect and Kafka Connect S2I

## 0.9.0

* Add possibility to label and annotate different resources (#1039)
* Add support for TransactionalID in KafkaUser resource
* Update to Kafka 2.0.1
* Add maintenance time windows support for allowing CA certificates renewal rolling update started only in specific times (#1117)  
* Add support for upgrading between Kafka versions (#1103). This removes support for `STRIMZI_DEFAULT_KAFKA_IMAGE` environment variable in the Cluster Operator, replacing it with `STRIMZI_KAFKA_IMAGES`.  


## 0.8.2

* Run images under group 0 to avoid storage issues

## 0.8.1

* Fix certificate renewal issues

## 0.8.0

* Support for unencrypted connections on LoadBalancers and NodePorts.
* Better support for TLS hostname verification for external connections
* Certificate renewal / expiration
* Mirror Maker operator
* Triggering rolling update / pod deletion manually

## 0.7.0

* Exposing Kafka to the outside using:
  * OpenShift Routes
  * LoadBalancers
  * NodePorts
* Use less wide RBAC permissions (`ClusterRoleBindings` where converted to `RoleBindings` where possible)
* Support for SASL authentication using the SCRAM-SHA-512 mechanism added to Kafka Connect and Kafka Connect with S2I support 
* Network policies for managing access to Zookeeper ports and Kafka replication ports
* Use OwnerReference and Kubernetes garbage collection feature to delete resources and to track the ownership

## 0.6.0

* Helm chart for Strimzi Cluster Operator
* Topic Operator moving to Custom Resources instead of Config Maps
* Make it possible to enabled and disable:
  * Listeners
  * Authorization
  * Authentication
* Configure Kafka _super users_ (`super.users` field in Kafka configuration)
* User Operator
  * Managing users and their ACL rights
* Added new Entity Operator for deploying:
  * User Operator
  * Topic Operator
* Deploying the Topic Operator outside of the new Entity Operator is now deprecated
* Kafka 2.0.0
* Kafka Connect:
  * Added TLS support for connecting to the Kafka cluster
  * Added TLS client authentication when connecting to the Kafka cluster 

## 0.5.0

* The Cluster Operator now manages RBAC resource for managed resources:
    * `ServiceAccount` and `ClusterRoleBindings` for Kafka pods
    * `ServiceAccount` and `RoleBindings` for the Topic Operator pods
* Renaming of Kubernetes services (Backwards incompatible!)
  * Kubernetes services for Kafka, Kafka Connect and Zookeeper have been renamed to better correspond to their purpose
  * `xxx-kafka` -> `xxx-kafka-bootstrap`
  * `xxx-kafka-headless` -> `xxx-kafka-brokers`
  * `xxx-zookeeper` -> `xxx-zookeeper-client`
  * `xxx-zookeeper-headless` -> `xxx-zookeeper-nodes`
  * `xxx-connect` -> `xxx-connect-api`
* Cluster Operator moving to Custom Resources instead of Config Maps
* TLS support has been added to Kafka, Zookeeper and Topic Operator. The following channels are now encrypted:
    * Zookeeper cluster communication
    * Kafka cluster commbunication
    * Communication between Kafka and Zookeeper
    * Communication between Topic Operator and Kafka / Zookeeper
* Logging configuration for Kafka, Kafka Connect and Zookeeper
* Add support for [Pod Affinity and Anti-Affinity](https://kubernetes.io/docs/concepts/configuration/assign-pod-node/#affinity-and-anti-affinity)
* Add support for [Tolerations](https://v1-9.docs.kubernetes.io/docs/reference/generated/kubernetes-api/v1.9/#toleration-v1-core)
* Configuring different JVM options
* Support for broker rack in Kafka

## 0.4.0

* Better configurability of Kafka, Kafka Connect, Zookeeper
* Support for Kubernetes request and limits
* Support for JVM memory configuration of all components
* Controllers renamed to operators
* Improved log verbosity of Cluster Operator
* Update to Kafka 1.1.0<|MERGE_RESOLUTION|>--- conflicted
+++ resolved
@@ -2,14 +2,10 @@
 
 ## 0.10.0
 
-<<<<<<< HEAD
-* Rename annotations to use the `strimzi.io` domain consistently (The old annotations are deprecated, but still functional):
-=======
 * Support for Kafka 2.1.0
 * Support for Kafka upgrades
 * Add healthchecks to TLS sidecars
-* Rename annotations to use the `strimzi.io` domain consistently:
->>>>>>> 8358879f
+* Rename annotations to use the `strimzi.io` domain consistently (The old annotations are deprecated, but still functional):
     * `cluster.operator.strimzi.io/delete-claim` → `strimzi.io/delete-claim` 
     * `operator.strimzi.io/manual-rolling-update` → `strimzi.io/manual-rolling-update` 
     * `operator.strimzi.io/delete-pod-and-pvc` → `strimzi.io/delete-pod-and-pvc`
