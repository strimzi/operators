# CHANGELOG

## 0.12.0

* Log at the warn level when a custom resource uses deprecated or unknown properties
<<<<<<< HEAD
* Add support for unprivileged users to install the operator with Helm
=======
* Reduce the number of images needed to run Strimzi to just two: `kafka` and `operator`.
>>>>>>> e2c3cba5

## 0.11.0

* Add support for JBOD storage for Kafka brokers
* Allow users to configure the default ImagePullPolicy
* Add Prometheus alerting
    * Resources for alert manager deployment and configuration
    * Alerting rules with alert examples from Kafka and Zookeeper metrics
* Enrich configuration options for off cluster access
* Support for watching all namespaces
* Operator Lifecycle Manager integration

## 0.10.0

* Support for Kafka 2.1.0
* Support for Kafka upgrades
* Add healthchecks to TLS sidecars
* Add support for new fields in the Pod template: terminationGracePeriod, securityContext and imagePullSecrets
* Rename annotations to use the `strimzi.io` domain consistently (The old annotations are deprecated, but still functional):
    * `cluster.operator.strimzi.io/delete-claim` → `strimzi.io/delete-claim` 
    * `operator.strimzi.io/manual-rolling-update` → `strimzi.io/manual-rolling-update` 
    * `operator.strimzi.io/delete-pod-and-pvc` → `strimzi.io/delete-pod-and-pvc`
    * `operator.strimzi.io/generation` → `strimzi.io/generation`
* Add support for mounting Secrets and Config Maps into Kafka Connect and Kafka Connect S2I
* Add support for NetworkPolicy peers in listener configurations
* Make sure the TLS sidecar pods shutdown only after the main container
* Add support for Pod Disruption Budgets

## 0.9.0

* Add possibility to label and annotate different resources (#1039)
* Add support for TransactionalID in KafkaUser resource
* Update to Kafka 2.0.1
* Add maintenance time windows support for allowing CA certificates renewal rolling update started only in specific times (#1117)  
* Add support for upgrading between Kafka versions (#1103). This removes support for `STRIMZI_DEFAULT_KAFKA_IMAGE` environment variable in the Cluster Operator, replacing it with `STRIMZI_KAFKA_IMAGES`.  


## 0.8.2

* Run images under group 0 to avoid storage issues

## 0.8.1

* Fix certificate renewal issues

## 0.8.0

* Support for unencrypted connections on LoadBalancers and NodePorts.
* Better support for TLS hostname verification for external connections
* Certificate renewal / expiration
* Mirror Maker operator
* Triggering rolling update / pod deletion manually

## 0.7.0

* Exposing Kafka to the outside using:
  * OpenShift Routes
  * LoadBalancers
  * NodePorts
* Use less wide RBAC permissions (`ClusterRoleBindings` where converted to `RoleBindings` where possible)
* Support for SASL authentication using the SCRAM-SHA-512 mechanism added to Kafka Connect and Kafka Connect with S2I support 
* Network policies for managing access to Zookeeper ports and Kafka replication ports
* Use OwnerReference and Kubernetes garbage collection feature to delete resources and to track the ownership

## 0.6.0

* Helm chart for Strimzi Cluster Operator
* Topic Operator moving to Custom Resources instead of Config Maps
* Make it possible to enabled and disable:
  * Listeners
  * Authorization
  * Authentication
* Configure Kafka _super users_ (`super.users` field in Kafka configuration)
* User Operator
  * Managing users and their ACL rights
* Added new Entity Operator for deploying:
  * User Operator
  * Topic Operator
* Deploying the Topic Operator outside of the new Entity Operator is now deprecated
* Kafka 2.0.0
* Kafka Connect:
  * Added TLS support for connecting to the Kafka cluster
  * Added TLS client authentication when connecting to the Kafka cluster 

## 0.5.0

* The Cluster Operator now manages RBAC resource for managed resources:
    * `ServiceAccount` and `ClusterRoleBindings` for Kafka pods
    * `ServiceAccount` and `RoleBindings` for the Topic Operator pods
* Renaming of Kubernetes services (Backwards incompatible!)
  * Kubernetes services for Kafka, Kafka Connect and Zookeeper have been renamed to better correspond to their purpose
  * `xxx-kafka` -> `xxx-kafka-bootstrap`
  * `xxx-kafka-headless` -> `xxx-kafka-brokers`
  * `xxx-zookeeper` -> `xxx-zookeeper-client`
  * `xxx-zookeeper-headless` -> `xxx-zookeeper-nodes`
  * `xxx-connect` -> `xxx-connect-api`
* Cluster Operator moving to Custom Resources instead of Config Maps
* TLS support has been added to Kafka, Zookeeper and Topic Operator. The following channels are now encrypted:
    * Zookeeper cluster communication
    * Kafka cluster commbunication
    * Communication between Kafka and Zookeeper
    * Communication between Topic Operator and Kafka / Zookeeper
* Logging configuration for Kafka, Kafka Connect and Zookeeper
* Add support for [Pod Affinity and Anti-Affinity](https://kubernetes.io/docs/concepts/configuration/assign-pod-node/#affinity-and-anti-affinity)
* Add support for [Tolerations](https://v1-9.docs.kubernetes.io/docs/reference/generated/kubernetes-api/v1.9/#toleration-v1-core)
* Configuring different JVM options
* Support for broker rack in Kafka

## 0.4.0

* Better configurability of Kafka, Kafka Connect, Zookeeper
* Support for Kubernetes request and limits
* Support for JVM memory configuration of all components
* Controllers renamed to operators
* Improved log verbosity of Cluster Operator
* Update to Kafka 1.1.0<|MERGE_RESOLUTION|>--- conflicted
+++ resolved
@@ -3,11 +3,8 @@
 ## 0.12.0
 
 * Log at the warn level when a custom resource uses deprecated or unknown properties
-<<<<<<< HEAD
 * Add support for unprivileged users to install the operator with Helm
-=======
 * Reduce the number of images needed to run Strimzi to just two: `kafka` and `operator`.
->>>>>>> e2c3cba5
 
 ## 0.11.0
 
