/*
 * Copyright Strimzi authors.
 * License: Apache License 2.0 (see the file LICENSE or http://apache.org/licenses/LICENSE-2.0.html).
 */
package io.strimzi.systemtest.tracing;

import io.fabric8.kubernetes.api.model.networking.NetworkPolicy;
import io.fabric8.kubernetes.api.model.networking.NetworkPolicyBuilder;
<<<<<<< HEAD
import io.strimzi.api.kafka.model.KafkaConnect;
=======
>>>>>>> 2e537b00
import io.strimzi.api.kafka.model.KafkaConnectResources;
import io.strimzi.api.kafka.model.KafkaConnectS2I;
import io.strimzi.api.kafka.model.KafkaResources;
import io.strimzi.api.kafka.model.KafkaTopic;
import io.strimzi.operator.common.model.Labels;
import io.strimzi.systemtest.AbstractST;
import io.strimzi.systemtest.Constants;
import io.strimzi.systemtest.annotations.OpenShiftOnly;
import io.strimzi.systemtest.kafkaclients.internalClients.InternalKafkaClient;
<<<<<<< HEAD
import io.strimzi.systemtest.resources.crd.KafkaMirrorMaker2Resource;
import io.strimzi.systemtest.resources.crd.kafkaclients.KafkaBridgeClientsResource;
import io.strimzi.systemtest.resources.crd.kafkaclients.KafkaTracingClientsResource;
import io.strimzi.systemtest.utils.ClientUtils;
=======
import io.strimzi.systemtest.utils.kafkaUtils.KafkaBridgeUtils;
import io.strimzi.systemtest.utils.HttpUtils;
>>>>>>> 2e537b00
import io.strimzi.systemtest.utils.kafkaUtils.KafkaConnectUtils;
import io.strimzi.systemtest.utils.kafkaUtils.KafkaConnectorUtils;
import io.strimzi.systemtest.utils.kafkaUtils.KafkaTopicUtils;
import io.strimzi.systemtest.utils.specific.TracingUtils;
import io.strimzi.test.TestUtils;
import io.vertx.junit5.VertxExtension;
import org.apache.logging.log4j.LogManager;
import org.apache.logging.log4j.Logger;
import org.junit.jupiter.api.AfterEach;
import org.junit.jupiter.api.BeforeAll;
import org.junit.jupiter.api.BeforeEach;
import org.junit.jupiter.api.Tag;
import org.junit.jupiter.api.Test;
import io.strimzi.systemtest.resources.KubernetesResource;
import io.strimzi.systemtest.resources.ResourceManager;
import io.strimzi.systemtest.resources.crd.KafkaBridgeResource;
import io.strimzi.systemtest.resources.crd.KafkaClientsResource;
import io.strimzi.systemtest.resources.crd.KafkaConnectResource;
import io.strimzi.systemtest.resources.crd.KafkaConnectS2IResource;
import io.strimzi.systemtest.resources.crd.KafkaMirrorMakerResource;
import io.strimzi.systemtest.resources.crd.KafkaResource;
import io.strimzi.systemtest.resources.crd.KafkaTopicResource;
import org.junit.jupiter.api.extension.ExtendWith;

import java.io.File;
import java.util.Arrays;
import java.util.HashMap;
import java.util.LinkedHashMap;
import java.util.Map;
import java.util.Objects;
import java.util.Stack;
import java.util.stream.Collectors;

<<<<<<< HEAD
import static io.strimzi.systemtest.Constants.ACCEPTANCE;
import static io.strimzi.systemtest.Constants.BRIDGE;
=======
>>>>>>> 2e537b00
import static io.strimzi.systemtest.Constants.CONNECT;
import static io.strimzi.systemtest.Constants.CONNECT_COMPONENTS;
import static io.strimzi.systemtest.Constants.CONNECT_S2I;
import static io.strimzi.systemtest.Constants.INTERNAL_CLIENTS_USED;
import static io.strimzi.systemtest.Constants.MIRROR_MAKER;
<<<<<<< HEAD
import static io.strimzi.systemtest.Constants.MIRROR_MAKER2;
import static io.strimzi.systemtest.Constants.NODEPORT_SUPPORTED;
=======
import static io.strimzi.systemtest.Constants.ACCEPTANCE;
>>>>>>> 2e537b00
import static io.strimzi.systemtest.Constants.REGRESSION;
import static io.strimzi.systemtest.Constants.TRACING;
import static io.strimzi.systemtest.bridge.HttpBridgeAbstractST.bridgePort;
import static io.strimzi.systemtest.bridge.HttpBridgeAbstractST.bridgeServiceName;
import static io.strimzi.test.TestUtils.getFileAsString;
import static io.strimzi.test.k8s.KubeClusterResource.cmdKubeClient;
import static io.strimzi.test.k8s.KubeClusterResource.kubeClient;
import static org.hamcrest.CoreMatchers.is;
import static org.hamcrest.MatcherAssert.assertThat;

@Tag(REGRESSION)
@Tag(TRACING)
@Tag(INTERNAL_CLIENTS_USED)
@ExtendWith(VertxExtension.class)
public class TracingST extends AbstractST {

    private static final String NAMESPACE = "tracing-cluster-test";
    private static final Logger LOGGER = LogManager.getLogger(TracingST.class);

    private static final String JI_INSTALL_DIR = TestUtils.USER_PATH + "/../systemtest/src/test/resources/tracing/jaeger-instance/";
    private static final String JO_INSTALL_DIR = TestUtils.USER_PATH + "/../systemtest/src/test/resources/tracing/jaeger-operator/";

    private static final String JAEGER_PRODUCER_SERVICE = "hello-world-producer";
    private static final String JAEGER_CONSUMER_SERVICE = "hello-world-consumer";
    private static final String JAEGER_KAFKA_STREAMS_SERVICE = "hello-world-streams";
    private static final String JAEGER_MIRROR_MAKER_SERVICE = "my-mirror-maker";
    private static final String JAEGER_MIRROR_MAKER2_SERVICE = "my-mirror-maker2";
    private static final String JAEGER_KAFKA_CONNECT_SERVICE = "my-connect";
    private static final String JAEGER_KAFKA_CONNECT_S2I_SERVICE = "my-connect-s2i";
    private static final String JAEGER_KAFKA_BRIDGE_SERVICE = "my-kafka-bridge";

<<<<<<< HEAD
    protected static final String PRODUCER_JOB_NAME = "hello-world-producer";
    protected static final String CONSUMER_JOB_NAME = "hello-world-consumer";

=======
>>>>>>> 2e537b00
    private static final String JAEGER_AGENT_NAME = "my-jaeger-agent";
    private static final String JAEGER_SAMPLER_TYPE = "const";
    private static final String JAEGER_SAMPLER_PARAM = "1";

    private static final String TOPIC_NAME = "my-topic";
    private static final String TOPIC_TARGET_NAME = "cipot-ym";

    private Stack<String> jaegerConfigs = new Stack<>();

    private String kafkaClientsPodName;

<<<<<<< HEAD
    private static KafkaTracingClientsResource kafkaTracingClient;

=======
>>>>>>> 2e537b00
    @Test
    void testProducerService() {
        Map<String, Object> configOfSourceKafka = new HashMap<>();
        configOfSourceKafka.put("offsets.topic.replication.factor", "1");
        configOfSourceKafka.put("transaction.state.log.replication.factor", "1");
        configOfSourceKafka.put("transaction.state.log.min.isr", "1");

        KafkaResource.kafkaEphemeral(CLUSTER_NAME, 3, 1)
                .editSpec()
                    .editKafka()
                        .withNewPersistentClaimStorage()
                            .withNewSize("10")
                            .withDeleteClaim(true)
                        .endPersistentClaimStorage()
                    .endKafka()
                    .editZookeeper()
                        .withNewPersistentClaimStorage()
                            .withNewSize("10")
                            .withDeleteClaim(true)
                        .endPersistentClaimStorage()
                    .endZookeeper()
                .endSpec()
                .done();

        KafkaTopicResource.topic(CLUSTER_NAME, TOPIC_NAME)
                .editSpec()
                    .withReplicas(1)
                    .withPartitions(12)
                .endSpec()
                .done();

<<<<<<< HEAD
        kafkaTracingClient.producerWithTracing().done();
=======
        KafkaClientsResource.producerWithTracing(KafkaResources.plainBootstrapAddress(CLUSTER_NAME)).done();
>>>>>>> 2e537b00

        TracingUtils.verify(JAEGER_PRODUCER_SERVICE, kafkaClientsPodName);

        LOGGER.info("Deleting topic {} from CR", TOPIC_NAME);
        cmdKubeClient().deleteByName("kafkatopic", TOPIC_NAME);
        KafkaTopicUtils.waitForKafkaTopicDeletion(TOPIC_NAME);
    }

    @Test
    @Tag(CONNECT)
    @Tag(CONNECT_COMPONENTS)
    void testConnectService() {
        KafkaResource.kafkaEphemeral(CLUSTER_NAME, 3, 1)
                .editSpec()
                    .editKafka()
                        .withNewPersistentClaimStorage()
                            .withNewSize("10")
                            .withDeleteClaim(true)
                        .endPersistentClaimStorage()
                    .endKafka()
                    .editZookeeper()
                        .withNewPersistentClaimStorage()
                            .withNewSize("10")
                            .withDeleteClaim(true)
                        .endPersistentClaimStorage()
                    .endZookeeper()
                .endSpec()
                .done();

        Map<String, Object> configOfKafkaConnect = new HashMap<>();
        configOfKafkaConnect.put("config.storage.replication.factor", "1");
        configOfKafkaConnect.put("offset.storage.replication.factor", "1");
        configOfKafkaConnect.put("status.storage.replication.factor", "1");
        configOfKafkaConnect.put("key.converter", "org.apache.kafka.connect.storage.StringConverter");
        configOfKafkaConnect.put("value.converter", "org.apache.kafka.connect.storage.StringConverter");
        configOfKafkaConnect.put("key.converter.schemas.enable", "false");
        configOfKafkaConnect.put("value.converter.schemas.enable", "false");

        KafkaConnectResource.kafkaConnect(CLUSTER_NAME, 1)
                .withNewSpec()
                    .withConfig(configOfKafkaConnect)
                    .withNewJaegerTracing()
                    .endJaegerTracing()
                    .withBootstrapServers(KafkaResources.plainBootstrapAddress(CLUSTER_NAME))
                    .withReplicas(1)
                    .withNewTemplate()
                        .withNewConnectContainer()
                            .addNewEnv()
                                .withName("JAEGER_SERVICE_NAME")
                                .withValue(JAEGER_KAFKA_CONNECT_SERVICE)
                            .endEnv()
                            .addNewEnv()
                                .withName("JAEGER_AGENT_HOST")
                                .withValue(JAEGER_AGENT_NAME)
                            .endEnv()
                            .addNewEnv()
                                .withName("JAEGER_SAMPLER_TYPE")
                                .withValue(JAEGER_SAMPLER_TYPE)
                            .endEnv()
                            .addNewEnv()
                                .withName("JAEGER_SAMPLER_PARAM")
                                .withValue(JAEGER_SAMPLER_PARAM)
                            .endEnv()
                        .endConnectContainer()
                    .endTemplate()
                .endSpec()
                .done();

        String kafkaConnectPodName = kubeClient().listPods(Labels.STRIMZI_KIND_LABEL, KafkaConnect.RESOURCE_KIND).get(0).getMetadata().getName();
        String pathToConnectorSinkConfig = TestUtils.USER_PATH + "/../systemtest/src/test/resources/file/sink/connector.json";
        String connectorConfig = getFileAsString(pathToConnectorSinkConfig);

        LOGGER.info("Creating file sink in {}", pathToConnectorSinkConfig);
        cmdKubeClient().execInPod(kafkaConnectPodName, "/bin/bash", "-c", "curl -X POST -H \"Content-Type: application/json\" --data "
                + "'" + connectorConfig + "'" + " http://localhost:8083/connectors");

        InternalKafkaClient internalKafkaClient = new InternalKafkaClient.Builder()
            .withUsingPodName(kafkaClientsPodName)
            .withTopicName(TEST_TOPIC_NAME)
            .withNamespaceName(NAMESPACE)
            .withClusterName(CLUSTER_NAME)
            .withMessageCount(MESSAGE_COUNT)
<<<<<<< HEAD
=======
            .withConsumerGroupName(CONSUMER_GROUP_NAME + "-" + rng.nextInt(Integer.MAX_VALUE))
>>>>>>> 2e537b00
            .build();

        internalKafkaClient.checkProducedAndConsumedMessages(
            internalKafkaClient.sendMessagesPlain(),
            internalKafkaClient.receiveMessagesPlain()
        );

        TracingUtils.verify(JAEGER_KAFKA_CONNECT_SERVICE, kafkaClientsPodName);

        LOGGER.info("Deleting topic {} from CR", TEST_TOPIC_NAME);
        cmdKubeClient().deleteByName("kafkatopic", TEST_TOPIC_NAME);
        KafkaTopicUtils.waitForKafkaTopicDeletion(TEST_TOPIC_NAME);
    }

    @Test
    void testProducerWithStreamsService() {
        Map<String, Object> configOfSourceKafka = new HashMap<>();
        configOfSourceKafka.put("offsets.topic.replication.factor", "1");
        configOfSourceKafka.put("transaction.state.log.replication.factor", "1");
        configOfSourceKafka.put("transaction.state.log.min.isr", "1");

        KafkaResource.kafkaEphemeral(CLUSTER_NAME, 3, 1)
                .editSpec()
                    .editKafka()
                        .withConfig(configOfSourceKafka)
                        .withNewPersistentClaimStorage()
                            .withNewSize("10")
                            .withDeleteClaim(true)
                        .endPersistentClaimStorage()
                    .endKafka()
                    .editZookeeper()
                        .withNewPersistentClaimStorage()
                            .withNewSize("10")
                            .withDeleteClaim(true)
                        .endPersistentClaimStorage()
                    .endZookeeper()
                .endSpec()
                .done();

        KafkaTopicResource.topic(CLUSTER_NAME, TOPIC_NAME)
                .editSpec()
                    .withReplicas(3)
                    .withPartitions(12)
                .endSpec()
                .done();

        KafkaTopicResource.topic(CLUSTER_NAME, TOPIC_TARGET_NAME)
                .editSpec()
                    .withReplicas(3)
                    .withPartitions(12)
                .endSpec()
                .done();

<<<<<<< HEAD
        kafkaTracingClient.producerWithTracing().done();

        TracingUtils.verify(JAEGER_PRODUCER_SERVICE, kafkaClientsPodName);

        kafkaTracingClient.kafkaStreamsWithTracing().done();

=======
        KafkaClientsResource.producerWithTracing(KafkaResources.plainBootstrapAddress(CLUSTER_NAME)).done();

        TracingUtils.verify(JAEGER_PRODUCER_SERVICE, kafkaClientsPodName);

        KafkaClientsResource.kafkaStreamsWithTracing(KafkaResources.plainBootstrapAddress(CLUSTER_NAME)).done();

>>>>>>> 2e537b00
        TracingUtils.verify(JAEGER_KAFKA_STREAMS_SERVICE, kafkaClientsPodName);

        LOGGER.info("Deleting topic {} from CR", TOPIC_NAME);
        cmdKubeClient().deleteByName("kafkatopic", TOPIC_NAME);
        KafkaTopicUtils.waitForKafkaTopicDeletion(TOPIC_NAME);

        LOGGER.info("Deleting topic {} from CR", TOPIC_TARGET_NAME);
        cmdKubeClient().deleteByName("kafkatopic", TOPIC_TARGET_NAME);
        KafkaTopicUtils.waitForKafkaTopicDeletion(TOPIC_TARGET_NAME);
    }

    @Test
    void testProducerConsumerService() {
        Map<String, Object> configOfSourceKafka = new HashMap<>();
        configOfSourceKafka.put("offsets.topic.replication.factor", "1");
        configOfSourceKafka.put("transaction.state.log.replication.factor", "1");
        configOfSourceKafka.put("transaction.state.log.min.isr", "1");

        KafkaResource.kafkaEphemeral(CLUSTER_NAME, 3, 1)
                .editSpec()
                    .editKafka()
                        .withConfig(configOfSourceKafka)
                        .withNewPersistentClaimStorage()
                            .withNewSize("10")
                            .withDeleteClaim(true)
                        .endPersistentClaimStorage()
                    .endKafka()
                    .editZookeeper()
                        .withNewPersistentClaimStorage()
                            .withNewSize("10")
                            .withDeleteClaim(true)
                        .endPersistentClaimStorage()
                    .endZookeeper()
                .endSpec()
                .done();

        KafkaTopicResource.topic(CLUSTER_NAME, TOPIC_NAME)
                .editSpec()
                    .withReplicas(3)
                    .withPartitions(12)
                .endSpec()
                .done();

<<<<<<< HEAD
        kafkaTracingClient.producerWithTracing().done();
=======
        KafkaClientsResource.producerWithTracing(KafkaResources.plainBootstrapAddress(CLUSTER_NAME)).done();
>>>>>>> 2e537b00

        TracingUtils.verify(JAEGER_PRODUCER_SERVICE, kafkaClientsPodName);

        kafkaTracingClient.consumerWithTracing().done();

        TracingUtils.verify(JAEGER_CONSUMER_SERVICE, kafkaClientsPodName);

        LOGGER.info("Deleting topic {} from CR", TOPIC_NAME);
        cmdKubeClient().deleteByName("kafkatopic", TOPIC_NAME);
        KafkaTopicUtils.waitForKafkaTopicDeletion(TOPIC_NAME);
    }

    @Test
    @Tag(ACCEPTANCE)
    void testProducerConsumerStreamsService() {
        Map<String, Object> configOfSourceKafka = new HashMap<>();
        configOfSourceKafka.put("offsets.topic.replication.factor", "1");
        configOfSourceKafka.put("transaction.state.log.replication.factor", "1");
        configOfSourceKafka.put("transaction.state.log.min.isr", "1");

        KafkaResource.kafkaEphemeral(CLUSTER_NAME, 3, 1)
                .editSpec()
                    .editKafka()
                        .withConfig(configOfSourceKafka)
                        .withNewPersistentClaimStorage()
                            .withNewSize("10")
                            .withDeleteClaim(true)
                        .endPersistentClaimStorage()
                    .endKafka()
                    .editZookeeper()
                        .withNewPersistentClaimStorage()
                            .withNewSize("10")
                            .withDeleteClaim(true)
                        .endPersistentClaimStorage()
                    .endZookeeper()
                .endSpec()
                .done();

        KafkaTopicResource.topic(CLUSTER_NAME, TOPIC_NAME)
                .editSpec()
                    .withReplicas(3)
                    .withPartitions(12)
                .endSpec()
                .done();


        KafkaTopicResource.topic(CLUSTER_NAME, TOPIC_TARGET_NAME)
                .editSpec()
                    .withReplicas(3)
                    .withPartitions(12)
                .endSpec()
                .done();

<<<<<<< HEAD
        kafkaTracingClient.producerWithTracing().done();

        TracingUtils.verify(JAEGER_PRODUCER_SERVICE, kafkaClientsPodName);

        kafkaTracingClient.consumerWithTracing().done();

=======
        KafkaClientsResource.producerWithTracing(KafkaResources.plainBootstrapAddress(CLUSTER_NAME)).done();

        TracingUtils.verify(JAEGER_PRODUCER_SERVICE, kafkaClientsPodName);

        KafkaClientsResource.consumerWithTracing(KafkaResources.plainBootstrapAddress(CLUSTER_NAME)).done();

>>>>>>> 2e537b00
        TracingUtils.verify(JAEGER_CONSUMER_SERVICE, kafkaClientsPodName);

        kafkaTracingClient.kafkaStreamsWithTracing().done();

        TracingUtils.verify(JAEGER_KAFKA_STREAMS_SERVICE, kafkaClientsPodName);

        LOGGER.info("Deleting topic {} from CR", TOPIC_NAME);
        cmdKubeClient().deleteByName("kafkatopic", TOPIC_NAME);
        KafkaTopicUtils.waitForKafkaTopicDeletion(TOPIC_NAME);

        LOGGER.info("Deleting topic {} from CR", TOPIC_TARGET_NAME);
        cmdKubeClient().deleteByName("kafkatopic", TOPIC_TARGET_NAME);
        KafkaTopicUtils.waitForKafkaTopicDeletion(TOPIC_TARGET_NAME);
    }

    @Test
    @Tag(MIRROR_MAKER2)
    void testProducerConsumerMirrorMaker2Service() {
        final String kafkaClusterSourceName = CLUSTER_NAME + "-source";
        final String kafkaClusterTargetName = CLUSTER_NAME + "-target";

        KafkaResource.kafkaEphemeral(kafkaClusterSourceName, 3, 1)
                .editSpec()
                    .editKafka()
                        .withNewPersistentClaimStorage()
                            .withNewSize("10")
                            .withDeleteClaim(true)
                        .endPersistentClaimStorage()
                    .endKafka()
                    .editZookeeper()
                        .withNewPersistentClaimStorage()
                            .withNewSize("10")
                            .withDeleteClaim(true)
                        .endPersistentClaimStorage()
                    .endZookeeper()
                .endSpec()
                .done();

        KafkaResource.kafkaEphemeral(kafkaClusterTargetName, 3, 1)
                .editSpec()
                    .editKafka()
                        .withNewPersistentClaimStorage()
                            .withNewSize("10")
                            .withDeleteClaim(true)
                        .endPersistentClaimStorage()
                    .endKafka()
                    .editZookeeper()
                        .withNewPersistentClaimStorage()
                            .withNewSize("10")
                            .withDeleteClaim(true)
                        .endPersistentClaimStorage()
                    .endZookeeper()
                .endSpec()
                .done();

        // Create topic and deploy clients before Mirror Maker to not wait for MM to find the new topics
        KafkaTopicResource.topic(kafkaClusterSourceName, TOPIC_NAME)
                .editSpec()
                    .withReplicas(3)
                    .withPartitions(12)
                .endSpec()
                .done();

        KafkaTopicResource.topic(kafkaClusterTargetName, kafkaClusterSourceName + "." + TOPIC_NAME)
                .editSpec()
                    .withReplicas(3)
                    .withPartitions(12)
                .endSpec()
                .done();

        LOGGER.info("Setting for kafka source plain bootstrap:{}", KafkaResources.plainBootstrapAddress(kafkaClusterSourceName));

        KafkaTracingClientsResource sourceKafkaTracingClient = new KafkaTracingClientsResource(kafkaTracingClient, KafkaResources.plainBootstrapAddress(kafkaClusterSourceName));
        sourceKafkaTracingClient.producerWithTracing().done();

        LOGGER.info("Setting for kafka target plain bootstrap:{}", KafkaResources.plainBootstrapAddress(kafkaClusterTargetName));
        KafkaTracingClientsResource targetKafkaTracingClient = new KafkaTracingClientsResource(kafkaTracingClient, KafkaResources.plainBootstrapAddress(kafkaClusterTargetName), kafkaClusterSourceName + "." + TOPIC_NAME);
        targetKafkaTracingClient.consumerWithTracing().done();

        KafkaMirrorMaker2Resource.kafkaMirrorMaker2(CLUSTER_NAME, kafkaClusterTargetName, kafkaClusterSourceName, 1, false)
                .editMetadata()
                    .withName("my-mirror-maker2")
                .endMetadata()
                .editSpec()
                    .withNewJaegerTracing()
                    .endJaegerTracing()
                    .withNewTemplate()
                        .withNewConnectContainer()
                            .addNewEnv()
                                .withNewName("JAEGER_SERVICE_NAME")
                                .withValue(JAEGER_MIRROR_MAKER2_SERVICE)
                            .endEnv()
                            .addNewEnv()
                                .withNewName("JAEGER_AGENT_HOST")
                                .withValue(JAEGER_AGENT_NAME)
                            .endEnv()
                            .addNewEnv()
                                .withNewName("JAEGER_SAMPLER_TYPE")
                                .withValue(JAEGER_SAMPLER_TYPE)
                            .endEnv()
                            .addNewEnv()
                                .withNewName("JAEGER_SAMPLER_PARAM")
                                .withValue(JAEGER_SAMPLER_PARAM)
                            .endEnv()
                        .endConnectContainer()
                    .endTemplate()
                .endSpec()
                .done();

        TracingUtils.verify(JAEGER_PRODUCER_SERVICE, kafkaClientsPodName, "To_" + TOPIC_NAME);
        TracingUtils.verify(JAEGER_CONSUMER_SERVICE, kafkaClientsPodName, "From_" + kafkaClusterSourceName + "." + TOPIC_NAME);
        TracingUtils.verify(JAEGER_MIRROR_MAKER2_SERVICE, kafkaClientsPodName, "From_" + TOPIC_NAME);
        TracingUtils.verify(JAEGER_MIRROR_MAKER2_SERVICE, kafkaClientsPodName, "To_" + kafkaClusterSourceName + "." + TOPIC_NAME);
    }

    @Test
    @Tag(MIRROR_MAKER)
    void testProducerConsumerMirrorMakerService() {
        final String kafkaClusterSourceName = CLUSTER_NAME + "-source";
        final String kafkaClusterTargetName = CLUSTER_NAME + "-target";

        KafkaResource.kafkaEphemeral(kafkaClusterSourceName, 3, 1)
                .editSpec()
                    .editKafka()
                        .withNewPersistentClaimStorage()
                            .withNewSize("10")
                            .withDeleteClaim(true)
                        .endPersistentClaimStorage()
                    .endKafka()
                    .editZookeeper()
                        .withNewPersistentClaimStorage()
                            .withNewSize("10")
                            .withDeleteClaim(true)
                        .endPersistentClaimStorage()
                    .endZookeeper()
                .endSpec()
                .done();

        KafkaResource.kafkaEphemeral(kafkaClusterTargetName, 3, 1)
                .editSpec()
                    .editKafka()
                        .withNewPersistentClaimStorage()
                            .withNewSize("10")
                            .withDeleteClaim(true)
                        .endPersistentClaimStorage()
                    .endKafka()
                    .editZookeeper()
                        .withNewPersistentClaimStorage()
                            .withNewSize("10")
                            .withDeleteClaim(true)
                        .endPersistentClaimStorage()
                    .endZookeeper()
                .endSpec()
                .done();

        // Create topic and deploy clients before Mirror Maker to not wait for MM to find the new topics
        KafkaTopicResource.topic(kafkaClusterSourceName, TOPIC_NAME)
                .editSpec()
                    .withReplicas(3)
                    .withPartitions(12)
                .endSpec()
                .done();

        KafkaTopicResource.topic(kafkaClusterTargetName, TOPIC_NAME + "-target")
                .editSpec()
                    .withReplicas(3)
                    .withPartitions(12)
                    .withTopicName(TOPIC_NAME)
                .endSpec()
                .done();

        LOGGER.info("Setting for kafka source plain bootstrap:{}", KafkaResources.plainBootstrapAddress(kafkaClusterSourceName));

<<<<<<< HEAD
        KafkaTracingClientsResource sourceKafkaTracingClient = new KafkaTracingClientsResource(kafkaTracingClient, KafkaResources.plainBootstrapAddress(kafkaClusterSourceName));
        sourceKafkaTracingClient.producerWithTracing().done();

        LOGGER.info("Setting for kafka target plain bootstrap:{}", KafkaResources.plainBootstrapAddress(kafkaClusterTargetName));

        KafkaTracingClientsResource targetKafkaTracingClient = new KafkaTracingClientsResource(kafkaTracingClient, KafkaResources.plainBootstrapAddress(kafkaClusterTargetName));
        targetKafkaTracingClient.consumerWithTracing().done();
=======
        KafkaClientsResource.producerWithTracing(KafkaResources.plainBootstrapAddress(kafkaClusterSourceName)).done();

        LOGGER.info("Setting for kafka source plain bootstrap:{}", KafkaResources.plainBootstrapAddress(kafkaClusterTargetName));

        KafkaClientsResource.consumerWithTracing(KafkaResources.plainBootstrapAddress(kafkaClusterTargetName)).done();

        TracingUtils.verify(JAEGER_PRODUCER_SERVICE, kafkaClientsPodName);
        TracingUtils.verify(JAEGER_CONSUMER_SERVICE, kafkaClientsPodName);
        TracingUtils.verify(JAEGER_MIRROR_MAKER_SERVICE, kafkaClientsPodName);

        LOGGER.info("Deleting topic {} from CR", TOPIC_NAME);
        cmdKubeClient().deleteByName("kafkatopic", TOPIC_NAME);
        KafkaTopicUtils.waitForKafkaTopicDeletion(TOPIC_NAME);

        LOGGER.info("Deleting topic {} from CR", TOPIC_TARGET_NAME);
        cmdKubeClient().deleteByName("kafkatopic", TOPIC_TARGET_NAME);
        KafkaTopicUtils.waitForKafkaTopicDeletion(TOPIC_TARGET_NAME);
    }

    @Test
    @Tag(CONNECT)
    @Tag(MIRROR_MAKER)
    @Tag(CONNECT_COMPONENTS)
    @SuppressWarnings({"checkstyle:MethodLength"})
    void testProducerConsumerMirrorMakerConnectStreamsService() {
        Map<String, Object> configOfKafka = new HashMap<>();
        configOfKafka.put("offsets.topic.replication.factor", "1");
        configOfKafka.put("transaction.state.log.replication.factor", "1");
        configOfKafka.put("transaction.state.log.min.isr", "1");

        final String kafkaClusterSourceName = CLUSTER_NAME + "-source";
        final String kafkaClusterTargetName = CLUSTER_NAME + "-target";

        KafkaResource.kafkaEphemeral(kafkaClusterSourceName, 3, 1).done();
        KafkaResource.kafkaEphemeral(kafkaClusterTargetName, 3, 1).done();
>>>>>>> 2e537b00

        KafkaMirrorMakerResource.kafkaMirrorMaker(CLUSTER_NAME, kafkaClusterSourceName, kafkaClusterTargetName,
            ClientUtils.generateRandomConsumerGroup(), 1, false)
                .editMetadata()
                    .withName("my-mirror-maker")
                .endMetadata()
                .editSpec()
                    .withNewJaegerTracing()
                    .endJaegerTracing()
                    .withNewTemplate()
                        .withNewMirrorMakerContainer()
                            .addNewEnv()
                                .withNewName("JAEGER_SERVICE_NAME")
                                .withValue(JAEGER_MIRROR_MAKER_SERVICE)
                            .endEnv()
                            .addNewEnv()
                                .withNewName("JAEGER_AGENT_HOST")
                                .withValue(JAEGER_AGENT_NAME)
                            .endEnv()
                            .addNewEnv()
                                .withNewName("JAEGER_SAMPLER_TYPE")
                                .withValue(JAEGER_SAMPLER_TYPE)
                            .endEnv()
                            .addNewEnv()
                                .withNewName("JAEGER_SAMPLER_PARAM")
                                .withValue(JAEGER_SAMPLER_PARAM)
                            .endEnv()
                        .endMirrorMakerContainer()
                    .endTemplate()
                .endSpec()
                .done();

        TracingUtils.verify(JAEGER_PRODUCER_SERVICE, kafkaClientsPodName, "To_" + TOPIC_NAME);
        TracingUtils.verify(JAEGER_CONSUMER_SERVICE, kafkaClientsPodName, "From_" + TOPIC_NAME);
        TracingUtils.verify(JAEGER_MIRROR_MAKER_SERVICE, kafkaClientsPodName, "From_" + TOPIC_NAME);
        TracingUtils.verify(JAEGER_MIRROR_MAKER_SERVICE, kafkaClientsPodName, "To_" + TOPIC_NAME);
    }

    @Test
    @Tag(CONNECT)
    @Tag(MIRROR_MAKER)
    @Tag(CONNECT_COMPONENTS)
    @SuppressWarnings({"checkstyle:MethodLength"})
    void testProducerConsumerMirrorMakerConnectStreamsService() {
        final String kafkaClusterSourceName = CLUSTER_NAME + "-source";
        final String kafkaClusterTargetName = CLUSTER_NAME + "-target";

        KafkaResource.kafkaEphemeral(kafkaClusterSourceName, 3, 1).done();
        KafkaResource.kafkaEphemeral(kafkaClusterTargetName, 3, 1).done();

        // Create topic and deploy clients before Mirror Maker to not wait for MM to find the new topics
        KafkaTopicResource.topic(kafkaClusterSourceName, TOPIC_NAME)
                .editSpec()
                    .withReplicas(3)
                    .withPartitions(12)
                .endSpec()
                .done();

        KafkaTopicResource.topic(kafkaClusterSourceName, TOPIC_TARGET_NAME)
                .editSpec()
                    .withReplicas(3)
                    .withPartitions(12)
                .endSpec()
                .done();

        KafkaTopicResource.topic(kafkaClusterTargetName, TOPIC_NAME + "-target")
                .editSpec()
                    .withReplicas(3)
                    .withPartitions(12)
                    .withTopicName(TOPIC_NAME)
                .endSpec()
                .done();

        KafkaTopicResource.topic(kafkaClusterTargetName, TOPIC_TARGET_NAME + "-target")
                .editSpec()
                    .withReplicas(3)
                    .withPartitions(12)
                    .withTopicName(TOPIC_TARGET_NAME)
                .endSpec()
                .done();

<<<<<<< HEAD
        KafkaTracingClientsResource sourceKafkaTracingClient = new KafkaTracingClientsResource(kafkaTracingClient, KafkaResources.plainBootstrapAddress(kafkaClusterSourceName));
        sourceKafkaTracingClient.producerWithTracing().done();

        KafkaTracingClientsResource targetKafkaTracingClient = new KafkaTracingClientsResource(kafkaTracingClient, KafkaResources.plainBootstrapAddress(kafkaClusterTargetName));
        targetKafkaTracingClient.consumerWithTracing().done();

        sourceKafkaTracingClient.kafkaStreamsWithTracing().done();

=======
>>>>>>> 2e537b00
        Map<String, Object> configOfKafkaConnect = new HashMap<>();
        configOfKafkaConnect.put("config.storage.replication.factor", "1");
        configOfKafkaConnect.put("offset.storage.replication.factor", "1");
        configOfKafkaConnect.put("status.storage.replication.factor", "1");
        configOfKafkaConnect.put("key.converter", "org.apache.kafka.connect.storage.StringConverter");
        configOfKafkaConnect.put("value.converter", "org.apache.kafka.connect.storage.StringConverter");
        configOfKafkaConnect.put("key.converter.schemas.enable", "false");
        configOfKafkaConnect.put("value.converter.schemas.enable", "false");

        KafkaConnectResource.kafkaConnect(CLUSTER_NAME, 1)
                .withNewSpec()
                    .withConfig(configOfKafkaConnect)
                    .withNewJaegerTracing()
                    .endJaegerTracing()
                    .withBootstrapServers(KafkaResources.plainBootstrapAddress(kafkaClusterTargetName))
                    .withReplicas(1)
                    .withNewTemplate()
                        .withNewConnectContainer()
                            .addNewEnv()
                                .withName("JAEGER_SERVICE_NAME")
                                .withValue(JAEGER_KAFKA_CONNECT_SERVICE)
                            .endEnv()
                            .addNewEnv()
                                .withName("JAEGER_AGENT_HOST")
                                .withValue(JAEGER_AGENT_NAME)
                            .endEnv()
                            .addNewEnv()
                                .withName("JAEGER_SAMPLER_TYPE")
                                .withValue(JAEGER_SAMPLER_TYPE)
                            .endEnv()
                            .addNewEnv()
                                .withName("JAEGER_SAMPLER_PARAM")
                                .withValue(JAEGER_SAMPLER_PARAM)
                            .endEnv()
                        .endConnectContainer()
                    .endTemplate()
                .endSpec()
                .done();


        String kafkaConnectPodName = kubeClient().listPods(Labels.STRIMZI_KIND_LABEL, KafkaConnect.RESOURCE_KIND).get(0).getMetadata().getName();
        String pathToConnectorSinkConfig = TestUtils.USER_PATH + "/../systemtest/src/test/resources/file/sink/connector.json";
        String connectorConfig = getFileAsString(pathToConnectorSinkConfig);

        LOGGER.info("Creating file sink in {}", pathToConnectorSinkConfig);
        cmdKubeClient().execInPod(kafkaConnectPodName, "/bin/bash", "-c", "curl -X POST -H \"Content-Type: application/json\" --data "
                + "'" + connectorConfig + "'" + " http://localhost:8083/connectors");

<<<<<<< HEAD
        KafkaMirrorMakerResource.kafkaMirrorMaker(CLUSTER_NAME, kafkaClusterSourceName, kafkaClusterTargetName,
            ClientUtils.generateRandomConsumerGroup(), 1, false)
                .editMetadata()
                    .withName("my-mirror-maker")
                .endMetadata()
                .editSpec()
                    .withNewJaegerTracing()
                    .endJaegerTracing()
                    .withNewTemplate()
                        .withNewMirrorMakerContainer()
                            .addNewEnv()
                                .withNewName("JAEGER_SERVICE_NAME")
                                .withValue("my-mirror-maker")
                            .endEnv()
                            .addNewEnv()
                                .withNewName("JAEGER_AGENT_HOST")
                                .withValue(JAEGER_AGENT_NAME)
                            .endEnv()
                            .addNewEnv()
                                .withNewName("JAEGER_SAMPLER_TYPE")
                                .withValue(JAEGER_SAMPLER_TYPE)
                            .endEnv()
                            .addNewEnv()
                                .withNewName("JAEGER_SAMPLER_PARAM")
                                .withValue(JAEGER_SAMPLER_PARAM)
                            .endEnv()
                        .endMirrorMakerContainer()
                    .endTemplate()
                .endSpec()
                .done();
=======
        InternalKafkaClient internalKafkaClient = new InternalKafkaClient.Builder()
            .withUsingPodName(kafkaClientsPodName)
            .withTopicName(TEST_TOPIC_NAME)
            .withNamespaceName(NAMESPACE)
            .withClusterName(kafkaClusterTargetName)
            .withMessageCount(MESSAGE_COUNT)
            .withConsumerGroupName(CONSUMER_GROUP_NAME + "-" + rng.nextInt(Integer.MAX_VALUE))
            .build();

        internalKafkaClient.checkProducedAndConsumedMessages(
            internalKafkaClient.sendMessagesPlain(),
            internalKafkaClient.receiveMessagesPlain()
        );

        TracingUtils.verify(JAEGER_PRODUCER_SERVICE, kafkaClientsPodName);
        TracingUtils.verify(JAEGER_CONSUMER_SERVICE, kafkaClientsPodName);
        TracingUtils.verify(JAEGER_KAFKA_CONNECT_SERVICE, kafkaClientsPodName);
        TracingUtils.verify(JAEGER_KAFKA_STREAMS_SERVICE, kafkaClientsPodName);
        TracingUtils.verify(JAEGER_MIRROR_MAKER_SERVICE, kafkaClientsPodName);

        LOGGER.info("Deleting topic {} from CR", TEST_TOPIC_NAME);
        cmdKubeClient().deleteByName("kafkatopic", TEST_TOPIC_NAME);
        KafkaTopicUtils.waitForKafkaTopicDeletion(TEST_TOPIC_NAME);
>>>>>>> 2e537b00

        InternalKafkaClient internalKafkaClient = new InternalKafkaClient.Builder()
            .withUsingPodName(kafkaClientsPodName)
            .withTopicName(TEST_TOPIC_NAME)
            .withNamespaceName(NAMESPACE)
            .withClusterName(kafkaClusterTargetName)
            .withMessageCount(MESSAGE_COUNT)
            .build();

        internalKafkaClient.checkProducedAndConsumedMessages(
            internalKafkaClient.sendMessagesPlain(),
            internalKafkaClient.receiveMessagesPlain()
        );

        TracingUtils.verify(JAEGER_PRODUCER_SERVICE, kafkaClientsPodName, "To_" + TOPIC_NAME);
        TracingUtils.verify(JAEGER_CONSUMER_SERVICE, kafkaClientsPodName, "From_" + TOPIC_NAME);
        TracingUtils.verify(JAEGER_KAFKA_CONNECT_SERVICE, kafkaClientsPodName, "From_" + TOPIC_NAME);
        TracingUtils.verify(JAEGER_KAFKA_STREAMS_SERVICE, kafkaClientsPodName, "From_" + TOPIC_NAME);
        TracingUtils.verify(JAEGER_KAFKA_STREAMS_SERVICE, kafkaClientsPodName, "To_" + TOPIC_TARGET_NAME);
        TracingUtils.verify(JAEGER_MIRROR_MAKER_SERVICE, kafkaClientsPodName, "From_" + TOPIC_NAME);
        TracingUtils.verify(JAEGER_MIRROR_MAKER_SERVICE, kafkaClientsPodName, "To_" + TOPIC_NAME);
        TracingUtils.verify(JAEGER_MIRROR_MAKER_SERVICE, kafkaClientsPodName, "From_" + TOPIC_TARGET_NAME);
        TracingUtils.verify(JAEGER_MIRROR_MAKER_SERVICE, kafkaClientsPodName, "To_" + TOPIC_TARGET_NAME);
    }

    @Test
    @OpenShiftOnly
    @Tag(CONNECT_S2I)
    @Tag(CONNECT_COMPONENTS)
    void testConnectS2IService() {
<<<<<<< HEAD
=======

        KafkaResource.kafkaEphemeral(CLUSTER_NAME, 3, 1)
                .editSpec()
                    .editKafka()
                        .editListeners()
                            .withNewKafkaListenerExternalNodePort()
                                .withTls(false)
                            .endKafkaListenerExternalNodePort()
                        .endListeners()
                    .endKafka()
                .endSpec()
                .done();
>>>>>>> 2e537b00

        KafkaResource.kafkaEphemeral(CLUSTER_NAME, 3, 1).done();

        kafkaTracingClient.producerWithTracing().done();
        kafkaTracingClient.consumerWithTracing().done();

        final String kafkaConnectS2IName = "kafka-connect-s2i-name-1";

        KafkaClientsResource.deployKafkaClients(false, KAFKA_CLIENTS_NAME).done();

        Map<String, Object> configOfKafkaConnectS2I = new HashMap<>();
        configOfKafkaConnectS2I.put("key.converter.schemas.enable", "false");
        configOfKafkaConnectS2I.put("value.converter.schemas.enable", "false");
        configOfKafkaConnectS2I.put("key.converter", "org.apache.kafka.connect.storage.StringConverter");
        configOfKafkaConnectS2I.put("value.converter", "org.apache.kafka.connect.storage.StringConverter");


        KafkaConnectS2IResource.kafkaConnectS2I(kafkaConnectS2IName, CLUSTER_NAME, 1)
                .editSpec()
                    .withConfig(configOfKafkaConnectS2I)
                    .withNewJaegerTracing()
                    .endJaegerTracing()
                    .withNewTemplate()
                        .withNewConnectContainer()
                            .addNewEnv()
                                .withName("JAEGER_SERVICE_NAME")
                                .withValue(JAEGER_KAFKA_CONNECT_S2I_SERVICE)
                            .endEnv()
                            .addNewEnv()
                                .withName("JAEGER_AGENT_HOST")
                                .withValue(JAEGER_AGENT_NAME)
                            .endEnv()
                            .addNewEnv()
                                .withName("JAEGER_SAMPLER_TYPE")
                                .withValue(JAEGER_SAMPLER_TYPE)
                            .endEnv()
                            .addNewEnv()
                                .withName("JAEGER_SAMPLER_PARAM")
                                .withValue(JAEGER_SAMPLER_PARAM)
                            .endEnv()
                        .endConnectContainer()
                    .endTemplate()
                .endSpec()
                .done();

        String kafkaConnectS2IPodName = kubeClient().listPods(Labels.STRIMZI_KIND_LABEL, KafkaConnectS2I.RESOURCE_KIND).get(0).getMetadata().getName();
        String execPodName = kubeClient().listPodsByPrefixInName(KAFKA_CLIENTS_NAME).get(0).getMetadata().getName();

        LOGGER.info("Creating FileSink connect via Pod:{}", execPodName);
        KafkaConnectorUtils.createFileSinkConnector(execPodName, TEST_TOPIC_NAME, Constants.DEFAULT_SINK_FILE_PATH,
                KafkaConnectResources.url(kafkaConnectS2IName, NAMESPACE, 8083));

        InternalKafkaClient internalKafkaClient = new InternalKafkaClient.Builder()
            .withUsingPodName(kafkaClientsPodName)
            .withTopicName(TEST_TOPIC_NAME)
            .withNamespaceName(NAMESPACE)
            .withClusterName(CLUSTER_NAME)
            .withMessageCount(MESSAGE_COUNT)
<<<<<<< HEAD
=======
            .withConsumerGroupName(CONSUMER_GROUP_NAME + "-" + rng.nextInt(Integer.MAX_VALUE))
>>>>>>> 2e537b00
            .build();

        internalKafkaClient.checkProducedAndConsumedMessages(
            internalKafkaClient.sendMessagesPlain(),
            internalKafkaClient.receiveMessagesPlain()
        );

        KafkaConnectUtils.waitForMessagesInKafkaConnectFileSink(kafkaConnectS2IPodName, Constants.DEFAULT_SINK_FILE_PATH, "99");

        TracingUtils.verify(JAEGER_PRODUCER_SERVICE, kafkaClientsPodName);
        TracingUtils.verify(JAEGER_CONSUMER_SERVICE, kafkaClientsPodName);
        TracingUtils.verify(JAEGER_KAFKA_CONNECT_S2I_SERVICE, kafkaClientsPodName);

        LOGGER.info("Deleting topic {} from CR", TEST_TOPIC_NAME);
        cmdKubeClient().deleteByName(KafkaTopic.RESOURCE_KIND, TEST_TOPIC_NAME);
        KafkaTopicUtils.waitForKafkaTopicDeletion(TEST_TOPIC_NAME);
    }

    @Tag(NODEPORT_SUPPORTED)
    @Tag(BRIDGE)
    @Test
    void testKafkaBridgeService() {
        KafkaResource.kafkaEphemeral(CLUSTER_NAME, 3, 1).done();

        // Deploy http bridge
        KafkaBridgeResource.kafkaBridge(CLUSTER_NAME, KafkaResources.plainBootstrapAddress(CLUSTER_NAME), 1)
            .editSpec()
                .withNewJaegerTracing()
                .endJaegerTracing()
                    .withNewTemplate()
                        .withNewBridgeContainer()
                            .addNewEnv()
                                .withName("JAEGER_SERVICE_NAME")
                                .withValue(JAEGER_KAFKA_BRIDGE_SERVICE)
                            .endEnv()
                            .addNewEnv()
                                .withName("JAEGER_AGENT_HOST")
                                .withValue(JAEGER_AGENT_NAME)
                            .endEnv()
                            .addNewEnv()
                                .withName("JAEGER_SAMPLER_TYPE")
                                .withValue(JAEGER_SAMPLER_TYPE)
                            .endEnv()
                            .addNewEnv()
                                .withName("JAEGER_SAMPLER_PARAM")
                                .withValue(JAEGER_SAMPLER_PARAM)
                            .endEnv()
                        .endBridgeContainer()
                    .endTemplate()
            .endSpec()
            .done();

        String bridgeProducer = "bridge-producer";
        KafkaTopicResource.topic(CLUSTER_NAME, TOPIC_NAME).done();

        KafkaBridgeClientsResource kafkaBridgeClientJob = new KafkaBridgeClientsResource(bridgeProducer, "", bridgeServiceName,
            TOPIC_NAME, MESSAGE_COUNT, "", ClientUtils.generateRandomConsumerGroup(), bridgePort, 1000, 1000);

<<<<<<< HEAD
        kafkaBridgeClientJob.producerStrimziBridge().done();
        ClientUtils.waitForClientSuccess(bridgeProducer, NAMESPACE, MESSAGE_COUNT);

        InternalKafkaClient internalKafkaClient = new InternalKafkaClient.Builder()
            .withUsingPodName(kafkaClientsPodName)
            .withTopicName(TOPIC_NAME)
            .withNamespaceName(NAMESPACE)
            .withClusterName(CLUSTER_NAME)
            .withMessageCount(MESSAGE_COUNT)
=======
        String topicName = "topic-simple-send";

        KafkaTopicResource.topic(CLUSTER_NAME, topicName).done();
        JsonObject records = HttpUtils.generateHttpMessages(MESSAGE_COUNT);

        JsonObject response = HttpUtils.sendMessagesHttpRequest(records, bridgeHost, bridgePort, topicName, client);
        KafkaBridgeUtils.checkSendResponse(response, MESSAGE_COUNT);

        InternalKafkaClient internalKafkaClient = new InternalKafkaClient.Builder()
            .withUsingPodName(kafkaClientsPodName)
            .withTopicName(topicName)
            .withNamespaceName(NAMESPACE)
            .withClusterName(CLUSTER_NAME)
            .withMessageCount(MESSAGE_COUNT)
            .withConsumerGroupName(CONSUMER_GROUP_NAME + "-" + rng.nextInt(Integer.MAX_VALUE))
>>>>>>> 2e537b00
            .build();

        assertThat(internalKafkaClient.receiveMessagesPlain(), is(MESSAGE_COUNT));

        TracingUtils.verify(JAEGER_KAFKA_BRIDGE_SERVICE, kafkaClientsPodName);
    }

    /**
     * Delete Jaeger instance
     */
    void deleteJaeger() {
        while (!jaegerConfigs.empty()) {
            cmdKubeClient().clientWithAdmin().namespace(cluster.getNamespace()).deleteContent(jaegerConfigs.pop());
        }
    }

    private void deployJaeger() {
        LOGGER.info("=== Applying jaeger operator install files ===");

        Map<File, String> operatorFiles = Arrays.stream(Objects.requireNonNull(new File(JO_INSTALL_DIR).listFiles())
        ).collect(Collectors.toMap(file -> file, f -> TestUtils.getContent(f, TestUtils::toYamlString), (x, y) -> x, LinkedHashMap::new));

        for (Map.Entry<File, String> entry : operatorFiles.entrySet()) {
            LOGGER.info("Applying configuration file: {}", entry.getKey());
            jaegerConfigs.push(entry.getValue());
            cmdKubeClient().clientWithAdmin().namespace(cluster.getNamespace()).applyContent(entry.getValue());
        }

        installJaegerInstance();

        NetworkPolicy networkPolicy = new NetworkPolicyBuilder()
            .withNewApiVersion("networking.k8s.io/v1")
            .withNewKind("NetworkPolicy")
            .withNewMetadata()
                .withName("jaeger-allow")
            .endMetadata()
            .withNewSpec()
                .addNewIngress()
                .endIngress()
                .withNewPodSelector()
                    .addToMatchLabels("app", "jaeger")
                .endPodSelector()
                .withPolicyTypes("Ingress")
            .endSpec()
            .build();

        LOGGER.debug("Going to apply the following NetworkPolicy: {}", networkPolicy.toString());
        KubernetesResource.deleteLater(kubeClient().getClient().network().networkPolicies().inNamespace(ResourceManager.kubeClient().getNamespace()).createOrReplace(networkPolicy));
        LOGGER.info("Network policy for jaeger successfully applied");
    }

    /**
     * Install of Jaeger instance
     */
    void installJaegerInstance() {
        LOGGER.info("=== Applying jaeger instance install files ===");

        Map<File, String> operatorFiles = Arrays.stream(Objects.requireNonNull(new File(JI_INSTALL_DIR).listFiles())
        ).collect(Collectors.toMap(file -> file, f -> TestUtils.getContent(f, TestUtils::toYamlString), (x, y) -> x, LinkedHashMap::new));

        for (Map.Entry<File, String> entry : operatorFiles.entrySet()) {
            LOGGER.info("Applying configuration file: {}", entry.getKey());
            jaegerConfigs.push(entry.getValue());
            cmdKubeClient().clientWithAdmin().namespace(cluster.getNamespace()).applyContent(entry.getValue());
        }
    }

    @AfterEach
    void tearDown() {
        deleteJaeger();
    }

    @BeforeEach
    void createTestResources() {
        // deployment of the jaeger
        deployJaeger();

        KafkaClientsResource.deployKafkaClients(false, KAFKA_CLIENTS_NAME).done();

        kafkaClientsPodName = kubeClient().listPodsByPrefixInName(KAFKA_CLIENTS_NAME).get(0).getMetadata().getName();
    }

    @BeforeAll
    void setup() throws Exception {
        ResourceManager.setClassResources();
        installClusterOperator(NAMESPACE);

        kafkaTracingClient = new KafkaTracingClientsResource(PRODUCER_JOB_NAME, CONSUMER_JOB_NAME,
            KafkaResources.plainBootstrapAddress(CLUSTER_NAME), TOPIC_NAME, MESSAGE_COUNT, "", ClientUtils.generateRandomConsumerGroup(),
            JAEGER_PRODUCER_SERVICE, JAEGER_CONSUMER_SERVICE, JAEGER_KAFKA_STREAMS_SERVICE);
    }
}<|MERGE_RESOLUTION|>--- conflicted
+++ resolved
@@ -4,35 +4,26 @@
  */
 package io.strimzi.systemtest.tracing;
 
+import io.fabric8.kubernetes.api.model.Service;
 import io.fabric8.kubernetes.api.model.networking.NetworkPolicy;
 import io.fabric8.kubernetes.api.model.networking.NetworkPolicyBuilder;
-<<<<<<< HEAD
-import io.strimzi.api.kafka.model.KafkaConnect;
-=======
->>>>>>> 2e537b00
 import io.strimzi.api.kafka.model.KafkaConnectResources;
-import io.strimzi.api.kafka.model.KafkaConnectS2I;
 import io.strimzi.api.kafka.model.KafkaResources;
-import io.strimzi.api.kafka.model.KafkaTopic;
-import io.strimzi.operator.common.model.Labels;
-import io.strimzi.systemtest.AbstractST;
+import io.strimzi.systemtest.BaseST;
 import io.strimzi.systemtest.Constants;
 import io.strimzi.systemtest.annotations.OpenShiftOnly;
 import io.strimzi.systemtest.kafkaclients.internalClients.InternalKafkaClient;
-<<<<<<< HEAD
-import io.strimzi.systemtest.resources.crd.KafkaMirrorMaker2Resource;
-import io.strimzi.systemtest.resources.crd.kafkaclients.KafkaBridgeClientsResource;
-import io.strimzi.systemtest.resources.crd.kafkaclients.KafkaTracingClientsResource;
-import io.strimzi.systemtest.utils.ClientUtils;
-=======
 import io.strimzi.systemtest.utils.kafkaUtils.KafkaBridgeUtils;
 import io.strimzi.systemtest.utils.HttpUtils;
->>>>>>> 2e537b00
 import io.strimzi.systemtest.utils.kafkaUtils.KafkaConnectUtils;
-import io.strimzi.systemtest.utils.kafkaUtils.KafkaConnectorUtils;
 import io.strimzi.systemtest.utils.kafkaUtils.KafkaTopicUtils;
+import io.strimzi.systemtest.utils.kubeUtils.objects.ServiceUtils;
 import io.strimzi.systemtest.utils.specific.TracingUtils;
 import io.strimzi.test.TestUtils;
+import io.vertx.core.Vertx;
+import io.vertx.core.json.JsonObject;
+import io.vertx.ext.web.client.WebClient;
+import io.vertx.ext.web.client.WebClientOptions;
 import io.vertx.junit5.VertxExtension;
 import org.apache.logging.log4j.LogManager;
 import org.apache.logging.log4j.Logger;
@@ -58,29 +49,18 @@
 import java.util.LinkedHashMap;
 import java.util.Map;
 import java.util.Objects;
+import java.util.Random;
 import java.util.Stack;
 import java.util.stream.Collectors;
 
-<<<<<<< HEAD
-import static io.strimzi.systemtest.Constants.ACCEPTANCE;
-import static io.strimzi.systemtest.Constants.BRIDGE;
-=======
->>>>>>> 2e537b00
 import static io.strimzi.systemtest.Constants.CONNECT;
 import static io.strimzi.systemtest.Constants.CONNECT_COMPONENTS;
 import static io.strimzi.systemtest.Constants.CONNECT_S2I;
 import static io.strimzi.systemtest.Constants.INTERNAL_CLIENTS_USED;
 import static io.strimzi.systemtest.Constants.MIRROR_MAKER;
-<<<<<<< HEAD
-import static io.strimzi.systemtest.Constants.MIRROR_MAKER2;
-import static io.strimzi.systemtest.Constants.NODEPORT_SUPPORTED;
-=======
 import static io.strimzi.systemtest.Constants.ACCEPTANCE;
->>>>>>> 2e537b00
 import static io.strimzi.systemtest.Constants.REGRESSION;
 import static io.strimzi.systemtest.Constants.TRACING;
-import static io.strimzi.systemtest.bridge.HttpBridgeAbstractST.bridgePort;
-import static io.strimzi.systemtest.bridge.HttpBridgeAbstractST.bridgeServiceName;
 import static io.strimzi.test.TestUtils.getFileAsString;
 import static io.strimzi.test.k8s.KubeClusterResource.cmdKubeClient;
 import static io.strimzi.test.k8s.KubeClusterResource.kubeClient;
@@ -91,29 +71,23 @@
 @Tag(TRACING)
 @Tag(INTERNAL_CLIENTS_USED)
 @ExtendWith(VertxExtension.class)
-public class TracingST extends AbstractST {
+public class TracingST extends BaseST {
 
     private static final String NAMESPACE = "tracing-cluster-test";
     private static final Logger LOGGER = LogManager.getLogger(TracingST.class);
 
-    private static final String JI_INSTALL_DIR = TestUtils.USER_PATH + "/../systemtest/src/test/resources/tracing/jaeger-instance/";
-    private static final String JO_INSTALL_DIR = TestUtils.USER_PATH + "/../systemtest/src/test/resources/tracing/jaeger-operator/";
+    private static final String JI_INSTALL_DIR = "../systemtest/src/test/resources/tracing/jaeger-instance/";
+    private static final String JO_INSTALL_DIR = "../systemtest/src/test/resources/tracing/jaeger-operator/";
 
     private static final String JAEGER_PRODUCER_SERVICE = "hello-world-producer";
     private static final String JAEGER_CONSUMER_SERVICE = "hello-world-consumer";
     private static final String JAEGER_KAFKA_STREAMS_SERVICE = "hello-world-streams";
     private static final String JAEGER_MIRROR_MAKER_SERVICE = "my-mirror-maker";
-    private static final String JAEGER_MIRROR_MAKER2_SERVICE = "my-mirror-maker2";
     private static final String JAEGER_KAFKA_CONNECT_SERVICE = "my-connect";
     private static final String JAEGER_KAFKA_CONNECT_S2I_SERVICE = "my-connect-s2i";
     private static final String JAEGER_KAFKA_BRIDGE_SERVICE = "my-kafka-bridge";
-
-<<<<<<< HEAD
-    protected static final String PRODUCER_JOB_NAME = "hello-world-producer";
-    protected static final String CONSUMER_JOB_NAME = "hello-world-consumer";
-
-=======
->>>>>>> 2e537b00
+    private static final String BRIDGE_EXTERNAL_SERVICE = CLUSTER_NAME + "-bridge-external-service";
+
     private static final String JAEGER_AGENT_NAME = "my-jaeger-agent";
     private static final String JAEGER_SAMPLER_TYPE = "const";
     private static final String JAEGER_SAMPLER_PARAM = "1";
@@ -125,11 +99,6 @@
 
     private String kafkaClientsPodName;
 
-<<<<<<< HEAD
-    private static KafkaTracingClientsResource kafkaTracingClient;
-
-=======
->>>>>>> 2e537b00
     @Test
     void testProducerService() {
         Map<String, Object> configOfSourceKafka = new HashMap<>();
@@ -161,11 +130,7 @@
                 .endSpec()
                 .done();
 
-<<<<<<< HEAD
-        kafkaTracingClient.producerWithTracing().done();
-=======
         KafkaClientsResource.producerWithTracing(KafkaResources.plainBootstrapAddress(CLUSTER_NAME)).done();
->>>>>>> 2e537b00
 
         TracingUtils.verify(JAEGER_PRODUCER_SERVICE, kafkaClientsPodName);
 
@@ -234,8 +199,8 @@
                 .endSpec()
                 .done();
 
-        String kafkaConnectPodName = kubeClient().listPods(Labels.STRIMZI_KIND_LABEL, KafkaConnect.RESOURCE_KIND).get(0).getMetadata().getName();
-        String pathToConnectorSinkConfig = TestUtils.USER_PATH + "/../systemtest/src/test/resources/file/sink/connector.json";
+        String kafkaConnectPodName = kubeClient().listPods().stream().filter(pod -> pod.getMetadata().getName().startsWith(CLUSTER_NAME + "-connect")).findFirst().get().getMetadata().getName();
+        String pathToConnectorSinkConfig = "../systemtest/src/test/resources/file/sink/connector.json";
         String connectorConfig = getFileAsString(pathToConnectorSinkConfig);
 
         LOGGER.info("Creating file sink in {}", pathToConnectorSinkConfig);
@@ -248,10 +213,7 @@
             .withNamespaceName(NAMESPACE)
             .withClusterName(CLUSTER_NAME)
             .withMessageCount(MESSAGE_COUNT)
-<<<<<<< HEAD
-=======
             .withConsumerGroupName(CONSUMER_GROUP_NAME + "-" + rng.nextInt(Integer.MAX_VALUE))
->>>>>>> 2e537b00
             .build();
 
         internalKafkaClient.checkProducedAndConsumedMessages(
@@ -305,21 +267,12 @@
                 .endSpec()
                 .done();
 
-<<<<<<< HEAD
-        kafkaTracingClient.producerWithTracing().done();
+        KafkaClientsResource.producerWithTracing(KafkaResources.plainBootstrapAddress(CLUSTER_NAME)).done();
 
         TracingUtils.verify(JAEGER_PRODUCER_SERVICE, kafkaClientsPodName);
 
-        kafkaTracingClient.kafkaStreamsWithTracing().done();
-
-=======
-        KafkaClientsResource.producerWithTracing(KafkaResources.plainBootstrapAddress(CLUSTER_NAME)).done();
-
-        TracingUtils.verify(JAEGER_PRODUCER_SERVICE, kafkaClientsPodName);
-
         KafkaClientsResource.kafkaStreamsWithTracing(KafkaResources.plainBootstrapAddress(CLUSTER_NAME)).done();
 
->>>>>>> 2e537b00
         TracingUtils.verify(JAEGER_KAFKA_STREAMS_SERVICE, kafkaClientsPodName);
 
         LOGGER.info("Deleting topic {} from CR", TOPIC_NAME);
@@ -363,15 +316,11 @@
                 .endSpec()
                 .done();
 
-<<<<<<< HEAD
-        kafkaTracingClient.producerWithTracing().done();
-=======
         KafkaClientsResource.producerWithTracing(KafkaResources.plainBootstrapAddress(CLUSTER_NAME)).done();
->>>>>>> 2e537b00
 
         TracingUtils.verify(JAEGER_PRODUCER_SERVICE, kafkaClientsPodName);
 
-        kafkaTracingClient.consumerWithTracing().done();
+        KafkaClientsResource.consumerWithTracing(KafkaResources.plainBootstrapAddress(CLUSTER_NAME)).done();
 
         TracingUtils.verify(JAEGER_CONSUMER_SERVICE, kafkaClientsPodName);
 
@@ -421,24 +370,15 @@
                 .endSpec()
                 .done();
 
-<<<<<<< HEAD
-        kafkaTracingClient.producerWithTracing().done();
+        KafkaClientsResource.producerWithTracing(KafkaResources.plainBootstrapAddress(CLUSTER_NAME)).done();
 
         TracingUtils.verify(JAEGER_PRODUCER_SERVICE, kafkaClientsPodName);
 
-        kafkaTracingClient.consumerWithTracing().done();
-
-=======
-        KafkaClientsResource.producerWithTracing(KafkaResources.plainBootstrapAddress(CLUSTER_NAME)).done();
-
-        TracingUtils.verify(JAEGER_PRODUCER_SERVICE, kafkaClientsPodName);
-
         KafkaClientsResource.consumerWithTracing(KafkaResources.plainBootstrapAddress(CLUSTER_NAME)).done();
 
->>>>>>> 2e537b00
         TracingUtils.verify(JAEGER_CONSUMER_SERVICE, kafkaClientsPodName);
 
-        kafkaTracingClient.kafkaStreamsWithTracing().done();
+        KafkaClientsResource.kafkaStreamsWithTracing(KafkaResources.plainBootstrapAddress(CLUSTER_NAME)).done();
 
         TracingUtils.verify(JAEGER_KAFKA_STREAMS_SERVICE, kafkaClientsPodName);
 
@@ -452,14 +392,20 @@
     }
 
     @Test
-    @Tag(MIRROR_MAKER2)
-    void testProducerConsumerMirrorMaker2Service() {
+    @Tag(MIRROR_MAKER)
+    void testProducerConsumerMirrorMakerService() {
+        Map<String, Object> configOfKafka = new HashMap<>();
+        configOfKafka.put("offsets.topic.replication.factor", "1");
+        configOfKafka.put("transaction.state.log.replication.factor", "1");
+        configOfKafka.put("transaction.state.log.min.isr", "1");
+
         final String kafkaClusterSourceName = CLUSTER_NAME + "-source";
         final String kafkaClusterTargetName = CLUSTER_NAME + "-target";
 
         KafkaResource.kafkaEphemeral(kafkaClusterSourceName, 3, 1)
                 .editSpec()
                     .editKafka()
+                        .withConfig(configOfKafka)
                         .withNewPersistentClaimStorage()
                             .withNewSize("10")
                             .withDeleteClaim(true)
@@ -477,6 +423,7 @@
         KafkaResource.kafkaEphemeral(kafkaClusterTargetName, 3, 1)
                 .editSpec()
                     .editKafka()
+                        .withConfig(configOfKafka)
                         .withNewPersistentClaimStorage()
                             .withNewSize("10")
                             .withDeleteClaim(true)
@@ -491,42 +438,19 @@
                 .endSpec()
                 .done();
 
-        // Create topic and deploy clients before Mirror Maker to not wait for MM to find the new topics
-        KafkaTopicResource.topic(kafkaClusterSourceName, TOPIC_NAME)
-                .editSpec()
-                    .withReplicas(3)
-                    .withPartitions(12)
-                .endSpec()
-                .done();
-
-        KafkaTopicResource.topic(kafkaClusterTargetName, kafkaClusterSourceName + "." + TOPIC_NAME)
-                .editSpec()
-                    .withReplicas(3)
-                    .withPartitions(12)
-                .endSpec()
-                .done();
-
-        LOGGER.info("Setting for kafka source plain bootstrap:{}", KafkaResources.plainBootstrapAddress(kafkaClusterSourceName));
-
-        KafkaTracingClientsResource sourceKafkaTracingClient = new KafkaTracingClientsResource(kafkaTracingClient, KafkaResources.plainBootstrapAddress(kafkaClusterSourceName));
-        sourceKafkaTracingClient.producerWithTracing().done();
-
-        LOGGER.info("Setting for kafka target plain bootstrap:{}", KafkaResources.plainBootstrapAddress(kafkaClusterTargetName));
-        KafkaTracingClientsResource targetKafkaTracingClient = new KafkaTracingClientsResource(kafkaTracingClient, KafkaResources.plainBootstrapAddress(kafkaClusterTargetName), kafkaClusterSourceName + "." + TOPIC_NAME);
-        targetKafkaTracingClient.consumerWithTracing().done();
-
-        KafkaMirrorMaker2Resource.kafkaMirrorMaker2(CLUSTER_NAME, kafkaClusterTargetName, kafkaClusterSourceName, 1, false)
+        KafkaMirrorMakerResource.kafkaMirrorMaker(CLUSTER_NAME, kafkaClusterSourceName, kafkaClusterTargetName,
+                "my-group" + new Random().nextInt(Integer.MAX_VALUE), 1, false)
                 .editMetadata()
-                    .withName("my-mirror-maker2")
+                    .withName("my-mirror-maker")
                 .endMetadata()
                 .editSpec()
                     .withNewJaegerTracing()
                     .endJaegerTracing()
                     .withNewTemplate()
-                        .withNewConnectContainer()
+                        .withNewMirrorMakerContainer()
                             .addNewEnv()
                                 .withNewName("JAEGER_SERVICE_NAME")
-                                .withValue(JAEGER_MIRROR_MAKER2_SERVICE)
+                                .withValue(JAEGER_MIRROR_MAKER_SERVICE)
                             .endEnv()
                             .addNewEnv()
                                 .withNewName("JAEGER_AGENT_HOST")
@@ -537,61 +461,14 @@
                                 .withValue(JAEGER_SAMPLER_TYPE)
                             .endEnv()
                             .addNewEnv()
-                                .withNewName("JAEGER_SAMPLER_PARAM")
+                                .withNewName("AEGER_SAMPLER_PARAM")
                                 .withValue(JAEGER_SAMPLER_PARAM)
                             .endEnv()
-                        .endConnectContainer()
+                        .endMirrorMakerContainer()
                     .endTemplate()
                 .endSpec()
                 .done();
 
-        TracingUtils.verify(JAEGER_PRODUCER_SERVICE, kafkaClientsPodName, "To_" + TOPIC_NAME);
-        TracingUtils.verify(JAEGER_CONSUMER_SERVICE, kafkaClientsPodName, "From_" + kafkaClusterSourceName + "." + TOPIC_NAME);
-        TracingUtils.verify(JAEGER_MIRROR_MAKER2_SERVICE, kafkaClientsPodName, "From_" + TOPIC_NAME);
-        TracingUtils.verify(JAEGER_MIRROR_MAKER2_SERVICE, kafkaClientsPodName, "To_" + kafkaClusterSourceName + "." + TOPIC_NAME);
-    }
-
-    @Test
-    @Tag(MIRROR_MAKER)
-    void testProducerConsumerMirrorMakerService() {
-        final String kafkaClusterSourceName = CLUSTER_NAME + "-source";
-        final String kafkaClusterTargetName = CLUSTER_NAME + "-target";
-
-        KafkaResource.kafkaEphemeral(kafkaClusterSourceName, 3, 1)
-                .editSpec()
-                    .editKafka()
-                        .withNewPersistentClaimStorage()
-                            .withNewSize("10")
-                            .withDeleteClaim(true)
-                        .endPersistentClaimStorage()
-                    .endKafka()
-                    .editZookeeper()
-                        .withNewPersistentClaimStorage()
-                            .withNewSize("10")
-                            .withDeleteClaim(true)
-                        .endPersistentClaimStorage()
-                    .endZookeeper()
-                .endSpec()
-                .done();
-
-        KafkaResource.kafkaEphemeral(kafkaClusterTargetName, 3, 1)
-                .editSpec()
-                    .editKafka()
-                        .withNewPersistentClaimStorage()
-                            .withNewSize("10")
-                            .withDeleteClaim(true)
-                        .endPersistentClaimStorage()
-                    .endKafka()
-                    .editZookeeper()
-                        .withNewPersistentClaimStorage()
-                            .withNewSize("10")
-                            .withDeleteClaim(true)
-                        .endPersistentClaimStorage()
-                    .endZookeeper()
-                .endSpec()
-                .done();
-
-        // Create topic and deploy clients before Mirror Maker to not wait for MM to find the new topics
         KafkaTopicResource.topic(kafkaClusterSourceName, TOPIC_NAME)
                 .editSpec()
                     .withReplicas(3)
@@ -599,25 +476,15 @@
                 .endSpec()
                 .done();
 
-        KafkaTopicResource.topic(kafkaClusterTargetName, TOPIC_NAME + "-target")
+        KafkaTopicResource.topic(kafkaClusterTargetName, TOPIC_TARGET_NAME)
                 .editSpec()
                     .withReplicas(3)
                     .withPartitions(12)
-                    .withTopicName(TOPIC_NAME)
                 .endSpec()
                 .done();
 
         LOGGER.info("Setting for kafka source plain bootstrap:{}", KafkaResources.plainBootstrapAddress(kafkaClusterSourceName));
 
-<<<<<<< HEAD
-        KafkaTracingClientsResource sourceKafkaTracingClient = new KafkaTracingClientsResource(kafkaTracingClient, KafkaResources.plainBootstrapAddress(kafkaClusterSourceName));
-        sourceKafkaTracingClient.producerWithTracing().done();
-
-        LOGGER.info("Setting for kafka target plain bootstrap:{}", KafkaResources.plainBootstrapAddress(kafkaClusterTargetName));
-
-        KafkaTracingClientsResource targetKafkaTracingClient = new KafkaTracingClientsResource(kafkaTracingClient, KafkaResources.plainBootstrapAddress(kafkaClusterTargetName));
-        targetKafkaTracingClient.consumerWithTracing().done();
-=======
         KafkaClientsResource.producerWithTracing(KafkaResources.plainBootstrapAddress(kafkaClusterSourceName)).done();
 
         LOGGER.info("Setting for kafka source plain bootstrap:{}", KafkaResources.plainBootstrapAddress(kafkaClusterTargetName));
@@ -653,10 +520,9 @@
 
         KafkaResource.kafkaEphemeral(kafkaClusterSourceName, 3, 1).done();
         KafkaResource.kafkaEphemeral(kafkaClusterTargetName, 3, 1).done();
->>>>>>> 2e537b00
 
         KafkaMirrorMakerResource.kafkaMirrorMaker(CLUSTER_NAME, kafkaClusterSourceName, kafkaClusterTargetName,
-            ClientUtils.generateRandomConsumerGroup(), 1, false)
+                "my-group" + new Random().nextInt(Integer.MAX_VALUE), 1, false)
                 .editMetadata()
                     .withName("my-mirror-maker")
                 .endMetadata()
@@ -667,7 +533,7 @@
                         .withNewMirrorMakerContainer()
                             .addNewEnv()
                                 .withNewName("JAEGER_SERVICE_NAME")
-                                .withValue(JAEGER_MIRROR_MAKER_SERVICE)
+                                .withValue("my-mirror-maker")
                             .endEnv()
                             .addNewEnv()
                                 .withNewName("JAEGER_AGENT_HOST")
@@ -686,25 +552,6 @@
                 .endSpec()
                 .done();
 
-        TracingUtils.verify(JAEGER_PRODUCER_SERVICE, kafkaClientsPodName, "To_" + TOPIC_NAME);
-        TracingUtils.verify(JAEGER_CONSUMER_SERVICE, kafkaClientsPodName, "From_" + TOPIC_NAME);
-        TracingUtils.verify(JAEGER_MIRROR_MAKER_SERVICE, kafkaClientsPodName, "From_" + TOPIC_NAME);
-        TracingUtils.verify(JAEGER_MIRROR_MAKER_SERVICE, kafkaClientsPodName, "To_" + TOPIC_NAME);
-    }
-
-    @Test
-    @Tag(CONNECT)
-    @Tag(MIRROR_MAKER)
-    @Tag(CONNECT_COMPONENTS)
-    @SuppressWarnings({"checkstyle:MethodLength"})
-    void testProducerConsumerMirrorMakerConnectStreamsService() {
-        final String kafkaClusterSourceName = CLUSTER_NAME + "-source";
-        final String kafkaClusterTargetName = CLUSTER_NAME + "-target";
-
-        KafkaResource.kafkaEphemeral(kafkaClusterSourceName, 3, 1).done();
-        KafkaResource.kafkaEphemeral(kafkaClusterTargetName, 3, 1).done();
-
-        // Create topic and deploy clients before Mirror Maker to not wait for MM to find the new topics
         KafkaTopicResource.topic(kafkaClusterSourceName, TOPIC_NAME)
                 .editSpec()
                     .withReplicas(3)
@@ -712,40 +559,17 @@
                 .endSpec()
                 .done();
 
-        KafkaTopicResource.topic(kafkaClusterSourceName, TOPIC_TARGET_NAME)
+        KafkaTopicResource.topic(kafkaClusterTargetName, TOPIC_TARGET_NAME)
                 .editSpec()
                     .withReplicas(3)
                     .withPartitions(12)
                 .endSpec()
                 .done();
 
-        KafkaTopicResource.topic(kafkaClusterTargetName, TOPIC_NAME + "-target")
-                .editSpec()
-                    .withReplicas(3)
-                    .withPartitions(12)
-                    .withTopicName(TOPIC_NAME)
-                .endSpec()
-                .done();
-
-        KafkaTopicResource.topic(kafkaClusterTargetName, TOPIC_TARGET_NAME + "-target")
-                .editSpec()
-                    .withReplicas(3)
-                    .withPartitions(12)
-                    .withTopicName(TOPIC_TARGET_NAME)
-                .endSpec()
-                .done();
-
-<<<<<<< HEAD
-        KafkaTracingClientsResource sourceKafkaTracingClient = new KafkaTracingClientsResource(kafkaTracingClient, KafkaResources.plainBootstrapAddress(kafkaClusterSourceName));
-        sourceKafkaTracingClient.producerWithTracing().done();
-
-        KafkaTracingClientsResource targetKafkaTracingClient = new KafkaTracingClientsResource(kafkaTracingClient, KafkaResources.plainBootstrapAddress(kafkaClusterTargetName));
-        targetKafkaTracingClient.consumerWithTracing().done();
-
-        sourceKafkaTracingClient.kafkaStreamsWithTracing().done();
-
-=======
->>>>>>> 2e537b00
+        KafkaClientsResource.producerWithTracing(KafkaResources.plainBootstrapAddress(kafkaClusterSourceName)).done();
+        KafkaClientsResource.consumerWithTracing(KafkaResources.plainBootstrapAddress(kafkaClusterTargetName)).done();
+        KafkaClientsResource.kafkaStreamsWithTracing(KafkaResources.plainBootstrapAddress(kafkaClusterSourceName)).done();
+
         Map<String, Object> configOfKafkaConnect = new HashMap<>();
         configOfKafkaConnect.put("config.storage.replication.factor", "1");
         configOfKafkaConnect.put("offset.storage.replication.factor", "1");
@@ -785,47 +609,14 @@
                 .endSpec()
                 .done();
 
-
-        String kafkaConnectPodName = kubeClient().listPods(Labels.STRIMZI_KIND_LABEL, KafkaConnect.RESOURCE_KIND).get(0).getMetadata().getName();
-        String pathToConnectorSinkConfig = TestUtils.USER_PATH + "/../systemtest/src/test/resources/file/sink/connector.json";
+        String kafkaConnectPodName = kubeClient().listPods().stream().filter(pod -> pod.getMetadata().getName().startsWith(CLUSTER_NAME + "-connect")).findFirst().get().getMetadata().getName();
+        String pathToConnectorSinkConfig = "../systemtest/src/test/resources/file/sink/connector.json";
         String connectorConfig = getFileAsString(pathToConnectorSinkConfig);
 
         LOGGER.info("Creating file sink in {}", pathToConnectorSinkConfig);
         cmdKubeClient().execInPod(kafkaConnectPodName, "/bin/bash", "-c", "curl -X POST -H \"Content-Type: application/json\" --data "
                 + "'" + connectorConfig + "'" + " http://localhost:8083/connectors");
 
-<<<<<<< HEAD
-        KafkaMirrorMakerResource.kafkaMirrorMaker(CLUSTER_NAME, kafkaClusterSourceName, kafkaClusterTargetName,
-            ClientUtils.generateRandomConsumerGroup(), 1, false)
-                .editMetadata()
-                    .withName("my-mirror-maker")
-                .endMetadata()
-                .editSpec()
-                    .withNewJaegerTracing()
-                    .endJaegerTracing()
-                    .withNewTemplate()
-                        .withNewMirrorMakerContainer()
-                            .addNewEnv()
-                                .withNewName("JAEGER_SERVICE_NAME")
-                                .withValue("my-mirror-maker")
-                            .endEnv()
-                            .addNewEnv()
-                                .withNewName("JAEGER_AGENT_HOST")
-                                .withValue(JAEGER_AGENT_NAME)
-                            .endEnv()
-                            .addNewEnv()
-                                .withNewName("JAEGER_SAMPLER_TYPE")
-                                .withValue(JAEGER_SAMPLER_TYPE)
-                            .endEnv()
-                            .addNewEnv()
-                                .withNewName("JAEGER_SAMPLER_PARAM")
-                                .withValue(JAEGER_SAMPLER_PARAM)
-                            .endEnv()
-                        .endMirrorMakerContainer()
-                    .endTemplate()
-                .endSpec()
-                .done();
-=======
         InternalKafkaClient internalKafkaClient = new InternalKafkaClient.Builder()
             .withUsingPodName(kafkaClientsPodName)
             .withTopicName(TEST_TOPIC_NAME)
@@ -849,30 +640,14 @@
         LOGGER.info("Deleting topic {} from CR", TEST_TOPIC_NAME);
         cmdKubeClient().deleteByName("kafkatopic", TEST_TOPIC_NAME);
         KafkaTopicUtils.waitForKafkaTopicDeletion(TEST_TOPIC_NAME);
->>>>>>> 2e537b00
-
-        InternalKafkaClient internalKafkaClient = new InternalKafkaClient.Builder()
-            .withUsingPodName(kafkaClientsPodName)
-            .withTopicName(TEST_TOPIC_NAME)
-            .withNamespaceName(NAMESPACE)
-            .withClusterName(kafkaClusterTargetName)
-            .withMessageCount(MESSAGE_COUNT)
-            .build();
-
-        internalKafkaClient.checkProducedAndConsumedMessages(
-            internalKafkaClient.sendMessagesPlain(),
-            internalKafkaClient.receiveMessagesPlain()
-        );
-
-        TracingUtils.verify(JAEGER_PRODUCER_SERVICE, kafkaClientsPodName, "To_" + TOPIC_NAME);
-        TracingUtils.verify(JAEGER_CONSUMER_SERVICE, kafkaClientsPodName, "From_" + TOPIC_NAME);
-        TracingUtils.verify(JAEGER_KAFKA_CONNECT_SERVICE, kafkaClientsPodName, "From_" + TOPIC_NAME);
-        TracingUtils.verify(JAEGER_KAFKA_STREAMS_SERVICE, kafkaClientsPodName, "From_" + TOPIC_NAME);
-        TracingUtils.verify(JAEGER_KAFKA_STREAMS_SERVICE, kafkaClientsPodName, "To_" + TOPIC_TARGET_NAME);
-        TracingUtils.verify(JAEGER_MIRROR_MAKER_SERVICE, kafkaClientsPodName, "From_" + TOPIC_NAME);
-        TracingUtils.verify(JAEGER_MIRROR_MAKER_SERVICE, kafkaClientsPodName, "To_" + TOPIC_NAME);
-        TracingUtils.verify(JAEGER_MIRROR_MAKER_SERVICE, kafkaClientsPodName, "From_" + TOPIC_TARGET_NAME);
-        TracingUtils.verify(JAEGER_MIRROR_MAKER_SERVICE, kafkaClientsPodName, "To_" + TOPIC_TARGET_NAME);
+
+        LOGGER.info("Deleting topic {} from CR", TOPIC_NAME);
+        cmdKubeClient().deleteByName("kafkatopic", TOPIC_NAME);
+        KafkaTopicUtils.waitForKafkaTopicDeletion(TOPIC_NAME);
+
+        LOGGER.info("Deleting topic {} from CR", TOPIC_TARGET_NAME);
+        cmdKubeClient().deleteByName("kafkatopic", TOPIC_TARGET_NAME);
+        KafkaTopicUtils.waitForKafkaTopicDeletion(TOPIC_TARGET_NAME);
     }
 
     @Test
@@ -880,8 +655,6 @@
     @Tag(CONNECT_S2I)
     @Tag(CONNECT_COMPONENTS)
     void testConnectS2IService() {
-<<<<<<< HEAD
-=======
 
         KafkaResource.kafkaEphemeral(CLUSTER_NAME, 3, 1)
                 .editSpec()
@@ -894,12 +667,9 @@
                     .endKafka()
                 .endSpec()
                 .done();
->>>>>>> 2e537b00
-
-        KafkaResource.kafkaEphemeral(CLUSTER_NAME, 3, 1).done();
-
-        kafkaTracingClient.producerWithTracing().done();
-        kafkaTracingClient.consumerWithTracing().done();
+
+        KafkaClientsResource.producerWithTracing(KafkaResources.plainBootstrapAddress(CLUSTER_NAME)).done();
+        KafkaClientsResource.consumerWithTracing(KafkaResources.plainBootstrapAddress(CLUSTER_NAME)).done();
 
         final String kafkaConnectS2IName = "kafka-connect-s2i-name-1";
 
@@ -913,6 +683,9 @@
 
 
         KafkaConnectS2IResource.kafkaConnectS2I(kafkaConnectS2IName, CLUSTER_NAME, 1)
+                .editMetadata()
+                    .addToLabels("type", "kafka-connect-s2i")
+                .endMetadata()
                 .editSpec()
                     .withConfig(configOfKafkaConnectS2I)
                     .withNewJaegerTracing()
@@ -940,11 +713,11 @@
                 .endSpec()
                 .done();
 
-        String kafkaConnectS2IPodName = kubeClient().listPods(Labels.STRIMZI_KIND_LABEL, KafkaConnectS2I.RESOURCE_KIND).get(0).getMetadata().getName();
+        String kafkaConnectS2IPodName = kubeClient().listPods("type", "kafka-connect-s2i").get(0).getMetadata().getName();
         String execPodName = kubeClient().listPodsByPrefixInName(KAFKA_CLIENTS_NAME).get(0).getMetadata().getName();
 
         LOGGER.info("Creating FileSink connect via Pod:{}", execPodName);
-        KafkaConnectorUtils.createFileSinkConnector(execPodName, TEST_TOPIC_NAME, Constants.DEFAULT_SINK_FILE_PATH,
+        KafkaConnectUtils.createFileSinkConnector(execPodName, TEST_TOPIC_NAME, Constants.DEFAULT_SINK_FILE_PATH,
                 KafkaConnectResources.url(kafkaConnectS2IName, NAMESPACE, 8083));
 
         InternalKafkaClient internalKafkaClient = new InternalKafkaClient.Builder()
@@ -953,10 +726,7 @@
             .withNamespaceName(NAMESPACE)
             .withClusterName(CLUSTER_NAME)
             .withMessageCount(MESSAGE_COUNT)
-<<<<<<< HEAD
-=======
             .withConsumerGroupName(CONSUMER_GROUP_NAME + "-" + rng.nextInt(Integer.MAX_VALUE))
->>>>>>> 2e537b00
             .build();
 
         internalKafkaClient.checkProducedAndConsumedMessages(
@@ -970,16 +740,26 @@
         TracingUtils.verify(JAEGER_CONSUMER_SERVICE, kafkaClientsPodName);
         TracingUtils.verify(JAEGER_KAFKA_CONNECT_S2I_SERVICE, kafkaClientsPodName);
 
-        LOGGER.info("Deleting topic {} from CR", TEST_TOPIC_NAME);
-        cmdKubeClient().deleteByName(KafkaTopic.RESOURCE_KIND, TEST_TOPIC_NAME);
-        KafkaTopicUtils.waitForKafkaTopicDeletion(TEST_TOPIC_NAME);
-    }
-
-    @Tag(NODEPORT_SUPPORTED)
-    @Tag(BRIDGE)
+        LOGGER.info("Deleting topic {} from CR", TOPIC_NAME);
+        cmdKubeClient().deleteByName("kafkatopic", TOPIC_NAME);
+        KafkaTopicUtils.waitForKafkaTopicDeletion(TOPIC_NAME);
+    }
+
     @Test
-    void testKafkaBridgeService() {
-        KafkaResource.kafkaEphemeral(CLUSTER_NAME, 3, 1).done();
+    void testKafkaBridgeService(Vertx vertx) throws Exception {
+        WebClient client = WebClient.create(vertx, new WebClientOptions().setSsl(false));
+
+        KafkaResource.kafkaEphemeral(CLUSTER_NAME, 3, 1)
+            .editSpec()
+                .editKafka()
+                    .editListeners()
+                        .withNewKafkaListenerExternalNodePort()
+                            .withTls(false)
+                        .endKafkaListenerExternalNodePort()
+                    .endListeners()
+                .endKafka()
+            .endSpec()
+            .done();
 
         // Deploy http bridge
         KafkaBridgeResource.kafkaBridge(CLUSTER_NAME, KafkaResources.plainBootstrapAddress(CLUSTER_NAME), 1)
@@ -1009,23 +789,13 @@
             .endSpec()
             .done();
 
-        String bridgeProducer = "bridge-producer";
-        KafkaTopicResource.topic(CLUSTER_NAME, TOPIC_NAME).done();
-
-        KafkaBridgeClientsResource kafkaBridgeClientJob = new KafkaBridgeClientsResource(bridgeProducer, "", bridgeServiceName,
-            TOPIC_NAME, MESSAGE_COUNT, "", ClientUtils.generateRandomConsumerGroup(), bridgePort, 1000, 1000);
-
-<<<<<<< HEAD
-        kafkaBridgeClientJob.producerStrimziBridge().done();
-        ClientUtils.waitForClientSuccess(bridgeProducer, NAMESPACE, MESSAGE_COUNT);
-
-        InternalKafkaClient internalKafkaClient = new InternalKafkaClient.Builder()
-            .withUsingPodName(kafkaClientsPodName)
-            .withTopicName(TOPIC_NAME)
-            .withNamespaceName(NAMESPACE)
-            .withClusterName(CLUSTER_NAME)
-            .withMessageCount(MESSAGE_COUNT)
-=======
+        Service service = KafkaBridgeUtils.createBridgeNodePortService(CLUSTER_NAME, NAMESPACE, BRIDGE_EXTERNAL_SERVICE);
+        KubernetesResource.createServiceResource(service, NAMESPACE).done();
+        ServiceUtils.waitForNodePortService(BRIDGE_EXTERNAL_SERVICE);
+
+        int bridgePort = KafkaBridgeUtils.getBridgeNodePort(NAMESPACE, BRIDGE_EXTERNAL_SERVICE);
+        String bridgeHost = kubeClient(NAMESPACE).getNodeAddress();
+
         String topicName = "topic-simple-send";
 
         KafkaTopicResource.topic(CLUSTER_NAME, topicName).done();
@@ -1041,7 +811,6 @@
             .withClusterName(CLUSTER_NAME)
             .withMessageCount(MESSAGE_COUNT)
             .withConsumerGroupName(CONSUMER_GROUP_NAME + "-" + rng.nextInt(Integer.MAX_VALUE))
->>>>>>> 2e537b00
             .build();
 
         assertThat(internalKafkaClient.receiveMessagesPlain(), is(MESSAGE_COUNT));
@@ -1125,12 +894,12 @@
     }
 
     @BeforeAll
-    void setup() throws Exception {
+    void setup() {
         ResourceManager.setClassResources();
-        installClusterOperator(NAMESPACE);
-
-        kafkaTracingClient = new KafkaTracingClientsResource(PRODUCER_JOB_NAME, CONSUMER_JOB_NAME,
-            KafkaResources.plainBootstrapAddress(CLUSTER_NAME), TOPIC_NAME, MESSAGE_COUNT, "", ClientUtils.generateRandomConsumerGroup(),
-            JAEGER_PRODUCER_SERVICE, JAEGER_CONSUMER_SERVICE, JAEGER_KAFKA_STREAMS_SERVICE);
+        prepareEnvForOperator(NAMESPACE);
+
+        applyRoleBindings(NAMESPACE);
+        // 050-Deployment
+        KubernetesResource.clusterOperator(NAMESPACE).done();
     }
 }