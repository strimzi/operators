--- conflicted
+++ resolved
@@ -6,42 +6,31 @@
 
 import io.fabric8.kubernetes.api.model.Pod;
 import io.strimzi.api.kafka.model.KafkaResources;
-import io.strimzi.api.kafka.model.KafkaTopic;
 import io.strimzi.api.kafka.model.KafkaUser;
-import io.strimzi.systemtest.AbstractST;
+import io.strimzi.systemtest.BaseST;
 import io.strimzi.systemtest.Constants;
-<<<<<<< HEAD
-import io.strimzi.systemtest.kafkaclients.internalClients.InternalKafkaClient;
-import io.strimzi.systemtest.logs.TestExecutionWatcher;
-import io.strimzi.systemtest.resources.ResourceManager;
-import io.strimzi.systemtest.resources.ResourceOperation;
-import io.strimzi.systemtest.resources.crd.kafkaclients.KafkaBasicClientResource;
-=======
 import io.strimzi.systemtest.Environment;
 import io.strimzi.systemtest.kafkaclients.internalClients.InternalKafkaClient;
 import io.strimzi.systemtest.logs.LogCollector;
 import io.strimzi.systemtest.resources.KubernetesResource;
->>>>>>> 2e537b00
 import io.strimzi.systemtest.resources.crd.KafkaClientsResource;
 import io.strimzi.systemtest.resources.crd.KafkaResource;
 import io.strimzi.systemtest.resources.crd.KafkaTopicResource;
 import io.strimzi.systemtest.resources.crd.KafkaUserResource;
-import io.strimzi.systemtest.resources.operator.BundleResource;
-import io.strimzi.systemtest.utils.ClientUtils;
 import io.strimzi.systemtest.utils.FileUtils;
 import io.strimzi.systemtest.utils.StUtils;
 import io.strimzi.systemtest.utils.kubeUtils.controllers.DeploymentUtils;
 import io.strimzi.systemtest.utils.kubeUtils.controllers.StatefulSetUtils;
 import io.strimzi.systemtest.utils.kubeUtils.objects.SecretUtils;
 import io.strimzi.test.TestUtils;
+import io.strimzi.test.k8s.exceptions.KubeClusterException;
+import net.joshka.junit.json.params.JsonFileSource;
 import org.apache.logging.log4j.LogManager;
 import org.apache.logging.log4j.Logger;
 import org.junit.jupiter.api.BeforeEach;
 import org.junit.jupiter.api.Tag;
 import org.junit.jupiter.api.Test;
 import org.junit.jupiter.params.ParameterizedTest;
-import org.junit.jupiter.params.provider.Arguments;
-import org.junit.jupiter.params.provider.MethodSource;
 
 import javax.json.Json;
 import javax.json.JsonArray;
@@ -49,21 +38,15 @@
 import javax.json.JsonReader;
 import javax.json.JsonValue;
 import java.io.File;
-import java.io.FileInputStream;
-import java.io.FileNotFoundException;
 import java.io.IOException;
 import java.io.InputStream;
+import java.text.SimpleDateFormat;
 import java.util.Arrays;
-import java.util.LinkedList;
+import java.util.Calendar;
 import java.util.List;
 import java.util.Map;
 import java.util.Objects;
-<<<<<<< HEAD
-import java.util.stream.Stream;
-=======
->>>>>>> 2e537b00
-
-import static io.strimzi.systemtest.Constants.INTERNAL_CLIENTS_USED;
+
 import static io.strimzi.systemtest.Constants.UPGRADE;
 import static io.strimzi.test.k8s.KubeClusterResource.cmdKubeClient;
 import static io.strimzi.test.k8s.KubeClusterResource.kubeClient;
@@ -74,7 +57,7 @@
 import static org.junit.jupiter.api.Assumptions.assumeTrue;
 
 @Tag(UPGRADE)
-public class StrimziUpgradeST extends AbstractST {
+public class StrimziUpgradeST extends BaseST {
 
     private static final Logger LOGGER = LogManager.getLogger(StrimziUpgradeST.class);
 
@@ -86,7 +69,6 @@
     private Map<String, String> zkPods;
     private Map<String, String> kafkaPods;
     private Map<String, String> eoPods;
-    private Map<String, String> coPods;
 
     private File coDir = null;
     private File kafkaYaml = null;
@@ -96,29 +78,21 @@
     private final String kafkaClusterName = "my-cluster";
     private final String topicName = "my-topic";
     private final String userName = "my-user";
-    private final int upgradeTopicCount = 40;
-    // ExpectedTopicCount contains additionally consumer-offset topic, my-topic and continuous-topic
-    private final int expectedTopicCount = upgradeTopicCount + 3;
-
-    private final String latestReleasedOperator = "https://github.com/strimzi/strimzi-kafka-operator/releases/download/0.19.0/strimzi-0.19.0.zip";
-
-
-    @ParameterizedTest(name = "testUpgradeStrimziVersion-{0}-{1}")
-    @MethodSource("loadJsonUpgradeData")
-    @Tag(INTERNAL_CLIENTS_USED)
-    void testUpgradeStrimziVersion(String from, String to, JsonObject parameters) throws Exception {
-
-        assumeTrue(StUtils.isAllowOnCurrentEnvironment(parameters.getJsonObject("environmentInfo").getString("flakyEnvVariable")));
-        assumeTrue(StUtils.isAllowedOnCurrentK8sVersion(parameters.getJsonObject("environmentInfo").getString("maxK8sVersion")));
-
-        LOGGER.debug("Running upgrade test from version {} to {}", from, to);
+
+    private final String latestReleasedOperator = "https://github.com/strimzi/strimzi-kafka-operator/releases/download/0.15.0/strimzi-0.15.0.zip";
+    private final String latestOperatorImage = "docker.io/strimzi/operator:latest";
+
+    @ParameterizedTest()
+    @JsonFileSource(resources = "/StrimziUpgradeST.json")
+    void testUpgradeStrimziVersion(JsonObject parameters) throws Exception {
+
+        assumeTrue(StUtils.isAllowedOnCurrentK8sVersion(parameters.getJsonObject("supportedK8sVersion").getString("version")));
 
         try {
             performUpgrade(parameters, MESSAGE_COUNT, MESSAGE_COUNT);
             // Tidy up
-        } catch (Exception e) {
+        } catch (KubeClusterException e) {
             e.printStackTrace();
-            TestExecutionWatcher.collectLogs(testClass, testName);
             try {
                 if (kafkaYaml != null) {
                     cmdKubeClient().delete(kafkaYaml);
@@ -136,8 +110,6 @@
 
             throw e;
         } finally {
-<<<<<<< HEAD
-=======
             // Get current date to create a unique folder
             String currentDate = new SimpleDateFormat("yyyyMMdd_HHmmss").format(Calendar.getInstance().getTime());
             String logDir = Environment.TEST_LOG_DIR + testClass + currentDate;
@@ -148,35 +120,30 @@
             logCollector.collectLogsFromPods();
             logCollector.collectStrimzi();
 
->>>>>>> 2e537b00
             deleteInstalledYamls(coDir);
         }
     }
 
     @Test
-    @Tag(INTERNAL_CLIENTS_USED)
     void testChainUpgrade() throws Exception {
-        JsonArray parameters = readUpgradeJson();
+        ClassLoader classLoader = getClass().getClassLoader();
+        InputStream inputStream = classLoader.getResourceAsStream("StrimziUpgradeST.json");
+        JsonReader jsonReader = Json.createReader(inputStream);
+        JsonArray parameters = jsonReader.readArray();
 
         int consumedMessagesCount = MESSAGE_COUNT;
 
         try {
             for (JsonValue testParameters : parameters) {
-<<<<<<< HEAD
-                if (StUtils.isAllowOnCurrentEnvironment(testParameters.asJsonObject().getJsonObject("environmentInfo").getString("flakyEnvVariable")) &&
-                    StUtils.isAllowedOnCurrentK8sVersion(testParameters.asJsonObject().getJsonObject("environmentInfo").getString("maxK8sVersion"))) {
-=======
                 if (StUtils.isAllowedOnCurrentK8sVersion(testParameters.asJsonObject().getJsonObject("supportedK8sVersion").getString("version"))) {
->>>>>>> 2e537b00
                     performUpgrade(testParameters.asJsonObject(), MESSAGE_COUNT, consumedMessagesCount);
                     consumedMessagesCount = consumedMessagesCount + MESSAGE_COUNT;
                 } else {
                     LOGGER.info("Upgrade of Cluster Operator from version {} to version {} is not allowed on this K8S version!", testParameters.asJsonObject().getString("fromVersion"), testParameters.asJsonObject().getString("toVersion"));
                 }
             }
-        } catch (Exception e) {
+        } catch (KubeClusterException e) {
             e.printStackTrace();
-            TestExecutionWatcher.collectLogs(testClass, testName);
             try {
                 if (kafkaYaml != null) {
                     cmdKubeClient().delete(kafkaYaml);
@@ -194,6 +161,15 @@
 
             throw e;
         } finally {
+            // Get current date to create a unique folder
+            String currentDate = new SimpleDateFormat("yyyyMMdd_HHmmss").format(Calendar.getInstance().getTime());
+            String logDir = Environment.TEST_LOG_DIR + testClass + currentDate;
+
+            LogCollector logCollector = new LogCollector(kubeClient(), new File(logDir));
+            logCollector.collectEvents();
+            logCollector.collectConfigMaps();
+            logCollector.collectLogsFromPods();
+
             deleteInstalledYamls(coDir);
         }
     }
@@ -202,20 +178,20 @@
     void testUpgradeKafkaWithoutVersion() throws IOException {
         File dir = FileUtils.downloadAndUnzip(latestReleasedOperator);
 
-        coDir = new File(dir, "strimzi-0.19.0/install/cluster-operator/");
+        coDir = new File(dir, "strimzi-0.15.0/install/cluster-operator/");
 
         // Modify + apply installation files
         copyModifyApply(coDir);
 
-        KafkaResource.kafkaPersistent(CLUSTER_NAME, 3, 3)
+        KafkaResource.kafkaPersistent(CLUSTER_NAME, 1, 1)
             .editSpec()
                 .editKafka()
                     .withVersion(null)
-                    .addToConfig("log.message.format.version", "2.5")
+                    .addToConfig("log.message.format.version", "2.3")
                 .endKafka()
             .endSpec().done();
 
-        Map<String, String> operatorSnapshot = DeploymentUtils.depSnapshot(ResourceManager.getCoDeploymentName());
+        Map<String, String> operatorSnapshot = DeploymentUtils.depSnapshot("strimzi-cluster-operator");
         Map<String, String> kafkaSnapshot = StatefulSetUtils.ssSnapshot(KafkaResources.kafkaStatefulSetName(CLUSTER_NAME));
         Map<String, String> eoSnapshot = DeploymentUtils.depSnapshot(KafkaResources.entityOperatorDeploymentName(CLUSTER_NAME));
 
@@ -223,29 +199,18 @@
         cluster.applyClusterOperatorInstallFiles();
         applyRoleBindings(NAMESPACE);
 
-        kubeClient().getClient().apps().deployments().inNamespace(NAMESPACE).withName(ResourceManager.getCoDeploymentName()).delete();
-        kubeClient().getClient().apps().deployments().inNamespace(NAMESPACE).withName(ResourceManager.getCoDeploymentName()).create(BundleResource.defaultClusterOperator(NAMESPACE).build());
-
-        DeploymentUtils.waitTillDepHasRolled(ResourceManager.getCoDeploymentName(), 1, operatorSnapshot);
-        StatefulSetUtils.waitTillSsHasRolled(KafkaResources.kafkaStatefulSetName(CLUSTER_NAME), 3, kafkaSnapshot);
+        kubeClient().getClient().apps().deployments().inNamespace(NAMESPACE).withName("strimzi-cluster-operator").delete();
+        kubeClient().getClient().apps().deployments().inNamespace(NAMESPACE).withName("strimzi-cluster-operator").create(KubernetesResource.defaultClusterOperator(NAMESPACE).build());
+
+        DeploymentUtils.waitTillDepHasRolled("strimzi-cluster-operator", 1, operatorSnapshot);
+        StatefulSetUtils.waitTillSsHasRolled(KafkaResources.kafkaStatefulSetName(CLUSTER_NAME), 1, kafkaSnapshot);
         DeploymentUtils.waitTillDepHasRolled(KafkaResources.entityOperatorDeploymentName(CLUSTER_NAME), 1, eoSnapshot);
 
         assertThat(kubeClient().getStatefulSet(KafkaResources.kafkaStatefulSetName(CLUSTER_NAME)).getSpec().getTemplate().getSpec().getContainers()
-                .stream().filter(c -> c.getName().equals("kafka")).findFirst().get().getImage(), containsString("2.6.0"));
-    }
-
-<<<<<<< HEAD
-    @SuppressWarnings("MethodLength")
+                .stream().filter(c -> c.getName().equals("kafka")).findFirst().get().getImage(), containsString("2.4.0"));
+    }
+
     private void performUpgrade(JsonObject testParameters, int produceMessagesCount, int consumeMessagesCount) throws IOException {
-        String continuousTopicName = "continuous-topic";
-        int continuousClientsMessageCount = testParameters.getJsonObject("client").getInt("continuousClientsMessages");
-        String producerName = "hello-world-producer";
-        String consumerName = "hello-world-consumer";
-        String continuousConsumerGroup = "continuous-consumer-group";
-
-=======
-    private void performUpgrade(JsonObject testParameters, int produceMessagesCount, int consumeMessagesCount) throws IOException {
->>>>>>> 2e537b00
         LOGGER.info("Going to test upgrade of Cluster Operator from version {} to version {}", testParameters.getString("fromVersion"), testParameters.getString("toVersion"));
         cluster.setNamespace(NAMESPACE);
 
@@ -258,7 +223,7 @@
         copyModifyApply(coDir);
 
         LOGGER.info("Waiting for CO deployment");
-        DeploymentUtils.waitForDeploymentAndPodsReady(ResourceManager.getCoDeploymentName(), 1);
+        DeploymentUtils.waitForDeploymentReady("strimzi-cluster-operator", 1);
         LOGGER.info("CO ready");
 
         // In chainUpgrade we want to setup Kafka only at the begging and then upgrade it via CO
@@ -273,11 +238,7 @@
             LOGGER.info("Waiting for Kafka StatefulSet");
             StatefulSetUtils.waitForAllStatefulSetPodsReady(CLUSTER_NAME + "-kafka", 3);
             LOGGER.info("Waiting for EO Deployment");
-<<<<<<< HEAD
-            DeploymentUtils.waitForDeploymentAndPodsReady(CLUSTER_NAME + "-entity-operator", 1);
-=======
             DeploymentUtils.waitForDeploymentReady(CLUSTER_NAME + "-entity-operator", 1);
->>>>>>> 2e537b00
         }
         // We don't need to update KafkaUser during chain upgrade this way
         if (KafkaUserResource.kafkaUserClient().inNamespace(NAMESPACE).withName(userName).get() == null) {
@@ -291,40 +252,10 @@
             LOGGER.info("Going to deploy KafkaTopic from: {}", kafkaTopicYaml.getPath());
             cmdKubeClient().create(kafkaTopicYaml);
         }
-        // Create bunch of topics for upgrade if it's specified in configuration
-        if (testParameters.getBoolean("generateTopics")) {
-            for (int x = 0; x < upgradeTopicCount; x++) {
-                KafkaTopicResource.topicWithoutWait(KafkaTopicResource.defaultTopic(CLUSTER_NAME, topicName + "-" + x, 1, 1, 1)
-                    .editSpec()
-                        .withTopicName(topicName + "-" + x)
-                    .endSpec()
-                    .build());
-            }
-        }
-
-        if (continuousClientsMessageCount != 0) {
-            // ##############################
-            // Attach clients which will continuously produce/consume messages to/from Kafka brokers during rolling update
-            // ##############################
-            // Setup topic, which has 3 replicas and 2 min.isr to see if producer will be able to work during rolling update
-            if (KafkaTopicResource.kafkaTopicClient().inNamespace(NAMESPACE).withName(continuousTopicName).get() == null) {
-                KafkaTopicResource.topic(CLUSTER_NAME, continuousTopicName, 3, 3, 2).done();
-            }
-
-            String producerAdditionConfiguration = "delivery.timeout.ms=20000\nrequest.timeout.ms=20000";
-
-            KafkaBasicClientResource kafkaBasicClientJob = new KafkaBasicClientResource(producerName, consumerName,
-                KafkaResources.plainBootstrapAddress(CLUSTER_NAME), continuousTopicName, continuousClientsMessageCount, producerAdditionConfiguration, continuousConsumerGroup, 1000);
-
-            kafkaBasicClientJob.producerStrimzi().done();
-            kafkaBasicClientJob.consumerStrimzi().done();
-            // ##############################
-        }
 
         // Wait until user will be created
         SecretUtils.waitForSecretReady(userName);
-        TestUtils.waitFor("KafkaUser " + userName + " availability", Constants.GLOBAL_POLL_INTERVAL_MEDIUM,
-            ResourceOperation.getTimeoutForResourceReadiness(KafkaUser.RESOURCE_KIND),
+        TestUtils.waitFor("Kafka User " + userName + "availability", 10_000L, 120_000L,
             () -> !cmdKubeClient().getResourceAsYaml("kafkauser", userName).equals(""));
 
         // Deploy clients and exchange messages
@@ -341,10 +272,7 @@
             .withClusterName(kafkaClusterName)
             .withKafkaUsername(userName)
             .withMessageCount(produceMessagesCount)
-<<<<<<< HEAD
-=======
             .withConsumerGroupName(CONSUMER_GROUP_NAME + "-" + rng.nextInt(Integer.MAX_VALUE))
->>>>>>> 2e537b00
             .build();
 
         int sent = internalKafkaClient.sendMessagesTls();
@@ -364,7 +292,7 @@
         // Modify + apply installation files
         LOGGER.info("Going to update CO from {} to {}", testParameters.getString("fromVersion"), testParameters.getString("toVersion"));
         if ("HEAD".equals(testParameters.getString("toVersion"))) {
-            coDir = new File(TestUtils.USER_PATH + "/../install/cluster-operator");
+            coDir = new File("../install/cluster-operator");
         } else {
             url = testParameters.getString("urlTo");
             dir = FileUtils.downloadAndUnzip(url);
@@ -390,38 +318,11 @@
                 kubeClient().listPodsByPrefixInName(kafkaClusterName + "-" + Constants.KAFKA_CLIENTS).get(0).getMetadata().getName();
 
         internalKafkaClient.setPodName(afterUpgradeKafkaClientsPodName);
-<<<<<<< HEAD
-        internalKafkaClient.setConsumerGroup(ClientUtils.generateRandomConsumerGroup());
-=======
         internalKafkaClient.setConsumerGroup(CONSUMER_GROUP_NAME + "-" + rng.nextInt(Integer.MAX_VALUE));
->>>>>>> 2e537b00
 
         received = internalKafkaClient.receiveMessagesTls();
         assertThat(received, is(consumeMessagesCount));
 
-        if (testParameters.getBoolean("generateTopics")) {
-            // Check that topics weren't deleted/duplicated during upgrade procedures
-            assertThat("KafkaTopic list doesn't have expected size", KafkaTopicResource.kafkaTopicClient().inNamespace(NAMESPACE).list().getItems().size(), is(expectedTopicCount));
-            List<KafkaTopic> kafkaTopicList = KafkaTopicResource.kafkaTopicClient().inNamespace(NAMESPACE).list().getItems();
-            assertThat("KafkaTopic " + topicName + " is not in expected topic list",
-                    kafkaTopicList.contains(KafkaTopicResource.kafkaTopicClient().inNamespace(NAMESPACE).withName(topicName).get()), is(true));
-            for (int x = 0; x < upgradeTopicCount; x++) {
-                KafkaTopic kafkaTopic = KafkaTopicResource.kafkaTopicClient().inNamespace(NAMESPACE).withName(topicName + "-" + x).get();
-                assertThat("KafkaTopic " + topicName + "-" + x + " is not in expected topic list", kafkaTopicList.contains(kafkaTopic), is(true));
-            }
-        }
-
-        if (continuousClientsMessageCount != 0) {
-            // ##############################
-            // Validate that continuous clients finished successfully
-            // ##############################
-            ClientUtils.waitTillContinuousClientsFinish(producerName, consumerName, NAMESPACE, continuousClientsMessageCount);
-            // ##############################
-            // Delete jobs to make same names available for next upgrade run during chain upgrade
-            kubeClient().deleteJob(producerName);
-            kubeClient().deleteJob(consumerName);
-        }
-
         // Check errors in CO log
         assertNoCoErrorsLogged(0);
     }
@@ -430,11 +331,7 @@
         copyModifyApply(coInstallDir);
 
         LOGGER.info("Waiting for CO upgrade");
-<<<<<<< HEAD
-        DeploymentUtils.waitTillDepHasRolled(ResourceManager.getCoDeploymentName(), 1, coPods);
-=======
         DeploymentUtils.waitForDeploymentReady("strimzi-cluster-operator", 1);
->>>>>>> 2e537b00
         LOGGER.info("Waiting for ZK StatefulSet roll");
         StatefulSetUtils.waitTillSsHasRolled(zkStsName, 3, zkPods);
         LOGGER.info("Waiting for Kafka StatefulSet roll");
@@ -449,8 +346,8 @@
         Arrays.stream(Objects.requireNonNull(root.listFiles())).sorted().forEach(f -> {
             if (f.getName().matches(".*RoleBinding.*")) {
                 cmdKubeClient().applyContent(TestUtils.changeRoleBindingSubject(f, NAMESPACE));
-            } else if (f.getName().matches(".*Deployment.*")) {
-                cmdKubeClient().applyContent(StUtils.changeDeploymentNamespace(f, NAMESPACE));
+            } else if (f.getName().matches("050-Deployment.*")) {
+                cmdKubeClient().applyContent(TestUtils.changeDeploymentNamespaceUpgrade(f, NAMESPACE));
             } else {
                 cmdKubeClient().apply(f);
             }
@@ -459,15 +356,12 @@
 
     private void deleteInstalledYamls(File root) {
         if (kafkaUserYaml != null) {
-            LOGGER.info("Deleting KafkaUser configuration files");
             cmdKubeClient().delete(kafkaUserYaml);
         }
         if (kafkaTopicYaml != null) {
-            LOGGER.info("Deleting KafkaTopic configuration files");
             cmdKubeClient().delete(kafkaTopicYaml);
         }
         if (kafkaYaml != null) {
-            LOGGER.info("Deleting Kafka configuration files");
             cmdKubeClient().delete(kafkaYaml);
         }
         if (root != null) {
@@ -486,7 +380,6 @@
     }
 
     private void makeSnapshots() {
-        coPods = DeploymentUtils.depSnapshot(ResourceManager.getCoDeploymentName());
         zkPods = StatefulSetUtils.ssSnapshot(zkStsName);
         kafkaPods = StatefulSetUtils.ssSnapshot(kafkaStsName);
         eoPods = DeploymentUtils.depSnapshot(eoDepName);
@@ -516,7 +409,7 @@
         for (Pod pod : pods1) {
             if (!image.equals(pod.getSpec().getContainers().get(container).getImage())) {
                 LOGGER.debug("Expected image for pod {}: {} \nCurrent image: {}", pod.getMetadata().getName(), image, pod.getSpec().getContainers().get(container).getImage());
-                assertThat("Used image for pod " + pod.getMetadata().getName() + " is not valid!", pod.getSpec().getContainers().get(container).getImage(), containsString(image));
+                assertThat("Used image for pod " + pod.getMetadata().getName() + " is not valid!", pod.getSpec().getContainers().get(container).getImage(), is(image));
             }
         }
     }
@@ -575,24 +468,6 @@
             .endSpec().done();
     }
 
-    private static Stream<Arguments> loadJsonUpgradeData() throws FileNotFoundException {
-        JsonArray upgradeData = readUpgradeJson();
-        List<Arguments> parameters = new LinkedList<>();
-
-        upgradeData.forEach(jsonData -> {
-            JsonObject data = (JsonObject) jsonData;
-            parameters.add(Arguments.of(data.getString("fromVersion"), data.getString("toVersion"), data));
-        });
-
-        return parameters.stream();
-    }
-
-    private static JsonArray readUpgradeJson() throws FileNotFoundException {
-        InputStream fis = new FileInputStream(TestUtils.USER_PATH + "/src/main/resources/StrimziUpgradeST.json");
-        JsonReader reader = Json.createReader(fis);
-        return reader.readArray();
-    }
-
     @BeforeEach
     void setupEnvironment() {
         cluster.createNamespace(NAMESPACE);
@@ -608,4 +483,10 @@
     @Override
     protected void tearDownEnvironmentAfterAll() {
     }
+
+    @Override
+    protected void recreateTestEnv(String coNamespace, List<String> bindingsNamespaces) {
+        cluster.deleteNamespaces();
+        cluster.createNamespace(NAMESPACE);
+    }
 }