--- conflicted
+++ resolved
@@ -104,16 +104,11 @@
         LOGGER.debug("Running upgrade test from version {} to {}", from, to);
 
         try {
-//            throw new Exception();
             performUpgrade(parameters, MESSAGE_COUNT, MESSAGE_COUNT);
             // Tidy up
         } catch (Exception e) {
-<<<<<<< HEAD
-=======
             e.printStackTrace();
->>>>>>> cfd03ffd
             TestExecutionWatcher.collectLogs(testClass, testName);
-            e.printStackTrace();
             try {
                 if (kafkaYaml != null) {
                     cmdKubeClient().delete(kafkaYaml);
@@ -131,7 +126,6 @@
 
             throw e;
         } finally {
-            LOGGER.info("deleting installed files");
             deleteInstalledYamls(coDir);
         }
     }
@@ -154,12 +148,8 @@
                 }
             }
         } catch (Exception e) {
-<<<<<<< HEAD
-=======
             e.printStackTrace();
->>>>>>> cfd03ffd
             TestExecutionWatcher.collectLogs(testClass, testName);
-            e.printStackTrace();
             try {
                 if (kafkaYaml != null) {
                     cmdKubeClient().delete(kafkaYaml);
@@ -177,7 +167,6 @@
 
             throw e;
         } finally {
-            LOGGER.info("deleting installed files");
             deleteInstalledYamls(coDir);
         }
     }
@@ -240,7 +229,6 @@
         LOGGER.info("Waiting for CO deployment");
         DeploymentUtils.waitForDeploymentAndPodsReady(ResourceManager.getCoDeploymentName(), 1);
         LOGGER.info("CO ready");
-        LOGGER.info(kubeClient().getDeployment(ResourceManager.getCoDeploymentName()));
 
         // In chainUpgrade we want to setup Kafka only at the begging and then upgrade it via CO
         if (KafkaResource.kafkaClient().inNamespace(NAMESPACE).withName(kafkaClusterName).get() == null) {
@@ -415,12 +403,7 @@
             if (f.getName().matches(".*RoleBinding.*")) {
                 cmdKubeClient().applyContent(TestUtils.changeRoleBindingSubject(f, NAMESPACE));
             } else if (f.getName().matches(".*Deployment.*")) {
-<<<<<<< HEAD
-                cmdKubeClient().applyContent(TestUtils.changeDeploymentNamespaceUpgrade(f, NAMESPACE));
-                LOGGER.info(TestUtils.getFileAsString(f.getPath()));
-=======
                 cmdKubeClient().applyContent(StUtils.changeDeploymentNamespace(f, NAMESPACE));
->>>>>>> cfd03ffd
             } else {
                 cmdKubeClient().apply(f);
             }
@@ -428,7 +411,6 @@
     }
 
     private void deleteInstalledYamls(File root) {
-        LOGGER.info("deleting files vol 2");
         if (kafkaUserYaml != null) {
             LOGGER.info("Deleting KafkaUser configuration files");
             cmdKubeClient().delete(kafkaUserYaml);
