/*
 * Copyright Strimzi authors.
 * License: Apache License 2.0 (see the file LICENSE or http://apache.org/licenses/LICENSE-2.0.html).
 */
package io.strimzi.systemtest.specific;

import io.strimzi.api.kafka.model.KafkaResources;
import io.strimzi.api.kafka.model.listener.arraylistener.GenericKafkaListenerBuilder;
import io.strimzi.api.kafka.model.listener.arraylistener.GenericKafkaListenerConfigurationBrokerBuilder;
import io.strimzi.api.kafka.model.listener.arraylistener.KafkaListenerType;
import io.strimzi.systemtest.AbstractST;
import io.strimzi.systemtest.Constants;
import io.strimzi.systemtest.kafkaclients.externalClients.ExternalKafkaClient;
import io.strimzi.systemtest.annotations.IsolatedTest;
import io.strimzi.systemtest.resources.crd.KafkaResource;
<<<<<<< HEAD
import io.strimzi.systemtest.resources.kubernetes.NetworkPolicyResource;
import io.strimzi.systemtest.storage.TestStorage;
import io.strimzi.systemtest.templates.crd.KafkaConnectTemplates;
=======
>>>>>>> 464f9831
import io.strimzi.systemtest.templates.crd.KafkaTemplates;
import io.strimzi.systemtest.utils.ClientUtils;
<<<<<<< HEAD
import io.strimzi.systemtest.utils.StUtils;
import io.strimzi.systemtest.utils.kafkaUtils.KafkaConnectUtils;
import io.strimzi.systemtest.utils.kafkaUtils.KafkaConnectorUtils;
import io.strimzi.systemtest.utils.kafkaUtils.KafkaTopicUtils;
=======
>>>>>>> 464f9831
import io.strimzi.systemtest.utils.kafkaUtils.KafkaUtils;
import io.strimzi.systemtest.annotations.IsolatedSuite;
import io.strimzi.test.executor.Exec;
import org.apache.logging.log4j.LogManager;
import org.apache.logging.log4j.Logger;
import org.junit.jupiter.api.BeforeAll;
import org.junit.jupiter.api.Tag;
import org.junit.jupiter.api.extension.ExtensionContext;

import java.util.Collections;
import java.util.concurrent.TimeoutException;
import java.util.regex.Matcher;
import java.util.regex.Pattern;

import static io.strimzi.systemtest.Constants.EXTERNAL_CLIENTS_USED;
import static io.strimzi.systemtest.Constants.LOADBALANCER_SUPPORTED;
import static io.strimzi.systemtest.Constants.REGRESSION;
import static io.strimzi.systemtest.Constants.SPECIFIC;
import static io.strimzi.test.k8s.KubeClusterResource.kubeClient;
import static org.hamcrest.CoreMatchers.is;
import static org.hamcrest.MatcherAssert.assertThat;
import static org.junit.jupiter.api.Assertions.assertThrows;

@Tag(SPECIFIC)
@IsolatedSuite
public class SpecificIsolatedST extends AbstractST {
    private static final Logger LOGGER = LogManager.getLogger(SpecificIsolatedST.class);

<<<<<<< HEAD
    @IsolatedTest("UtestRackAwareConnectWrongDeploymentsing more tha one Kafka cluster in one namespace")
    @Tag(REGRESSION)
    @Tag(INTERNAL_CLIENTS_USED)
    void testRackAware(ExtensionContext extensionContext) {
        assumeFalse(Environment.isNamespaceRbacScope());

        String clusterName = mapWithClusterNames.get(extensionContext.getDisplayName());
        String producerName = "hello-world-producer";
        String consumerName = "hello-world-consumer";
        String rackKey = "rack-key";

        resourceManager.createResource(extensionContext, KafkaTemplates.kafkaEphemeral(clusterName, 1, 1)
            .editSpec()
                .editKafka()
                    .withNewRack()
                        .withTopologyKey(rackKey)
                    .endRack()
                .endKafka()
            .endSpec()
            .build());

        Affinity kafkaPodSpecAffinity = StUtils.getStatefulSetOrStrimziPodSetAffinity(KafkaResources.kafkaStatefulSetName(clusterName));
        NodeSelectorRequirement kafkaPodNodeSelectorRequirement = kafkaPodSpecAffinity.getNodeAffinity()
                .getRequiredDuringSchedulingIgnoredDuringExecution().getNodeSelectorTerms().get(0).getMatchExpressions().get(0);

        assertThat(kafkaPodNodeSelectorRequirement.getKey(), is(rackKey));
        assertThat(kafkaPodNodeSelectorRequirement.getOperator(), is("Exists"));

        PodAffinityTerm kafkaPodAffinityTerm = kafkaPodSpecAffinity.getPodAntiAffinity().getPreferredDuringSchedulingIgnoredDuringExecution().get(0).getPodAffinityTerm();

        assertThat(kafkaPodAffinityTerm.getTopologyKey(), is(rackKey));
        assertThat(kafkaPodAffinityTerm.getLabelSelector().getMatchLabels(), hasEntry("strimzi.io/cluster", clusterName));
        assertThat(kafkaPodAffinityTerm.getLabelSelector().getMatchLabels(), hasEntry("strimzi.io/name", KafkaResources.kafkaStatefulSetName(clusterName)));

        String rackId = cmdKubeClient().execInPod(KafkaResources.kafkaPodName(clusterName, 0), "/bin/bash", "-c", "cat /opt/kafka/init/rack.id").out();
        assertThat(rackId.trim(), is("zone"));

        String brokerRack = cmdKubeClient().execInPod(KafkaResources.kafkaPodName(clusterName, 0), "/bin/bash", "-c", "cat /tmp/strimzi.properties | grep broker.rack").out();
        assertThat(brokerRack.contains("broker.rack=zone"), is(true));

        String uid = kubeClient().getPodUid(KafkaResources.kafkaPodName(clusterName, 0));
        List<Event> events = kubeClient().listEventsByResourceUid(uid);
        assertThat(events, hasAllOfReasons(Scheduled, Pulled, Created, Started));

        KafkaClients kafkaBasicClientJob = new KafkaClientsBuilder()
            .withProducerName(producerName)
            .withConsumerName(consumerName)
            .withBootstrapAddress(KafkaResources.plainBootstrapAddress(clusterName))
            .withTopicName(TOPIC_NAME)
            .withMessageCount(MESSAGE_COUNT)
            .withDelayMs(0)
            .build();

        resourceManager.createResource(extensionContext, kafkaBasicClientJob.producerStrimzi());
        resourceManager.createResource(extensionContext, kafkaBasicClientJob.consumerStrimzi());
    }

    @IsolatedTest("Modification of shared Cluster Operator configuration")
    @Tag(CONNECT)
    @Tag(CONNECT_COMPONENTS)
    @Tag(REGRESSION)
    @Tag(INTERNAL_CLIENTS_USED)
    void testRackAwareConnectWrongDeployment(ExtensionContext extensionContext) {
        assumeFalse(Environment.isNamespaceRbacScope());

        final TestStorage testStorage = new TestStorage(extensionContext, clusterOperator.getDeploymentNamespace());

        Map<String, String> label = Collections.singletonMap("my-label", "value");
        Map<String, String> anno = Collections.singletonMap("my-annotation", "value");

        // We need to update CO configuration to set OPERATION_TIMEOUT to shorter value, because we expect timeout in that test
        Map<String, String> coSnapshot = DeploymentUtils.depSnapshot(testStorage.getNamespaceName(), ResourceManager.getCoDeploymentName());
        // We have to install CO in class stack, otherwise it will be deleted at the end of test case and all following tests will fail
        clusterOperator.unInstall();
        clusterOperator = new SetupClusterOperator.SetupClusterOperatorBuilder()
            .withExtensionContext(BeforeAllOnce.getSharedExtensionContext())
            .withNamespace(testStorage.getNamespaceName())
            .withOperationTimeout(CO_OPERATION_TIMEOUT_SHORT)
            .withReconciliationInterval(Constants.RECONCILIATION_INTERVAL)
            .createInstallation()
            .runBundleInstallation();

        coSnapshot = DeploymentUtils.waitTillDepHasRolled(testStorage.getNamespaceName(), ResourceManager.getCoDeploymentName(), 1, coSnapshot);

        String wrongRackKey = "wrong-key";
        String rackKey = "rack-key";

        resourceManager.createResource(extensionContext, KafkaTemplates.kafkaEphemeral(testStorage.getClusterName(), 3)
            .editMetadata()
                .withNamespace(testStorage.getNamespaceName())
            .endMetadata()
            .editSpec()
                    .editKafka()
                        .withNewRack()
                            .withTopologyKey(rackKey)
                        .endRack()
                        .addToConfig("replica.selector.class", "org.apache.kafka.common.replica.RackAwareReplicaSelector")
                    .endKafka()
                .endSpec()
                .build());

        LOGGER.info("Deploy KafkaConnect with wrong rack-aware topology key: {}", wrongRackKey);

        KafkaConnect kc = KafkaConnectTemplates.kafkaConnect(extensionContext, testStorage.getClusterName(), testStorage.getClusterName(), 1)
            .editMetadata()
                .withNamespace(testStorage.getNamespaceName())
            .endMetadata()
            .editSpec()
                .withNewRack()
                    .withTopologyKey(wrongRackKey)
                .endRack()
                .addToConfig("key.converter.schemas.enable", false)
                .addToConfig("value.converter.schemas.enable", false)
                .addToConfig("key.converter", "org.apache.kafka.connect.storage.StringConverter")
                .addToConfig("value.converter", "org.apache.kafka.connect.storage.StringConverter")
                .editOrNewTemplate()
                    .withNewClusterRoleBinding()
                        .withNewMetadata()
                            .withAnnotations(anno)
                            .withLabels(label)
                        .endMetadata()
                    .endClusterRoleBinding()
                .endTemplate()
            .endSpec().build();

        resourceManager.createResource(extensionContext, false,  kc);

        NetworkPolicyResource.deployNetworkPolicyForResource(extensionContext, kc, KafkaConnectResources.deploymentName(testStorage.getClusterName()));

        PodUtils.waitForPendingPod(testStorage.getNamespaceName(), testStorage.getClusterName() + "-connect");
        List<String> connectWrongPods = kubeClient(testStorage.getNamespaceName()).listPodNames(testStorage.getNamespaceName(), testStorage.getClusterName(), Labels.STRIMZI_KIND_LABEL, KafkaConnect.RESOURCE_KIND);
        String connectWrongPodName = connectWrongPods.get(0);
        LOGGER.info("Waiting for ClusterOperator to get timeout operation of incorrectly set up KafkaConnect");
        KafkaConnectUtils.waitForKafkaConnectCondition("TimeoutException", "NotReady", testStorage.getNamespaceName(), testStorage.getClusterName());

        PodStatus kcWrongStatus = kubeClient().getPod(testStorage.getNamespaceName(), connectWrongPodName).getStatus();
        assertThat("Unschedulable", is(kcWrongStatus.getConditions().get(0).getReason()));
        assertThat("PodScheduled", is(kcWrongStatus.getConditions().get(0).getType()));

        KafkaConnectResource.replaceKafkaConnectResourceInSpecificNamespace(testStorage.getClusterName(), kafkaConnect -> {
            kafkaConnect.getSpec().setRack(new Rack(rackKey));
        }, testStorage.getNamespaceName());
        KafkaConnectUtils.waitForConnectReady(testStorage.getNamespaceName(), testStorage.getClusterName());
        LOGGER.info("KafkaConnect is ready with changed rack key: '{}'.", rackKey);
        LOGGER.info("Verify KafkaConnect rack key update");
        kc = KafkaConnectResource.kafkaConnectClient().inNamespace(testStorage.getNamespaceName()).withName(testStorage.getClusterName()).get();
        assertThat(kc.getSpec().getRack().getTopologyKey(), is(rackKey));

        final String scraperPodName = ScraperUtils.getScraperPod(testStorage.getNamespaceName()).getMetadata().getName();

        List<String> kcPods = kubeClient(testStorage.getNamespaceName()).listPodNames(testStorage.getNamespaceName(), testStorage.getClusterName(), Labels.STRIMZI_KIND_LABEL, KafkaConnect.RESOURCE_KIND);

        LOGGER.info("Send and receive messages through KafkaConnect");
        KafkaConnectorUtils.createFileSinkConnector(testStorage.getNamespaceName(), scraperPodName, testStorage.getTopicName(),
            Constants.DEFAULT_SINK_FILE_PATH, KafkaConnectResources.url(testStorage.getClusterName(), testStorage.getNamespaceName(), 8083));

        KafkaClients kafkaClients = new KafkaClientsBuilder()
            .withTopicName(testStorage.getTopicName())
            .withMessageCount(MESSAGE_COUNT)
            .withBootstrapAddress(KafkaResources.plainBootstrapAddress(testStorage.getClusterName()))
            .withProducerName(testStorage.getProducerName())
            .withConsumerName(testStorage.getConsumerName())
            .withNamespaceName(testStorage.getNamespaceName())
            .build();

        resourceManager.createResource(extensionContext, kafkaClients.producerStrimzi(), kafkaClients.consumerStrimzi());
        ClientUtils.waitForClientsSuccess(testStorage.getProducerName(), testStorage.getConsumerName(), testStorage.getNamespaceName(), MESSAGE_COUNT);

        KafkaConnectUtils.waitForMessagesInKafkaConnectFileSink(testStorage.getNamespaceName(), kcPods.get(0), Constants.DEFAULT_SINK_FILE_PATH, "99");

        // check the ClusterRoleBinding annotations and labels in Kafka cluster
        Map<String, String> actualLabel = KafkaConnectResource.kafkaConnectClient().inNamespace(testStorage.getNamespaceName()).withName(testStorage.getClusterName()).get().getSpec().getTemplate().getClusterRoleBinding().getMetadata().getLabels();
        Map<String, String> actualAnno = KafkaConnectResource.kafkaConnectClient().inNamespace(testStorage.getNamespaceName()).withName(testStorage.getClusterName()).get().getSpec().getTemplate().getClusterRoleBinding().getMetadata().getAnnotations();

        assertThat(actualLabel, is(label));
        assertThat(actualAnno, is(anno));

        // Revert changes for CO deployment
        clusterOperator.unInstall();
        clusterOperator = new SetupClusterOperator.SetupClusterOperatorBuilder()
            .withExtensionContext(BeforeAllOnce.getSharedExtensionContext())
            .withNamespace(testStorage.getNamespaceName())
            .createInstallation()
            .runBundleInstallation();

        DeploymentUtils.waitTillDepHasRolled(testStorage.getNamespaceName(), ResourceManager.getCoDeploymentName(), 1, coSnapshot);
    }

    @IsolatedTest("Modification of shared Cluster Operator configuration")
    @Tag(CONNECT)
    @Tag(CONNECT_COMPONENTS)
    @Tag(ACCEPTANCE)
    @Tag(INTERNAL_CLIENTS_USED)
    void testRackAwareConnectCorrectDeployment(ExtensionContext extensionContext) {
        assumeFalse(Environment.isNamespaceRbacScope());
        assumeTrue(!Environment.isHelmInstall() && !Environment.isOlmInstall());

        final TestStorage testStorage = new TestStorage(extensionContext, clusterOperator.getDeploymentNamespace());

        // We need to update CO configuration to set OPERATION_TIMEOUT to shorter value, because we expect timeout in that test
        Map<String, String> coSnapshot = DeploymentUtils.depSnapshot(testStorage.getNamespaceName(), ResourceManager.getCoDeploymentName());
        // We have to install CO in class stack, otherwise it will be deleted at the end of test case and all following tests will fail
        clusterOperator.unInstall();
        clusterOperator = clusterOperator.defaultInstallation()
            .withOperationTimeout(CO_OPERATION_TIMEOUT_SHORT)
            .withReconciliationInterval(Constants.RECONCILIATION_INTERVAL)
            .createInstallation()
            .runBundleInstallation();

        coSnapshot = DeploymentUtils.waitTillDepHasRolled(ResourceManager.getCoDeploymentName(), 1, coSnapshot);

        String rackKey = "rack-key";
        resourceManager.createResource(extensionContext, KafkaTemplates.kafkaEphemeral(testStorage.getClusterName(),  3)
            .editSpec()
                .editKafka()
                    .withNewRack()
                        .withTopologyKey(rackKey)
                    .endRack()
                    .addToConfig("replica.selector.class", "org.apache.kafka.common.replica.RackAwareReplicaSelector")
                .endKafka()
            .endSpec()
            .build());

        // we should create topic before KafkaConnect - topic is recreated if we delete it before KafkaConnect
        String topicName = "rw-" + KafkaTopicUtils.generateRandomNameOfTopic();
        resourceManager.createResource(extensionContext, KafkaTopicTemplates.topic(testStorage.getClusterName(), topicName).build());

        LOGGER.info("Deploy KafkaConnect with correct rack-aware topology key: {}", rackKey);
        KafkaConnect kc = KafkaConnectTemplates.kafkaConnect(extensionContext, testStorage.getClusterName(), 1)
                .editSpec()
                    .withNewRack()
                        .withTopologyKey(rackKey)
                    .endRack()
                    .addToConfig("key.converter.schemas.enable", false)
                    .addToConfig("value.converter.schemas.enable", false)
                    .addToConfig("key.converter", "org.apache.kafka.connect.storage.StringConverter")
                    .addToConfig("value.converter", "org.apache.kafka.connect.storage.StringConverter")
                .endSpec()
                .build();

        resourceManager.createResource(extensionContext, kc);

        NetworkPolicyResource.deployNetworkPolicyForResource(extensionContext, kc, KafkaConnectResources.deploymentName(testStorage.getClusterName()));

        String connectPodName = kubeClient().listPodNames(Labels.STRIMZI_KIND_LABEL, KafkaConnect.RESOURCE_KIND).get(0);

        Affinity connectPodSpecAffinity = kubeClient().getDeployment(KafkaConnectResources.deploymentName(testStorage.getClusterName())).getSpec().getTemplate().getSpec().getAffinity();
        NodeSelectorRequirement connectPodNodeSelectorRequirement = connectPodSpecAffinity.getNodeAffinity()
                .getRequiredDuringSchedulingIgnoredDuringExecution().getNodeSelectorTerms().get(0).getMatchExpressions().get(0);
        Pod connectPod = kubeClient().getPod(connectPodName);
        NodeAffinity nodeAffinity = connectPod.getSpec().getAffinity().getNodeAffinity();

        LOGGER.info("PodName: {}\nNodeAffinity: {}", connectPodName, nodeAffinity);
        assertThat(connectPodNodeSelectorRequirement.getKey(), is(rackKey));
        assertThat(connectPodNodeSelectorRequirement.getOperator(), is("Exists"));

        // fetch scraper Pod name
        final String scraperPodName = ScraperUtils.getScraperPod(testStorage.getNamespaceName()).getMetadata().getName();

        LOGGER.info("Send and receive messages through KafkaConnect");
        KafkaConnectorUtils.createFileSinkConnector(testStorage.getNamespaceName(), scraperPodName, testStorage.getTopicName(),
            Constants.DEFAULT_SINK_FILE_PATH, KafkaConnectResources.url(testStorage.getClusterName(), testStorage.getNamespaceName(), 8083));

        KafkaClients kafkaClients = new KafkaClientsBuilder()
            .withTopicName(testStorage.getTopicName())
            .withMessageCount(MESSAGE_COUNT)
            .withBootstrapAddress(KafkaResources.plainBootstrapAddress(testStorage.getClusterName()))
            .withProducerName(testStorage.getProducerName())
            .withConsumerName(testStorage.getConsumerName())
            .withNamespaceName(testStorage.getNamespaceName())
            .build();

        resourceManager.createResource(extensionContext, kafkaClients.producerStrimzi(), kafkaClients.consumerStrimzi());
        ClientUtils.waitForClientsSuccess(testStorage.getProducerName(), testStorage.getConsumerName(), testStorage.getNamespaceName(), MESSAGE_COUNT);

        KafkaConnectUtils.waitForMessagesInKafkaConnectFileSink(testStorage.getNamespaceName(), connectPodName, Constants.DEFAULT_SINK_FILE_PATH, "99");

        // Revert changes for CO deployment
        clusterOperator.unInstall();
        clusterOperator = clusterOperator.defaultInstallation()
            .createInstallation()
            .runInstallation();

        DeploymentUtils.waitTillDepHasRolled(testStorage.getNamespaceName(), ResourceManager.getCoDeploymentName(), 1, coSnapshot);
    }

    @IsolatedTest("Using more tha one Kafka cluster in one namespace")
=======
>>>>>>> 464f9831
    @Tag(LOADBALANCER_SUPPORTED)
    @Tag(EXTERNAL_CLIENTS_USED)
    @IsolatedTest("Using more tha one Kafka cluster in one namespace")
    void testLoadBalancerIpOverride(ExtensionContext extensionContext) {
        String bootstrapOverrideIP = "10.0.0.1";
        String brokerOverrideIP = "10.0.0.2";
        String clusterName = mapWithClusterNames.get(extensionContext.getDisplayName());

        resourceManager.createResource(extensionContext, KafkaTemplates.kafkaEphemeral(clusterName, 3, 1)
            .editSpec()
                .editKafka()
                    .withListeners(new GenericKafkaListenerBuilder()
                            .withName(Constants.EXTERNAL_LISTENER_DEFAULT_NAME)
                            .withPort(9094)
                            .withType(KafkaListenerType.LOADBALANCER)
                            .withTls(true)
                            .withNewConfiguration()
                                .withNewBootstrap()
                                    .withLoadBalancerIP(brokerOverrideIP)
                                .endBootstrap()
                                .withBrokers(new GenericKafkaListenerConfigurationBrokerBuilder()
                                        .withBroker(0)
                                        .withLoadBalancerIP(brokerOverrideIP)
                                        .build())
                                .withFinalizers(LB_FINALIZERS)
                            .endConfiguration()
                            .build())
                .endKafka()
            .endSpec()
            .build());

        assertThat("Kafka External bootstrap doesn't contain correct loadBalancer address", kubeClient().getService(KafkaResources.externalBootstrapServiceName(clusterName)).getSpec().getLoadBalancerIP(), is(bootstrapOverrideIP));
        assertThat("Kafka Broker-0 service doesn't contain correct loadBalancer address", kubeClient().getService(KafkaResources.brokerSpecificService(clusterName, 0)).getSpec().getLoadBalancerIP(), is(brokerOverrideIP));

        ExternalKafkaClient externalKafkaClient = new ExternalKafkaClient.Builder()
            .withTopicName(TOPIC_NAME)
            .withNamespaceName(clusterOperator.getDeploymentNamespace())
            .withClusterName(clusterName)
            .withMessageCount(MESSAGE_COUNT)
            .withListenerName(Constants.EXTERNAL_LISTENER_DEFAULT_NAME)
            .build();

        externalKafkaClient.verifyProducedAndConsumedMessages(
            externalKafkaClient.sendMessagesPlain(),
            externalKafkaClient.receiveMessagesPlain()
        );
    }

    @Tag(REGRESSION)
    @IsolatedTest("Using more tha one Kafka cluster in one namespace")
    void testDeployUnsupportedKafka(ExtensionContext extensionContext) {
        String nonExistingVersion = "6.6.6";
        String nonExistingVersionMessage = "Unsupported Kafka.spec.kafka.version: " + nonExistingVersion + ". Supported versions are:.*";
        String clusterName = mapWithClusterNames.get(extensionContext.getDisplayName());

        resourceManager.createResource(extensionContext, false, KafkaTemplates.kafkaEphemeral(clusterName, 1, 1)
            .editSpec()
                .editKafka()
                    .withVersion(nonExistingVersion)
                .endKafka()
            .endSpec().build());

        LOGGER.info("Kafka with version {} deployed.", nonExistingVersion);

        KafkaUtils.waitForKafkaNotReady(clusterOperator.getDeploymentNamespace(), clusterName);
        KafkaUtils.waitUntilKafkaStatusConditionContainsMessage(clusterName, clusterOperator.getDeploymentNamespace(), nonExistingVersionMessage);

        KafkaResource.kafkaClient().inNamespace(clusterOperator.getDeploymentNamespace()).withName(clusterName).delete();
    }

    @Tag(LOADBALANCER_SUPPORTED)
    @Tag(EXTERNAL_CLIENTS_USED)
    @IsolatedTest("Using more tha one Kafka cluster in one namespace")
    void testLoadBalancerSourceRanges(ExtensionContext extensionContext) {
        String networkInterfaces = Exec.exec("ip", "route").out();
        Pattern ipv4InterfacesPattern = Pattern.compile("[0-9]+.[0-9]+.[0-9]+.[0-9]+\\/[0-9]+ dev (eth0|enp11s0u1).*");
        Matcher ipv4InterfacesMatcher = ipv4InterfacesPattern.matcher(networkInterfaces);
        String clusterName = mapWithClusterNames.get(extensionContext.getDisplayName());

        ipv4InterfacesMatcher.find();
        LOGGER.info(ipv4InterfacesMatcher.group(0));
        String correctNetworkInterface = ipv4InterfacesMatcher.group(0);

        String[] correctNetworkInterfaceStrings = correctNetworkInterface.split(" ");

        String ipWithPrefix = correctNetworkInterfaceStrings[0];

        LOGGER.info("Network address of machine with associated prefix is {}", ipWithPrefix);

        resourceManager.createResource(extensionContext, KafkaTemplates.kafkaPersistent(clusterName, 3)
            .editSpec()
                .editKafka()
                    .withListeners(new GenericKafkaListenerBuilder()
                        .withName(Constants.EXTERNAL_LISTENER_DEFAULT_NAME)
                        .withPort(9094)
                        .withType(KafkaListenerType.LOADBALANCER)
                        .withTls(false)
                        .withNewConfiguration()
                            .withLoadBalancerSourceRanges(Collections.singletonList(ipWithPrefix))
                            .withFinalizers(LB_FINALIZERS)
                        .endConfiguration()
                        .build())
                .endKafka()
            .endSpec()
            .build());

        ExternalKafkaClient externalKafkaClient = new ExternalKafkaClient.Builder()
            .withTopicName(TOPIC_NAME)
            .withNamespaceName(clusterOperator.getDeploymentNamespace())
            .withClusterName(clusterName)
            .withMessageCount(MESSAGE_COUNT)
            .withListenerName(Constants.EXTERNAL_LISTENER_DEFAULT_NAME)
            .build();

        externalKafkaClient.verifyProducedAndConsumedMessages(
            externalKafkaClient.sendMessagesPlain(),
            externalKafkaClient.receiveMessagesPlain()
        );

        String invalidNetworkAddress = "255.255.255.111/30";

        LOGGER.info("Replacing Kafka CR invalid load-balancer source range to {}", invalidNetworkAddress);

        KafkaResource.replaceKafkaResource(clusterName, kafka ->
            kafka.getSpec().getKafka().setListeners(Collections.singletonList(new GenericKafkaListenerBuilder()
                .withName(Constants.EXTERNAL_LISTENER_DEFAULT_NAME)
                .withPort(9094)
                .withType(KafkaListenerType.LOADBALANCER)
                .withTls(false)
                .withNewConfiguration()
                    .withLoadBalancerSourceRanges(Collections.singletonList(ipWithPrefix))
                    .withFinalizers(LB_FINALIZERS)
                .endConfiguration()
                .build()))
        );

        LOGGER.info("Expecting that clients will not be able to connect to external load-balancer service cause of invalid load-balancer source range.");

        ExternalKafkaClient newExternalKafkaClient = externalKafkaClient.toBuilder()
            .withMessageCount(2 * MESSAGE_COUNT)
            .withConsumerGroupName(ClientUtils.generateRandomConsumerGroup())
            .build();

        assertThrows(TimeoutException.class, () ->
            newExternalKafkaClient.verifyProducedAndConsumedMessages(
                newExternalKafkaClient.sendMessagesPlain(),
                newExternalKafkaClient.receiveMessagesPlain()
            ));
    }

    @BeforeAll
    void setUp() {
        clusterOperator.unInstall();
        clusterOperator = clusterOperator
                .defaultInstallation()
                .createInstallation()
                .runInstallation();
    }
}<|MERGE_RESOLUTION|>--- conflicted
+++ resolved
@@ -13,21 +13,8 @@
 import io.strimzi.systemtest.kafkaclients.externalClients.ExternalKafkaClient;
 import io.strimzi.systemtest.annotations.IsolatedTest;
 import io.strimzi.systemtest.resources.crd.KafkaResource;
-<<<<<<< HEAD
-import io.strimzi.systemtest.resources.kubernetes.NetworkPolicyResource;
-import io.strimzi.systemtest.storage.TestStorage;
-import io.strimzi.systemtest.templates.crd.KafkaConnectTemplates;
-=======
->>>>>>> 464f9831
 import io.strimzi.systemtest.templates.crd.KafkaTemplates;
 import io.strimzi.systemtest.utils.ClientUtils;
-<<<<<<< HEAD
-import io.strimzi.systemtest.utils.StUtils;
-import io.strimzi.systemtest.utils.kafkaUtils.KafkaConnectUtils;
-import io.strimzi.systemtest.utils.kafkaUtils.KafkaConnectorUtils;
-import io.strimzi.systemtest.utils.kafkaUtils.KafkaTopicUtils;
-=======
->>>>>>> 464f9831
 import io.strimzi.systemtest.utils.kafkaUtils.KafkaUtils;
 import io.strimzi.systemtest.annotations.IsolatedSuite;
 import io.strimzi.test.executor.Exec;
@@ -56,296 +43,6 @@
 public class SpecificIsolatedST extends AbstractST {
     private static final Logger LOGGER = LogManager.getLogger(SpecificIsolatedST.class);
 
-<<<<<<< HEAD
-    @IsolatedTest("UtestRackAwareConnectWrongDeploymentsing more tha one Kafka cluster in one namespace")
-    @Tag(REGRESSION)
-    @Tag(INTERNAL_CLIENTS_USED)
-    void testRackAware(ExtensionContext extensionContext) {
-        assumeFalse(Environment.isNamespaceRbacScope());
-
-        String clusterName = mapWithClusterNames.get(extensionContext.getDisplayName());
-        String producerName = "hello-world-producer";
-        String consumerName = "hello-world-consumer";
-        String rackKey = "rack-key";
-
-        resourceManager.createResource(extensionContext, KafkaTemplates.kafkaEphemeral(clusterName, 1, 1)
-            .editSpec()
-                .editKafka()
-                    .withNewRack()
-                        .withTopologyKey(rackKey)
-                    .endRack()
-                .endKafka()
-            .endSpec()
-            .build());
-
-        Affinity kafkaPodSpecAffinity = StUtils.getStatefulSetOrStrimziPodSetAffinity(KafkaResources.kafkaStatefulSetName(clusterName));
-        NodeSelectorRequirement kafkaPodNodeSelectorRequirement = kafkaPodSpecAffinity.getNodeAffinity()
-                .getRequiredDuringSchedulingIgnoredDuringExecution().getNodeSelectorTerms().get(0).getMatchExpressions().get(0);
-
-        assertThat(kafkaPodNodeSelectorRequirement.getKey(), is(rackKey));
-        assertThat(kafkaPodNodeSelectorRequirement.getOperator(), is("Exists"));
-
-        PodAffinityTerm kafkaPodAffinityTerm = kafkaPodSpecAffinity.getPodAntiAffinity().getPreferredDuringSchedulingIgnoredDuringExecution().get(0).getPodAffinityTerm();
-
-        assertThat(kafkaPodAffinityTerm.getTopologyKey(), is(rackKey));
-        assertThat(kafkaPodAffinityTerm.getLabelSelector().getMatchLabels(), hasEntry("strimzi.io/cluster", clusterName));
-        assertThat(kafkaPodAffinityTerm.getLabelSelector().getMatchLabels(), hasEntry("strimzi.io/name", KafkaResources.kafkaStatefulSetName(clusterName)));
-
-        String rackId = cmdKubeClient().execInPod(KafkaResources.kafkaPodName(clusterName, 0), "/bin/bash", "-c", "cat /opt/kafka/init/rack.id").out();
-        assertThat(rackId.trim(), is("zone"));
-
-        String brokerRack = cmdKubeClient().execInPod(KafkaResources.kafkaPodName(clusterName, 0), "/bin/bash", "-c", "cat /tmp/strimzi.properties | grep broker.rack").out();
-        assertThat(brokerRack.contains("broker.rack=zone"), is(true));
-
-        String uid = kubeClient().getPodUid(KafkaResources.kafkaPodName(clusterName, 0));
-        List<Event> events = kubeClient().listEventsByResourceUid(uid);
-        assertThat(events, hasAllOfReasons(Scheduled, Pulled, Created, Started));
-
-        KafkaClients kafkaBasicClientJob = new KafkaClientsBuilder()
-            .withProducerName(producerName)
-            .withConsumerName(consumerName)
-            .withBootstrapAddress(KafkaResources.plainBootstrapAddress(clusterName))
-            .withTopicName(TOPIC_NAME)
-            .withMessageCount(MESSAGE_COUNT)
-            .withDelayMs(0)
-            .build();
-
-        resourceManager.createResource(extensionContext, kafkaBasicClientJob.producerStrimzi());
-        resourceManager.createResource(extensionContext, kafkaBasicClientJob.consumerStrimzi());
-    }
-
-    @IsolatedTest("Modification of shared Cluster Operator configuration")
-    @Tag(CONNECT)
-    @Tag(CONNECT_COMPONENTS)
-    @Tag(REGRESSION)
-    @Tag(INTERNAL_CLIENTS_USED)
-    void testRackAwareConnectWrongDeployment(ExtensionContext extensionContext) {
-        assumeFalse(Environment.isNamespaceRbacScope());
-
-        final TestStorage testStorage = new TestStorage(extensionContext, clusterOperator.getDeploymentNamespace());
-
-        Map<String, String> label = Collections.singletonMap("my-label", "value");
-        Map<String, String> anno = Collections.singletonMap("my-annotation", "value");
-
-        // We need to update CO configuration to set OPERATION_TIMEOUT to shorter value, because we expect timeout in that test
-        Map<String, String> coSnapshot = DeploymentUtils.depSnapshot(testStorage.getNamespaceName(), ResourceManager.getCoDeploymentName());
-        // We have to install CO in class stack, otherwise it will be deleted at the end of test case and all following tests will fail
-        clusterOperator.unInstall();
-        clusterOperator = new SetupClusterOperator.SetupClusterOperatorBuilder()
-            .withExtensionContext(BeforeAllOnce.getSharedExtensionContext())
-            .withNamespace(testStorage.getNamespaceName())
-            .withOperationTimeout(CO_OPERATION_TIMEOUT_SHORT)
-            .withReconciliationInterval(Constants.RECONCILIATION_INTERVAL)
-            .createInstallation()
-            .runBundleInstallation();
-
-        coSnapshot = DeploymentUtils.waitTillDepHasRolled(testStorage.getNamespaceName(), ResourceManager.getCoDeploymentName(), 1, coSnapshot);
-
-        String wrongRackKey = "wrong-key";
-        String rackKey = "rack-key";
-
-        resourceManager.createResource(extensionContext, KafkaTemplates.kafkaEphemeral(testStorage.getClusterName(), 3)
-            .editMetadata()
-                .withNamespace(testStorage.getNamespaceName())
-            .endMetadata()
-            .editSpec()
-                    .editKafka()
-                        .withNewRack()
-                            .withTopologyKey(rackKey)
-                        .endRack()
-                        .addToConfig("replica.selector.class", "org.apache.kafka.common.replica.RackAwareReplicaSelector")
-                    .endKafka()
-                .endSpec()
-                .build());
-
-        LOGGER.info("Deploy KafkaConnect with wrong rack-aware topology key: {}", wrongRackKey);
-
-        KafkaConnect kc = KafkaConnectTemplates.kafkaConnect(extensionContext, testStorage.getClusterName(), testStorage.getClusterName(), 1)
-            .editMetadata()
-                .withNamespace(testStorage.getNamespaceName())
-            .endMetadata()
-            .editSpec()
-                .withNewRack()
-                    .withTopologyKey(wrongRackKey)
-                .endRack()
-                .addToConfig("key.converter.schemas.enable", false)
-                .addToConfig("value.converter.schemas.enable", false)
-                .addToConfig("key.converter", "org.apache.kafka.connect.storage.StringConverter")
-                .addToConfig("value.converter", "org.apache.kafka.connect.storage.StringConverter")
-                .editOrNewTemplate()
-                    .withNewClusterRoleBinding()
-                        .withNewMetadata()
-                            .withAnnotations(anno)
-                            .withLabels(label)
-                        .endMetadata()
-                    .endClusterRoleBinding()
-                .endTemplate()
-            .endSpec().build();
-
-        resourceManager.createResource(extensionContext, false,  kc);
-
-        NetworkPolicyResource.deployNetworkPolicyForResource(extensionContext, kc, KafkaConnectResources.deploymentName(testStorage.getClusterName()));
-
-        PodUtils.waitForPendingPod(testStorage.getNamespaceName(), testStorage.getClusterName() + "-connect");
-        List<String> connectWrongPods = kubeClient(testStorage.getNamespaceName()).listPodNames(testStorage.getNamespaceName(), testStorage.getClusterName(), Labels.STRIMZI_KIND_LABEL, KafkaConnect.RESOURCE_KIND);
-        String connectWrongPodName = connectWrongPods.get(0);
-        LOGGER.info("Waiting for ClusterOperator to get timeout operation of incorrectly set up KafkaConnect");
-        KafkaConnectUtils.waitForKafkaConnectCondition("TimeoutException", "NotReady", testStorage.getNamespaceName(), testStorage.getClusterName());
-
-        PodStatus kcWrongStatus = kubeClient().getPod(testStorage.getNamespaceName(), connectWrongPodName).getStatus();
-        assertThat("Unschedulable", is(kcWrongStatus.getConditions().get(0).getReason()));
-        assertThat("PodScheduled", is(kcWrongStatus.getConditions().get(0).getType()));
-
-        KafkaConnectResource.replaceKafkaConnectResourceInSpecificNamespace(testStorage.getClusterName(), kafkaConnect -> {
-            kafkaConnect.getSpec().setRack(new Rack(rackKey));
-        }, testStorage.getNamespaceName());
-        KafkaConnectUtils.waitForConnectReady(testStorage.getNamespaceName(), testStorage.getClusterName());
-        LOGGER.info("KafkaConnect is ready with changed rack key: '{}'.", rackKey);
-        LOGGER.info("Verify KafkaConnect rack key update");
-        kc = KafkaConnectResource.kafkaConnectClient().inNamespace(testStorage.getNamespaceName()).withName(testStorage.getClusterName()).get();
-        assertThat(kc.getSpec().getRack().getTopologyKey(), is(rackKey));
-
-        final String scraperPodName = ScraperUtils.getScraperPod(testStorage.getNamespaceName()).getMetadata().getName();
-
-        List<String> kcPods = kubeClient(testStorage.getNamespaceName()).listPodNames(testStorage.getNamespaceName(), testStorage.getClusterName(), Labels.STRIMZI_KIND_LABEL, KafkaConnect.RESOURCE_KIND);
-
-        LOGGER.info("Send and receive messages through KafkaConnect");
-        KafkaConnectorUtils.createFileSinkConnector(testStorage.getNamespaceName(), scraperPodName, testStorage.getTopicName(),
-            Constants.DEFAULT_SINK_FILE_PATH, KafkaConnectResources.url(testStorage.getClusterName(), testStorage.getNamespaceName(), 8083));
-
-        KafkaClients kafkaClients = new KafkaClientsBuilder()
-            .withTopicName(testStorage.getTopicName())
-            .withMessageCount(MESSAGE_COUNT)
-            .withBootstrapAddress(KafkaResources.plainBootstrapAddress(testStorage.getClusterName()))
-            .withProducerName(testStorage.getProducerName())
-            .withConsumerName(testStorage.getConsumerName())
-            .withNamespaceName(testStorage.getNamespaceName())
-            .build();
-
-        resourceManager.createResource(extensionContext, kafkaClients.producerStrimzi(), kafkaClients.consumerStrimzi());
-        ClientUtils.waitForClientsSuccess(testStorage.getProducerName(), testStorage.getConsumerName(), testStorage.getNamespaceName(), MESSAGE_COUNT);
-
-        KafkaConnectUtils.waitForMessagesInKafkaConnectFileSink(testStorage.getNamespaceName(), kcPods.get(0), Constants.DEFAULT_SINK_FILE_PATH, "99");
-
-        // check the ClusterRoleBinding annotations and labels in Kafka cluster
-        Map<String, String> actualLabel = KafkaConnectResource.kafkaConnectClient().inNamespace(testStorage.getNamespaceName()).withName(testStorage.getClusterName()).get().getSpec().getTemplate().getClusterRoleBinding().getMetadata().getLabels();
-        Map<String, String> actualAnno = KafkaConnectResource.kafkaConnectClient().inNamespace(testStorage.getNamespaceName()).withName(testStorage.getClusterName()).get().getSpec().getTemplate().getClusterRoleBinding().getMetadata().getAnnotations();
-
-        assertThat(actualLabel, is(label));
-        assertThat(actualAnno, is(anno));
-
-        // Revert changes for CO deployment
-        clusterOperator.unInstall();
-        clusterOperator = new SetupClusterOperator.SetupClusterOperatorBuilder()
-            .withExtensionContext(BeforeAllOnce.getSharedExtensionContext())
-            .withNamespace(testStorage.getNamespaceName())
-            .createInstallation()
-            .runBundleInstallation();
-
-        DeploymentUtils.waitTillDepHasRolled(testStorage.getNamespaceName(), ResourceManager.getCoDeploymentName(), 1, coSnapshot);
-    }
-
-    @IsolatedTest("Modification of shared Cluster Operator configuration")
-    @Tag(CONNECT)
-    @Tag(CONNECT_COMPONENTS)
-    @Tag(ACCEPTANCE)
-    @Tag(INTERNAL_CLIENTS_USED)
-    void testRackAwareConnectCorrectDeployment(ExtensionContext extensionContext) {
-        assumeFalse(Environment.isNamespaceRbacScope());
-        assumeTrue(!Environment.isHelmInstall() && !Environment.isOlmInstall());
-
-        final TestStorage testStorage = new TestStorage(extensionContext, clusterOperator.getDeploymentNamespace());
-
-        // We need to update CO configuration to set OPERATION_TIMEOUT to shorter value, because we expect timeout in that test
-        Map<String, String> coSnapshot = DeploymentUtils.depSnapshot(testStorage.getNamespaceName(), ResourceManager.getCoDeploymentName());
-        // We have to install CO in class stack, otherwise it will be deleted at the end of test case and all following tests will fail
-        clusterOperator.unInstall();
-        clusterOperator = clusterOperator.defaultInstallation()
-            .withOperationTimeout(CO_OPERATION_TIMEOUT_SHORT)
-            .withReconciliationInterval(Constants.RECONCILIATION_INTERVAL)
-            .createInstallation()
-            .runBundleInstallation();
-
-        coSnapshot = DeploymentUtils.waitTillDepHasRolled(ResourceManager.getCoDeploymentName(), 1, coSnapshot);
-
-        String rackKey = "rack-key";
-        resourceManager.createResource(extensionContext, KafkaTemplates.kafkaEphemeral(testStorage.getClusterName(),  3)
-            .editSpec()
-                .editKafka()
-                    .withNewRack()
-                        .withTopologyKey(rackKey)
-                    .endRack()
-                    .addToConfig("replica.selector.class", "org.apache.kafka.common.replica.RackAwareReplicaSelector")
-                .endKafka()
-            .endSpec()
-            .build());
-
-        // we should create topic before KafkaConnect - topic is recreated if we delete it before KafkaConnect
-        String topicName = "rw-" + KafkaTopicUtils.generateRandomNameOfTopic();
-        resourceManager.createResource(extensionContext, KafkaTopicTemplates.topic(testStorage.getClusterName(), topicName).build());
-
-        LOGGER.info("Deploy KafkaConnect with correct rack-aware topology key: {}", rackKey);
-        KafkaConnect kc = KafkaConnectTemplates.kafkaConnect(extensionContext, testStorage.getClusterName(), 1)
-                .editSpec()
-                    .withNewRack()
-                        .withTopologyKey(rackKey)
-                    .endRack()
-                    .addToConfig("key.converter.schemas.enable", false)
-                    .addToConfig("value.converter.schemas.enable", false)
-                    .addToConfig("key.converter", "org.apache.kafka.connect.storage.StringConverter")
-                    .addToConfig("value.converter", "org.apache.kafka.connect.storage.StringConverter")
-                .endSpec()
-                .build();
-
-        resourceManager.createResource(extensionContext, kc);
-
-        NetworkPolicyResource.deployNetworkPolicyForResource(extensionContext, kc, KafkaConnectResources.deploymentName(testStorage.getClusterName()));
-
-        String connectPodName = kubeClient().listPodNames(Labels.STRIMZI_KIND_LABEL, KafkaConnect.RESOURCE_KIND).get(0);
-
-        Affinity connectPodSpecAffinity = kubeClient().getDeployment(KafkaConnectResources.deploymentName(testStorage.getClusterName())).getSpec().getTemplate().getSpec().getAffinity();
-        NodeSelectorRequirement connectPodNodeSelectorRequirement = connectPodSpecAffinity.getNodeAffinity()
-                .getRequiredDuringSchedulingIgnoredDuringExecution().getNodeSelectorTerms().get(0).getMatchExpressions().get(0);
-        Pod connectPod = kubeClient().getPod(connectPodName);
-        NodeAffinity nodeAffinity = connectPod.getSpec().getAffinity().getNodeAffinity();
-
-        LOGGER.info("PodName: {}\nNodeAffinity: {}", connectPodName, nodeAffinity);
-        assertThat(connectPodNodeSelectorRequirement.getKey(), is(rackKey));
-        assertThat(connectPodNodeSelectorRequirement.getOperator(), is("Exists"));
-
-        // fetch scraper Pod name
-        final String scraperPodName = ScraperUtils.getScraperPod(testStorage.getNamespaceName()).getMetadata().getName();
-
-        LOGGER.info("Send and receive messages through KafkaConnect");
-        KafkaConnectorUtils.createFileSinkConnector(testStorage.getNamespaceName(), scraperPodName, testStorage.getTopicName(),
-            Constants.DEFAULT_SINK_FILE_PATH, KafkaConnectResources.url(testStorage.getClusterName(), testStorage.getNamespaceName(), 8083));
-
-        KafkaClients kafkaClients = new KafkaClientsBuilder()
-            .withTopicName(testStorage.getTopicName())
-            .withMessageCount(MESSAGE_COUNT)
-            .withBootstrapAddress(KafkaResources.plainBootstrapAddress(testStorage.getClusterName()))
-            .withProducerName(testStorage.getProducerName())
-            .withConsumerName(testStorage.getConsumerName())
-            .withNamespaceName(testStorage.getNamespaceName())
-            .build();
-
-        resourceManager.createResource(extensionContext, kafkaClients.producerStrimzi(), kafkaClients.consumerStrimzi());
-        ClientUtils.waitForClientsSuccess(testStorage.getProducerName(), testStorage.getConsumerName(), testStorage.getNamespaceName(), MESSAGE_COUNT);
-
-        KafkaConnectUtils.waitForMessagesInKafkaConnectFileSink(testStorage.getNamespaceName(), connectPodName, Constants.DEFAULT_SINK_FILE_PATH, "99");
-
-        // Revert changes for CO deployment
-        clusterOperator.unInstall();
-        clusterOperator = clusterOperator.defaultInstallation()
-            .createInstallation()
-            .runInstallation();
-
-        DeploymentUtils.waitTillDepHasRolled(testStorage.getNamespaceName(), ResourceManager.getCoDeploymentName(), 1, coSnapshot);
-    }
-
-    @IsolatedTest("Using more tha one Kafka cluster in one namespace")
-=======
->>>>>>> 464f9831
     @Tag(LOADBALANCER_SUPPORTED)
     @Tag(EXTERNAL_CLIENTS_USED)
     @IsolatedTest("Using more tha one Kafka cluster in one namespace")
