/*
 * Copyright Strimzi authors.
 * License: Apache License 2.0 (see the file LICENSE or http://apache.org/licenses/LICENSE-2.0.html).
 */
package io.strimzi.systemtest.specific;

import io.fabric8.kubernetes.api.model.Affinity;
import io.fabric8.kubernetes.api.model.Event;
import io.fabric8.kubernetes.api.model.NodeSelectorRequirement;
import io.fabric8.kubernetes.api.model.PodAffinityTerm;
import io.strimzi.api.kafka.model.KafkaResources;
<<<<<<< HEAD
import io.strimzi.api.kafka.model.listener.arraylistener.GenericKafkaListenerConfigurationBrokerBuilder;
import io.strimzi.api.kafka.model.listener.arraylistener.KafkaListenerType;
import io.strimzi.systemtest.AbstractST;
import io.strimzi.systemtest.kafkaclients.externalClients.BasicExternalKafkaClient;
=======
import io.strimzi.api.kafka.model.listener.LoadBalancerListenerBootstrapOverride;
import io.strimzi.api.kafka.model.listener.LoadBalancerListenerBootstrapOverrideBuilder;
import io.strimzi.api.kafka.model.listener.LoadBalancerListenerBrokerOverride;
import io.strimzi.api.kafka.model.listener.LoadBalancerListenerBrokerOverrideBuilder;
import io.strimzi.systemtest.BaseST;
import io.strimzi.systemtest.kafkaclients.externalClients.BasicExternalKafkaClient;
import io.strimzi.systemtest.resources.KubernetesResource;
>>>>>>> 2e537b00
import io.strimzi.systemtest.resources.ResourceManager;
import io.strimzi.systemtest.resources.crd.KafkaResource;
import io.strimzi.systemtest.resources.operator.BundleResource;
import io.strimzi.systemtest.utils.ClientUtils;
import io.strimzi.systemtest.utils.kafkaUtils.KafkaUtils;
import io.strimzi.systemtest.utils.specific.BridgeUtils;
import io.strimzi.test.executor.Exec;
import org.apache.logging.log4j.LogManager;
import org.apache.logging.log4j.Logger;
import org.junit.jupiter.api.BeforeAll;
import org.junit.jupiter.api.Tag;
import org.junit.jupiter.api.Test;

import java.util.Collections;
<<<<<<< HEAD
=======
import java.util.concurrent.ExecutionException;
>>>>>>> 2e537b00
import java.util.List;
import java.util.concurrent.TimeoutException;
import java.util.regex.Matcher;
import java.util.regex.Pattern;

import static io.strimzi.systemtest.Constants.EXTERNAL_CLIENTS_USED;
import static io.strimzi.systemtest.Constants.LOADBALANCER_SUPPORTED;
import static io.strimzi.systemtest.Constants.REGRESSION;
import static io.strimzi.systemtest.Constants.SPECIFIC;
import static io.strimzi.systemtest.k8s.Events.Created;
import static io.strimzi.systemtest.k8s.Events.Pulled;
import static io.strimzi.systemtest.k8s.Events.Scheduled;
import static io.strimzi.systemtest.k8s.Events.Started;
import static io.strimzi.systemtest.matchers.Matchers.hasAllOfReasons;
import static io.strimzi.test.k8s.KubeClusterResource.cmdKubeClient;
import static io.strimzi.test.k8s.KubeClusterResource.kubeClient;
import static org.hamcrest.CoreMatchers.is;
import static org.hamcrest.MatcherAssert.assertThat;
import static org.hamcrest.Matchers.hasEntry;
import static org.junit.jupiter.api.Assertions.assertThrows;

@Tag(SPECIFIC)
public class SpecificST extends AbstractST {

    private static final Logger LOGGER = LogManager.getLogger(SpecificST.class);
    public static final String NAMESPACE = "specific-cluster-test";

    @Test
    @Tag(LOADBALANCER_SUPPORTED)
    @Tag(EXTERNAL_CLIENTS_USED)
    void testRackAware() {
        String rackKey = "rack-key";
        KafkaResource.kafkaEphemeral(CLUSTER_NAME, 1, 1)
            .editSpec()
                .editKafka()
                    .withNewRack()
                        .withTopologyKey(rackKey)
                    .endRack()
                    .withNewListeners()
                        .addNewGenericKafkaListener()
                            .withName("external")
                            .withPort(9094)
                            .withType(KafkaListenerType.LOADBALANCER)
                            .withTls(false)
                        .endGenericKafkaListener()
                    .endListeners()
                .endKafka()
            .endSpec().done();

        Affinity kafkaPodSpecAffinity = kubeClient().getStatefulSet(KafkaResources.kafkaStatefulSetName(CLUSTER_NAME)).getSpec().getTemplate().getSpec().getAffinity();
        NodeSelectorRequirement kafkaPodNodeSelectorRequirement = kafkaPodSpecAffinity.getNodeAffinity()
                .getRequiredDuringSchedulingIgnoredDuringExecution().getNodeSelectorTerms().get(0).getMatchExpressions().get(0);

        assertThat(kafkaPodNodeSelectorRequirement.getKey(), is(rackKey));
        assertThat(kafkaPodNodeSelectorRequirement.getOperator(), is("Exists"));

        PodAffinityTerm kafkaPodAffinityTerm = kafkaPodSpecAffinity.getPodAntiAffinity().getPreferredDuringSchedulingIgnoredDuringExecution().get(0).getPodAffinityTerm();

        assertThat(kafkaPodAffinityTerm.getTopologyKey(), is(rackKey));
        assertThat(kafkaPodAffinityTerm.getLabelSelector().getMatchLabels(), hasEntry("strimzi.io/cluster", CLUSTER_NAME));
        assertThat(kafkaPodAffinityTerm.getLabelSelector().getMatchLabels(), hasEntry("strimzi.io/name", KafkaResources.kafkaStatefulSetName(CLUSTER_NAME)));

        String rackId = cmdKubeClient().execInPod(KafkaResources.kafkaPodName(CLUSTER_NAME, 0), "/bin/bash", "-c", "cat /opt/kafka/init/rack.id").out();
        assertThat(rackId.trim(), is("zone"));

        String brokerRack = cmdKubeClient().execInPod(KafkaResources.kafkaPodName(CLUSTER_NAME, 0), "/bin/bash", "-c", "cat /tmp/strimzi.properties | grep broker.rack").out();
        assertThat(brokerRack.contains("broker.rack=zone"), is(true));

        String uid = kubeClient().getPodUid(KafkaResources.kafkaPodName(CLUSTER_NAME, 0));
        List<Event> events = kubeClient().listEvents(uid);
        assertThat(events, hasAllOfReasons(Scheduled, Pulled, Created, Started));

        BasicExternalKafkaClient basicExternalKafkaClient = new BasicExternalKafkaClient.Builder()
            .withTopicName(TOPIC_NAME)
            .withNamespaceName(NAMESPACE)
            .withClusterName(CLUSTER_NAME)
            .withMessageCount(MESSAGE_COUNT)
<<<<<<< HEAD
=======
            .withConsumerGroupName(CONSUMER_GROUP_NAME + "-" + rng.nextInt(Integer.MAX_VALUE))
>>>>>>> 2e537b00
            .build();

        basicExternalKafkaClient.verifyProducedAndConsumedMessages(
            basicExternalKafkaClient.sendMessagesPlain(),
            basicExternalKafkaClient.receiveMessagesPlain()
        );
    }


    @Test
    @Tag(LOADBALANCER_SUPPORTED)
    @Tag(EXTERNAL_CLIENTS_USED)
    void testLoadBalancerIpOverride() {
        String bootstrapOverrideIP = "10.0.0.1";
        String brokerOverrideIP = "10.0.0.2";

<<<<<<< HEAD
=======
        LoadBalancerListenerBootstrapOverride bootstrapOverride = new LoadBalancerListenerBootstrapOverrideBuilder()
            .withLoadBalancerIP(bootstrapOverrideIP)
            .build();

        LoadBalancerListenerBrokerOverride brokerOverride0 = new LoadBalancerListenerBrokerOverrideBuilder()
            .withBroker(0)
            .withLoadBalancerIP(brokerOverrideIP)
            .build();

>>>>>>> 2e537b00
        KafkaResource.kafkaEphemeral(CLUSTER_NAME, 3, 1)
            .editSpec()
                .editKafka()
                    .withNewListeners()
                        .addNewGenericKafkaListener()
                            .withName("external")
                            .withPort(9094)
                            .withType(KafkaListenerType.LOADBALANCER)
                            .withTls(true)
                            .withNewConfiguration()
                                .withNewBootstrap()
                                    .withLoadBalancerIP(brokerOverrideIP)
                                .endBootstrap()
                                .withBrokers(new GenericKafkaListenerConfigurationBrokerBuilder()
                                        .withBroker(0)
                                        .withLoadBalancerIP(brokerOverrideIP)
                                        .build())
                            .endConfiguration()
                        .endGenericKafkaListener()
                    .endListeners()
                .endKafka()
            .endSpec()
            .done();

        assertThat("Kafka External bootstrap doesn't contain correct loadBalancer address", kubeClient().getService(KafkaResources.externalBootstrapServiceName(CLUSTER_NAME)).getSpec().getLoadBalancerIP(), is(bootstrapOverrideIP));
        assertThat("Kafka Broker-0 service doesn't contain correct loadBalancer address", kubeClient().getService(KafkaResources.brokerSpecificService(CLUSTER_NAME, 0)).getSpec().getLoadBalancerIP(), is(brokerOverrideIP));

        BasicExternalKafkaClient basicExternalKafkaClient = new BasicExternalKafkaClient.Builder()
            .withTopicName(TOPIC_NAME)
            .withNamespaceName(NAMESPACE)
            .withClusterName(CLUSTER_NAME)
            .withMessageCount(MESSAGE_COUNT)
<<<<<<< HEAD
=======
            .withConsumerGroupName(CONSUMER_GROUP_NAME + "-" + rng.nextInt(Integer.MAX_VALUE))
>>>>>>> 2e537b00
            .build();

        basicExternalKafkaClient.verifyProducedAndConsumedMessages(
            basicExternalKafkaClient.sendMessagesPlain(),
            basicExternalKafkaClient.receiveMessagesPlain()
        );
    }

    @Test
    @Tag(REGRESSION)
    void testDeployUnsupportedKafka() {
        String nonExistingVersion = "6.6.6";
        String nonExistingVersionMessage = "Version " + nonExistingVersion + " is not supported. Supported versions are.*";

        KafkaResource.kafkaWithoutWait(KafkaResource.defaultKafka(CLUSTER_NAME, 1, 1)
            .editSpec()
                .editKafka()
                    .withVersion(nonExistingVersion)
                .endKafka()
            .endSpec().build());

        LOGGER.info("Kafka with version {} deployed.", nonExistingVersion);

        KafkaUtils.waitForKafkaNotReady(CLUSTER_NAME);
        KafkaUtils.waitUntilKafkaStatusConditionContainsMessage(CLUSTER_NAME, NAMESPACE, nonExistingVersionMessage);

        KafkaResource.kafkaClient().inNamespace(NAMESPACE).withName(CLUSTER_NAME).delete();
    }

    @Test
    @Tag(LOADBALANCER_SUPPORTED)
    @Tag(EXTERNAL_CLIENTS_USED)
    void testLoadBalancerSourceRanges() {
        String networkInterfaces = Exec.exec("ip", "route").out();
        Pattern ipv4InterfacesPattern = Pattern.compile("[0-9]+.[0-9]+.[0-9]+.[0-9]+\\/[0-9]+ dev (eth0|enp11s0u1).*");
        Matcher ipv4InterfacesMatcher = ipv4InterfacesPattern.matcher(networkInterfaces);

        ipv4InterfacesMatcher.find();
        LOGGER.info(ipv4InterfacesMatcher.group(0));
        String correctNetworkInterface = ipv4InterfacesMatcher.group(0);

        String[] correctNetworkInterfaceStrings = correctNetworkInterface.split(" ");

        String ipWithPrefix = correctNetworkInterfaceStrings[0];

        LOGGER.info("Network address of machine with associated prefix is {}", ipWithPrefix);

        KafkaResource.kafkaPersistent(CLUSTER_NAME, 3)
            .editSpec()
                .editKafka()
                    .withNewListeners()
                        .addNewGenericKafkaListener()
                            .withName("external")
                            .withPort(9094)
                            .withType(KafkaListenerType.LOADBALANCER)
                            .withTls(false)
                            .withNewConfiguration()
                                .withLoadBalancerSourceRanges(Collections.singletonList(ipWithPrefix))
                            .endConfiguration()
                        .endGenericKafkaListener()
                    .endListeners()
                .endKafka()
            .endSpec()
            .done();

        BasicExternalKafkaClient basicExternalKafkaClient = new BasicExternalKafkaClient.Builder()
            .withTopicName(TOPIC_NAME)
            .withNamespaceName(NAMESPACE)
            .withClusterName(CLUSTER_NAME)
            .withMessageCount(MESSAGE_COUNT)
<<<<<<< HEAD
=======
            .withConsumerGroupName(CONSUMER_GROUP_NAME + "-" + rng.nextInt(Integer.MAX_VALUE))
>>>>>>> 2e537b00
            .build();

        basicExternalKafkaClient.verifyProducedAndConsumedMessages(
            basicExternalKafkaClient.sendMessagesPlain(),
            basicExternalKafkaClient.receiveMessagesPlain()
        );

        String invalidNetworkAddress = "255.255.255.111/30";

        LOGGER.info("Replacing Kafka CR invalid load-balancer source range to {}", invalidNetworkAddress);

        KafkaResource.replaceKafkaResource(CLUSTER_NAME, kafka ->
                kafka.getSpec().getKafka().getTemplate().getExternalBootstrapService().setLoadBalancerSourceRanges(Collections.singletonList(invalidNetworkAddress))
        );

        LOGGER.info("Expecting that clients will not be able to connect to external load-balancer service cause of invalid load-balancer source range.");

<<<<<<< HEAD
        basicExternalKafkaClient.setConsumerGroup(ClientUtils.generateRandomConsumerGroup());
=======
        basicExternalKafkaClient.setConsumerGroup(CONSUMER_GROUP_NAME + "-" + rng.nextInt(Integer.MAX_VALUE));
>>>>>>> 2e537b00
        basicExternalKafkaClient.setMessageCount(2 * MESSAGE_COUNT);

        assertThrows(TimeoutException.class, () ->
            basicExternalKafkaClient.verifyProducedAndConsumedMessages(
                basicExternalKafkaClient.sendMessagesPlain(),
                basicExternalKafkaClient.receiveMessagesPlain()
            ));
    }

    @BeforeAll
    void setup() {
        LOGGER.info(BridgeUtils.getBridgeVersion());
        ResourceManager.setClassResources();
        prepareEnvForOperator(NAMESPACE);

        applyRoleBindings(NAMESPACE);
        // 060-Deployment
        BundleResource.clusterOperator(NAMESPACE).done();
    }
}<|MERGE_RESOLUTION|>--- conflicted
+++ resolved
@@ -9,12 +9,6 @@
 import io.fabric8.kubernetes.api.model.NodeSelectorRequirement;
 import io.fabric8.kubernetes.api.model.PodAffinityTerm;
 import io.strimzi.api.kafka.model.KafkaResources;
-<<<<<<< HEAD
-import io.strimzi.api.kafka.model.listener.arraylistener.GenericKafkaListenerConfigurationBrokerBuilder;
-import io.strimzi.api.kafka.model.listener.arraylistener.KafkaListenerType;
-import io.strimzi.systemtest.AbstractST;
-import io.strimzi.systemtest.kafkaclients.externalClients.BasicExternalKafkaClient;
-=======
 import io.strimzi.api.kafka.model.listener.LoadBalancerListenerBootstrapOverride;
 import io.strimzi.api.kafka.model.listener.LoadBalancerListenerBootstrapOverrideBuilder;
 import io.strimzi.api.kafka.model.listener.LoadBalancerListenerBrokerOverride;
@@ -22,13 +16,9 @@
 import io.strimzi.systemtest.BaseST;
 import io.strimzi.systemtest.kafkaclients.externalClients.BasicExternalKafkaClient;
 import io.strimzi.systemtest.resources.KubernetesResource;
->>>>>>> 2e537b00
 import io.strimzi.systemtest.resources.ResourceManager;
 import io.strimzi.systemtest.resources.crd.KafkaResource;
-import io.strimzi.systemtest.resources.operator.BundleResource;
-import io.strimzi.systemtest.utils.ClientUtils;
 import io.strimzi.systemtest.utils.kafkaUtils.KafkaUtils;
-import io.strimzi.systemtest.utils.specific.BridgeUtils;
 import io.strimzi.test.executor.Exec;
 import org.apache.logging.log4j.LogManager;
 import org.apache.logging.log4j.Logger;
@@ -36,17 +26,14 @@
 import org.junit.jupiter.api.Tag;
 import org.junit.jupiter.api.Test;
 
+import java.io.IOException;
 import java.util.Collections;
-<<<<<<< HEAD
-=======
 import java.util.concurrent.ExecutionException;
->>>>>>> 2e537b00
 import java.util.List;
 import java.util.concurrent.TimeoutException;
 import java.util.regex.Matcher;
 import java.util.regex.Pattern;
 
-import static io.strimzi.systemtest.Constants.EXTERNAL_CLIENTS_USED;
 import static io.strimzi.systemtest.Constants.LOADBALANCER_SUPPORTED;
 import static io.strimzi.systemtest.Constants.REGRESSION;
 import static io.strimzi.systemtest.Constants.SPECIFIC;
@@ -63,15 +50,14 @@
 import static org.junit.jupiter.api.Assertions.assertThrows;
 
 @Tag(SPECIFIC)
-public class SpecificST extends AbstractST {
+public class SpecificST extends BaseST {
 
     private static final Logger LOGGER = LogManager.getLogger(SpecificST.class);
     public static final String NAMESPACE = "specific-cluster-test";
 
     @Test
     @Tag(LOADBALANCER_SUPPORTED)
-    @Tag(EXTERNAL_CLIENTS_USED)
-    void testRackAware() {
+    void testRackAware() throws Exception {
         String rackKey = "rack-key";
         KafkaResource.kafkaEphemeral(CLUSTER_NAME, 1, 1)
             .editSpec()
@@ -79,14 +65,11 @@
                     .withNewRack()
                         .withTopologyKey(rackKey)
                     .endRack()
-                    .withNewListeners()
-                        .addNewGenericKafkaListener()
-                            .withName("external")
-                            .withPort(9094)
-                            .withType(KafkaListenerType.LOADBALANCER)
-                            .withTls(false)
-                        .endGenericKafkaListener()
-                    .endListeners()
+                .editListeners()
+                    .withNewKafkaListenerExternalLoadBalancer()
+                        .withTls(false)
+                    .endKafkaListenerExternalLoadBalancer()
+                .endListeners()
                 .endKafka()
             .endSpec().done();
 
@@ -118,10 +101,7 @@
             .withNamespaceName(NAMESPACE)
             .withClusterName(CLUSTER_NAME)
             .withMessageCount(MESSAGE_COUNT)
-<<<<<<< HEAD
-=======
             .withConsumerGroupName(CONSUMER_GROUP_NAME + "-" + rng.nextInt(Integer.MAX_VALUE))
->>>>>>> 2e537b00
             .build();
 
         basicExternalKafkaClient.verifyProducedAndConsumedMessages(
@@ -133,13 +113,10 @@
 
     @Test
     @Tag(LOADBALANCER_SUPPORTED)
-    @Tag(EXTERNAL_CLIENTS_USED)
-    void testLoadBalancerIpOverride() {
+    void testLoadBalancerIpOverride() throws Exception {
         String bootstrapOverrideIP = "10.0.0.1";
         String brokerOverrideIP = "10.0.0.2";
 
-<<<<<<< HEAD
-=======
         LoadBalancerListenerBootstrapOverride bootstrapOverride = new LoadBalancerListenerBootstrapOverrideBuilder()
             .withLoadBalancerIP(bootstrapOverrideIP)
             .build();
@@ -149,26 +126,17 @@
             .withLoadBalancerIP(brokerOverrideIP)
             .build();
 
->>>>>>> 2e537b00
         KafkaResource.kafkaEphemeral(CLUSTER_NAME, 3, 1)
             .editSpec()
                 .editKafka()
-                    .withNewListeners()
-                        .addNewGenericKafkaListener()
-                            .withName("external")
-                            .withPort(9094)
-                            .withType(KafkaListenerType.LOADBALANCER)
-                            .withTls(true)
-                            .withNewConfiguration()
-                                .withNewBootstrap()
-                                    .withLoadBalancerIP(brokerOverrideIP)
-                                .endBootstrap()
-                                .withBrokers(new GenericKafkaListenerConfigurationBrokerBuilder()
-                                        .withBroker(0)
-                                        .withLoadBalancerIP(brokerOverrideIP)
-                                        .build())
-                            .endConfiguration()
-                        .endGenericKafkaListener()
+                    .editListeners()
+                        .withNewKafkaListenerExternalLoadBalancer()
+                            .withTls(false)
+                        .withNewOverrides()
+                            .withBootstrap(bootstrapOverride)
+                            .withBrokers(brokerOverride0)
+                        .endOverrides()
+                        .endKafkaListenerExternalLoadBalancer()
                     .endListeners()
                 .endKafka()
             .endSpec()
@@ -182,10 +150,7 @@
             .withNamespaceName(NAMESPACE)
             .withClusterName(CLUSTER_NAME)
             .withMessageCount(MESSAGE_COUNT)
-<<<<<<< HEAD
-=======
             .withConsumerGroupName(CONSUMER_GROUP_NAME + "-" + rng.nextInt(Integer.MAX_VALUE))
->>>>>>> 2e537b00
             .build();
 
         basicExternalKafkaClient.verifyProducedAndConsumedMessages(
@@ -198,7 +163,7 @@
     @Tag(REGRESSION)
     void testDeployUnsupportedKafka() {
         String nonExistingVersion = "6.6.6";
-        String nonExistingVersionMessage = "Version " + nonExistingVersion + " is not supported. Supported versions are.*";
+        String nonExistingVersionMessage = "Unsupported Kafka.spec.kafka.version: " + nonExistingVersion + ". Supported versions are.*";
 
         KafkaResource.kafkaWithoutWait(KafkaResource.defaultKafka(CLUSTER_NAME, 1, 1)
             .editSpec()
@@ -209,16 +174,14 @@
 
         LOGGER.info("Kafka with version {} deployed.", nonExistingVersion);
 
-        KafkaUtils.waitForKafkaNotReady(CLUSTER_NAME);
+        KafkaUtils.waitUntilKafkaCRIsNotReady(CLUSTER_NAME);
         KafkaUtils.waitUntilKafkaStatusConditionContainsMessage(CLUSTER_NAME, NAMESPACE, nonExistingVersionMessage);
-
-        KafkaResource.kafkaClient().inNamespace(NAMESPACE).withName(CLUSTER_NAME).delete();
     }
 
     @Test
     @Tag(LOADBALANCER_SUPPORTED)
-    @Tag(EXTERNAL_CLIENTS_USED)
-    void testLoadBalancerSourceRanges() {
+    void testLoadBalancerSourceRanges() throws IOException, InterruptedException, ExecutionException, TimeoutException {
+
         String networkInterfaces = Exec.exec("ip", "route").out();
         Pattern ipv4InterfacesPattern = Pattern.compile("[0-9]+.[0-9]+.[0-9]+.[0-9]+\\/[0-9]+ dev (eth0|enp11s0u1).*");
         Matcher ipv4InterfacesMatcher = ipv4InterfacesPattern.matcher(networkInterfaces);
@@ -236,17 +199,19 @@
         KafkaResource.kafkaPersistent(CLUSTER_NAME, 3)
             .editSpec()
                 .editKafka()
-                    .withNewListeners()
-                        .addNewGenericKafkaListener()
-                            .withName("external")
-                            .withPort(9094)
-                            .withType(KafkaListenerType.LOADBALANCER)
+                    .editListeners()
+                        .withNewKafkaListenerExternalLoadBalancer()
                             .withTls(false)
-                            .withNewConfiguration()
-                                .withLoadBalancerSourceRanges(Collections.singletonList(ipWithPrefix))
-                            .endConfiguration()
-                        .endGenericKafkaListener()
+                        .endKafkaListenerExternalLoadBalancer()
                     .endListeners()
+                    .withNewTemplate()
+                        .withNewExternalBootstrapService()
+                            .withLoadBalancerSourceRanges(Collections.singletonList(ipWithPrefix))
+                        .endExternalBootstrapService()
+                        .withNewPerPodService()
+                            .withLoadBalancerSourceRanges(ipWithPrefix)
+                        .endPerPodService()
+                    .endTemplate()
                 .endKafka()
             .endSpec()
             .done();
@@ -256,10 +221,7 @@
             .withNamespaceName(NAMESPACE)
             .withClusterName(CLUSTER_NAME)
             .withMessageCount(MESSAGE_COUNT)
-<<<<<<< HEAD
-=======
             .withConsumerGroupName(CONSUMER_GROUP_NAME + "-" + rng.nextInt(Integer.MAX_VALUE))
->>>>>>> 2e537b00
             .build();
 
         basicExternalKafkaClient.verifyProducedAndConsumedMessages(
@@ -277,11 +239,7 @@
 
         LOGGER.info("Expecting that clients will not be able to connect to external load-balancer service cause of invalid load-balancer source range.");
 
-<<<<<<< HEAD
-        basicExternalKafkaClient.setConsumerGroup(ClientUtils.generateRandomConsumerGroup());
-=======
         basicExternalKafkaClient.setConsumerGroup(CONSUMER_GROUP_NAME + "-" + rng.nextInt(Integer.MAX_VALUE));
->>>>>>> 2e537b00
         basicExternalKafkaClient.setMessageCount(2 * MESSAGE_COUNT);
 
         assertThrows(TimeoutException.class, () ->
@@ -293,12 +251,11 @@
 
     @BeforeAll
     void setup() {
-        LOGGER.info(BridgeUtils.getBridgeVersion());
         ResourceManager.setClassResources();
         prepareEnvForOperator(NAMESPACE);
 
         applyRoleBindings(NAMESPACE);
-        // 060-Deployment
-        BundleResource.clusterOperator(NAMESPACE).done();
+        // 050-Deployment
+        KubernetesResource.clusterOperator(NAMESPACE).done();
     }
 }