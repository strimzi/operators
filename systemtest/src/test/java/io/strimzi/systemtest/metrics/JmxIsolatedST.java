/*
 * Copyright Strimzi authors.
 * License: Apache License 2.0 (see the file LICENSE or http://apache.org/licenses/LICENSE-2.0.html).
 */
package io.strimzi.systemtest.metrics;

import io.fabric8.kubernetes.api.model.Secret;
import io.strimzi.api.kafka.model.KafkaConnectResources;
import io.strimzi.api.kafka.model.KafkaJmxAuthenticationPassword;
import io.strimzi.api.kafka.model.KafkaResources;
import io.strimzi.systemtest.AbstractST;
import io.strimzi.systemtest.BeforeAllOnce;
import io.strimzi.systemtest.Environment;
import io.strimzi.systemtest.Constants;
import io.strimzi.systemtest.annotations.IsolatedSuite;
import io.strimzi.systemtest.resources.operator.SetupClusterOperator;
import io.strimzi.systemtest.annotations.ParallelNamespaceTest;
import io.strimzi.systemtest.templates.crd.KafkaConnectTemplates;
import io.strimzi.systemtest.templates.crd.KafkaTemplates;
import io.strimzi.systemtest.templates.specific.ScraperTemplates;
import io.strimzi.systemtest.utils.StUtils;
import io.strimzi.systemtest.utils.specific.JmxUtils;
import org.apache.logging.log4j.LogManager;
import org.apache.logging.log4j.Logger;
import org.junit.jupiter.api.BeforeAll;
import org.junit.jupiter.api.Tag;
import org.junit.jupiter.api.extension.ExtensionContext;

import java.util.Arrays;
import java.util.Collections;
import java.util.Map;

import static io.strimzi.systemtest.Constants.CONNECT;
import static io.strimzi.systemtest.Constants.CONNECT_COMPONENTS;
import static io.strimzi.systemtest.Constants.REGRESSION;
import static io.strimzi.test.k8s.KubeClusterResource.kubeClient;
import static org.hamcrest.MatcherAssert.assertThat;
import static org.hamcrest.Matchers.containsString;
import static org.junit.jupiter.api.Assertions.assertTrue;

@Tag(REGRESSION)
@IsolatedSuite
public class JmxIsolatedST extends AbstractST {

    private static final Logger LOGGER = LogManager.getLogger(JmxIsolatedST.class);

    @ParallelNamespaceTest
    @Tag(CONNECT)
    @Tag(CONNECT_COMPONENTS)
    void testKafkaZookeeperAndKafkaConnectWithJMX(ExtensionContext extensionContext) {
        final String clusterName = mapWithClusterNames.get(extensionContext.getDisplayName());
<<<<<<< HEAD
        final String kafkaClientsName = mapWithKafkaClientNames.get(extensionContext.getDisplayName());
        final String namespaceName = StUtils.getNamespaceBasedOnRbac(clusterOperator.getDeploymentNamespace(), extensionContext);
=======
        final String scraperName = mapWithScraperNames.get(extensionContext.getDisplayName());
        final String namespaceName = StUtils.getNamespaceBasedOnRbac(INFRA_NAMESPACE, extensionContext);
>>>>>>> 62f63c12
        final String zkSecretName = clusterName + "-zookeeper-jmx";
        final String connectJmxSecretName = clusterName + "-kafka-connect-jmx";
        final String kafkaJmxSecretName = clusterName + "-kafka-jmx";

        Map<String, String> jmxSecretLabels = Collections.singletonMap("my-label", "my-value");
        Map<String, String> jmxSecretAnnotations = Collections.singletonMap("my-annotation", "some-value");

        resourceManager.createResource(extensionContext, KafkaTemplates.kafkaEphemeral(clusterName, 3)
            .editOrNewSpec()
                .editKafka()
                    .withNewJmxOptions()
                        .withAuthentication(new KafkaJmxAuthenticationPassword())
                    .endJmxOptions()
                .endKafka()
                .editOrNewZookeeper()
                    .withNewJmxOptions()
                        .withAuthentication(new KafkaJmxAuthenticationPassword())
                    .endJmxOptions()
                    .editOrNewTemplate()
                        .withNewJmxSecret()
                            .withNewMetadata()
                                .withLabels(jmxSecretLabels)
                                .withAnnotations(jmxSecretAnnotations)
                            .endMetadata()
                        .endJmxSecret()
                    .endTemplate()
                .endZookeeper()
            .endSpec()
            .build());

        resourceManager.createResource(extensionContext, ScraperTemplates.scraperPod(namespaceName, scraperName).build());
        String scraperPodName = kubeClient().listPodsByPrefixInName(scraperName).get(0).getMetadata().getName();
        JmxUtils.downloadJmxTermToPod(namespaceName, scraperPodName);

        resourceManager.createResource(extensionContext, KafkaConnectTemplates.kafkaConnect(extensionContext, clusterName, 1, true)
            .editOrNewSpec()
                .withNewJmxOptions()
                    .withAuthentication(new KafkaJmxAuthenticationPassword())
                .endJmxOptions()
            .endSpec()
            .build());

        Secret jmxZkSecret = kubeClient().getSecret(namespaceName, zkSecretName);

        String kafkaResults = JmxUtils.collectJmxMetricsWithWait(namespaceName, KafkaResources.brokersServiceName(clusterName), kafkaJmxSecretName, scraperPodName, "bean kafka.server:type=app-info\nget -i *");
        String kafkaConnectResults = JmxUtils.collectJmxMetricsWithWait(namespaceName, KafkaConnectResources.serviceName(clusterName), connectJmxSecretName, scraperPodName, "bean kafka.connect:type=app-info\nget -i *");

        String zkBeans = JmxUtils.collectJmxMetricsWithWait(namespaceName, KafkaResources.zookeeperHeadlessServiceName(clusterName), zkSecretName, scraperPodName, "domain org.apache.ZooKeeperService\nbeans");
        String zkBean = Arrays.asList(zkBeans.split("\\n")).stream().filter(bean -> bean.matches("org.apache.ZooKeeperService:name[0-9]+=ReplicatedServer_id[0-9]+")).findFirst().get();

        String zkResults = JmxUtils.collectJmxMetricsWithWait(namespaceName, KafkaResources.zookeeperHeadlessServiceName(clusterName), zkSecretName, scraperPodName, "bean " + zkBean + "\nget -i *");

        assertThat("Result from Kafka JMX doesn't contain right version of Kafka, result: " + kafkaResults, kafkaResults, containsString("version = " + Environment.ST_KAFKA_VERSION));
        assertThat("Result from KafkaConnect JMX doesn't contain right version of Kafka, result: " + kafkaConnectResults, kafkaConnectResults, containsString("version = " + Environment.ST_KAFKA_VERSION));
        assertThat("Result from Zookeeper JMX doesn't contain right quorum size, result: " + zkResults, zkResults, containsString("QuorumSize = 3"));

        LOGGER.info("Checking that Zookeeper JMX secret is created with custom labels and annotations");
        assertTrue(jmxZkSecret.getMetadata().getLabels().entrySet().containsAll(jmxSecretLabels.entrySet()));
        assertTrue(jmxZkSecret.getMetadata().getAnnotations().entrySet().containsAll(jmxSecretAnnotations.entrySet()));
    }

    @BeforeAll
    void setup(ExtensionContext extensionContext) {
        final String namespaceToWatch = Environment.isNamespaceRbacScope() ? Constants.INFRA_NAMESPACE : Constants.WATCH_ALL_NAMESPACES;

        clusterOperator.unInstall();
        clusterOperator = new SetupClusterOperator.SetupClusterOperatorBuilder()
            .withExtensionContext(BeforeAllOnce.getSharedExtensionContext())
            .withNamespace(Constants.INFRA_NAMESPACE)
            .withWatchingNamespaces(namespaceToWatch)
            .withOperationTimeout(Constants.CO_OPERATION_TIMEOUT_SHORT)
            .createInstallation()
            .runInstallation();
    }
}<|MERGE_RESOLUTION|>--- conflicted
+++ resolved
@@ -10,8 +10,8 @@
 import io.strimzi.api.kafka.model.KafkaResources;
 import io.strimzi.systemtest.AbstractST;
 import io.strimzi.systemtest.BeforeAllOnce;
+import io.strimzi.systemtest.Constants;
 import io.strimzi.systemtest.Environment;
-import io.strimzi.systemtest.Constants;
 import io.strimzi.systemtest.annotations.IsolatedSuite;
 import io.strimzi.systemtest.resources.operator.SetupClusterOperator;
 import io.strimzi.systemtest.annotations.ParallelNamespaceTest;
@@ -32,6 +32,7 @@
 
 import static io.strimzi.systemtest.Constants.CONNECT;
 import static io.strimzi.systemtest.Constants.CONNECT_COMPONENTS;
+import static io.strimzi.systemtest.Constants.INFRA_NAMESPACE;
 import static io.strimzi.systemtest.Constants.REGRESSION;
 import static io.strimzi.test.k8s.KubeClusterResource.kubeClient;
 import static org.hamcrest.MatcherAssert.assertThat;
@@ -49,13 +50,8 @@
     @Tag(CONNECT_COMPONENTS)
     void testKafkaZookeeperAndKafkaConnectWithJMX(ExtensionContext extensionContext) {
         final String clusterName = mapWithClusterNames.get(extensionContext.getDisplayName());
-<<<<<<< HEAD
-        final String kafkaClientsName = mapWithKafkaClientNames.get(extensionContext.getDisplayName());
+        final String scraperName = mapWithScraperNames.get(extensionContext.getDisplayName());
         final String namespaceName = StUtils.getNamespaceBasedOnRbac(clusterOperator.getDeploymentNamespace(), extensionContext);
-=======
-        final String scraperName = mapWithScraperNames.get(extensionContext.getDisplayName());
-        final String namespaceName = StUtils.getNamespaceBasedOnRbac(INFRA_NAMESPACE, extensionContext);
->>>>>>> 62f63c12
         final String zkSecretName = clusterName + "-zookeeper-jmx";
         final String connectJmxSecretName = clusterName + "-kafka-connect-jmx";
         final String kafkaJmxSecretName = clusterName + "-kafka-jmx";
@@ -119,12 +115,12 @@
 
     @BeforeAll
     void setup(ExtensionContext extensionContext) {
-        final String namespaceToWatch = Environment.isNamespaceRbacScope() ? Constants.INFRA_NAMESPACE : Constants.WATCH_ALL_NAMESPACES;
+        final String namespaceToWatch = Environment.isNamespaceRbacScope() ? INFRA_NAMESPACE : Constants.WATCH_ALL_NAMESPACES;
 
         clusterOperator.unInstall();
         clusterOperator = new SetupClusterOperator.SetupClusterOperatorBuilder()
             .withExtensionContext(BeforeAllOnce.getSharedExtensionContext())
-            .withNamespace(Constants.INFRA_NAMESPACE)
+            .withNamespace(INFRA_NAMESPACE)
             .withWatchingNamespaces(namespaceToWatch)
             .withOperationTimeout(Constants.CO_OPERATION_TIMEOUT_SHORT)
             .createInstallation()
