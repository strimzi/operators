/*
 * Copyright Strimzi authors.
 * License: Apache License 2.0 (see the file LICENSE or http://apache.org/licenses/LICENSE-2.0.html).
 */
package io.strimzi.systemtest;

import java.time.Duration;

/**
 * Interface for keep global constants used across system tests.
 */
public interface Constants {
    long TIMEOUT_FOR_RESOURCE_RECOVERY = Duration.ofMinutes(6).toMillis();
    long TIMEOUT_FOR_MIRROR_MAKER_COPY_MESSAGES_BETWEEN_BROKERS = Duration.ofMinutes(7).toMillis();
    long TIMEOUT_FOR_LOG = Duration.ofMinutes(2).toMillis();
    long POLL_INTERVAL_FOR_RESOURCE_CREATION = Duration.ofSeconds(3).toMillis();
    long POLL_INTERVAL_FOR_RESOURCE_READINESS = Duration.ofSeconds(1).toMillis();
    long POLL_INTERVAL_FOR_RESOURCE_DELETION = Duration.ofSeconds(5).toMillis();
    long WAIT_FOR_ROLLING_UPDATE_INTERVAL = Duration.ofSeconds(5).toMillis();

    long TIMEOUT_FOR_SEND_RECEIVE_MSG = Duration.ofSeconds(60).toMillis();
    long TIMEOUT_AVAILABILITY_TEST = Duration.ofMinutes(1).toMillis();

    long TIMEOUT_FOR_CLUSTER_STABLE = Duration.ofMinutes(20).toMillis();

    long TIMEOUT_TEARDOWN = Duration.ofSeconds(10).toMillis();
    long GLOBAL_TIMEOUT = Duration.ofMinutes(5).toMillis();
    long GLOBAL_STATUS_TIMEOUT = Duration.ofMinutes(3).toMillis();
    long GLOBAL_POLL_INTERVAL = Duration.ofSeconds(1).toMillis();
    long GLOBAL_POLL_INTERVAL_MEDIUM = Duration.ofSeconds(10).toMillis();
    long PRODUCER_TIMEOUT = Duration.ofSeconds(25).toMillis();

    long GLOBAL_TRACING_POLL = Duration.ofSeconds(30).toMillis();

    long API_CRUISE_CONTROL_POLL = Duration.ofSeconds(5).toMillis();
    long API_CRUISE_CONTROL_TIMEOUT = Duration.ofMinutes(10).toMillis();
    long GLOBAL_CRUISE_CONTROL_TIMEOUT = Duration.ofMinutes(1).toMillis();


    long GLOBAL_CLIENTS_POLL = Duration.ofSeconds(15).toMillis();
    long GLOBAL_CLIENTS_TIMEOUT = Duration.ofMinutes(2).toMillis();
    long HUGE_CLIENTS_TIMEOUT = Duration.ofMinutes(30).toMillis();
    long GLOBAL_CLIENTS_EXCEPT_ERROR_TIMEOUT = Duration.ofSeconds(10).toMillis();

    long CO_OPERATION_TIMEOUT_DEFAULT = Duration.ofMinutes(5).toMillis();
    long CO_OPERATION_TIMEOUT_SHORT = Duration.ofSeconds(30).toMillis();
    long CO_OPERATION_TIMEOUT_MEDIUM = Duration.ofMinutes(2).toMillis();
    long RECONCILIATION_INTERVAL = Duration.ofSeconds(30).toMillis();
    long LOGGING_RELOADING_INTERVAL = Duration.ofSeconds(30).toMillis();

    // stability count ensures that after some reconciliation we have some additional time
    int GLOBAL_STABILITY_OFFSET_COUNT = 20;
    // it is replacement instead of checking logs for reconciliation using dynamic waiting on some change for some period of time
    int GLOBAL_RECONCILIATION_COUNT = (int) ((RECONCILIATION_INTERVAL / GLOBAL_POLL_INTERVAL) + GLOBAL_STABILITY_OFFSET_COUNT);

    /**
     * Constants for Kafka clients labels
     */
    String KAFKA_CLIENTS_LABEL_KEY = "user-test-app";
    String KAFKA_CLIENTS_LABEL_VALUE = "kafka-clients";
<<<<<<< HEAD
    String KAFKA_BRIDGE_CLIENTS_LABEL_VALUE = "kafka-clients";
=======
>>>>>>> 2e537b00

    String KAFKA_CLIENTS = "kafka-clients";
    String STRIMZI_DEPLOYMENT_NAME = "strimzi-cluster-operator";
    String ALWAYS_IMAGE_PULL_POLICY = "Always";
    String IF_NOT_PRESENT_IMAGE_PULL_POLICY = "Always";

    /**
     * Constants for specific ports
     */
    int HTTP_KEYCLOAK_DEFAULT_PORT = 8080;
    int HTTPS_KEYCLOAK_DEFAULT_PORT = 8443;
    int COMPONENTS_METRICS_PORT = 9404;
    int CLUSTER_OPERATOR_METRICS_PORT = 8080;
    int USER_OPERATOR_METRICS_PORT = 8081;
<<<<<<< HEAD
    int TOPIC_OPERATOR_METRICS_PORT = 8080;
    int KAFKA_BRIDGE_METRICS_PORT = 8080;
=======
>>>>>>> 2e537b00

    String DEPLOYMENT = "Deployment";
    String SERVICE = "Service";
    String INGRESS = "Ingress";
    String CLUSTER_ROLE_BINDING = "ClusterRoleBinding";
    String ROLE_BINDING = "RoleBinding";
    String DEPLOYMENT_CONFIG = "DeploymentConfig";
    String SECRET = "Secret";
    String KAFKA_EXPORTER_DEPLOYMENT = "KafkaWithExporter";
    String KAFKA_CRUISE_CONTROL_DEPLOYMENT = "KafkaWithCruiseControl";
    String STATEFUL_SET = "StatefulSet";
    String POD = "Pod";

    /**
     * Kafka Bridge JSON encoding with JSON embedded format
     */
    String KAFKA_BRIDGE_JSON_JSON = "application/vnd.kafka.json.v2+json";

    /**
     * Kafka Bridge JSON encoding
     */
    String KAFKA_BRIDGE_JSON = "application/vnd.kafka.v2+json";

    String DEFAULT_SINK_FILE_PATH = "/tmp/test-file-sink.txt";

    int HTTP_BRIDGE_DEFAULT_PORT = 8080;
    int HTTP_JAEGER_DEFAULT_TCP_PORT = 5778;
    int HTTP_JAEGER_DEFAULT_NODE_PORT = 32480;
    int HTTPS_KEYCLOAK_DEFAULT_NODE_PORT = 32481;
    int HTTP_KEYCLOAK_DEFAULT_NODE_PORT = 32482;

    /**
     * Default value which allows execution of tests with any tags
     */
    String DEFAULT_TAG = "all";

    /**
     * Tag for acceptance tests, which are triggered for each push/pr/merge on travis-ci
     */
    String ACCEPTANCE = "acceptance";

    /**
     * Tag for regression tests which are stable.
     */
    String REGRESSION = "regression";

    /**
     * Tag for upgrade tests.
     */
    String UPGRADE = "upgrade";

    /**
     * Tag for smoke tests
     */
    String SMOKE = "smoke";

    /**
     * Tag for tests, which results are not 100% reliable on all testing environments.
     */
    String FLAKY = "flaky";

    /**
     * Tag for scalability tests
     */
    String SCALABILITY = "scalability";

    /**
     * Tag for tests, which are working only on specific environment and we usually don't want to execute them on all environments.
     */
    String SPECIFIC = "specific";

    /**
     * Tag for tests, which are using NodePort.
     */
    String NODEPORT_SUPPORTED = "nodeport";

    /**
     * Tag for tests, which are using LoadBalancer.
     */
    String LOADBALANCER_SUPPORTED = "loadbalancer";

    /**
     * Tag for tests, which are using NetworkPolicies.
     */
    String NETWORKPOLICIES_SUPPORTED = "networkpolicies";

    /**
     * Tag for Prometheus tests
     */
    String PROMETHEUS = "prometheus";

    /**
     * Tag for Tracing tests
     */
    String TRACING = "tracing";

    /**
     * Tag for Helm tests
     */
    String HELM = "helm";

    /**
     * Tag for oauth tests
     */
    String OAUTH = "oauth";

    /**
     * Tag for recovery tests
     */
    String RECOVERY = "recovery";

    /**
     * Tag for tests which deploys KafkaConnector resource
     */
    String CONNECTOR_OPERATOR = "connectoroperator";

    /**
     * Tag for tests which deploys KafkaConnect resource
     */
    String CONNECT = "connect";

    /**
     * Tag for tests which deploys KafkaConnectS2I resource
     */
    String CONNECT_S2I = "connects2i";

    /**
     * Tag for tests which deploys KafkaMirrorMaker resource
     */
    String MIRROR_MAKER = "mirrormaker";

    /**
     * Tag for tests which deploys KafkaMirrorMaker2 resource
     */
    String MIRROR_MAKER2 = "mirrormaker2";

    /**
     * Tag for tests which deploys any of KafkaConnect, KafkaConnects2i, KafkaConnector, KafkaMirrorMaker2
     */
    String CONNECT_COMPONENTS = "connectcomponents";

    /**
     * Tag for tests which deploys KafkaBridge resource
     */
    String BRIDGE = "bridge";

    /**
     * Tag for tests which use internal Kafka clients (used clients in cluster)
     */
    String INTERNAL_CLIENTS_USED = "internalclients";

    /**
     * Tag for tests which use external Kafka clients (called from test code)
     */
    String EXTERNAL_CLIENTS_USED = "externalclients";

    /**
     * Tag for tests where metrics are used
     */
    String METRICS = "metrics";
<<<<<<< HEAD

    /**
     * Tag for tests where cruise control used
     */
    String CRUISE_CONTROL = "cruisecontrol";

    /**
     * Tag for tests where mainly dynamic configuration is used
     */
    String DYNAMIC_CONFIGURATION = "dynamicconfiguration";

    /**
     * Tag for tests which contains rolling update of resource
     */
    String ROLLING_UPDATE = "rollingupdate";

    /**
     * Tag for tests where OLM is used for deploying CO
     */
    String OLM = "olm";

    /**
     * Cruise Control related parameters
     */
    String CRUISE_CONTROL_NAME = "Cruise Control";
    String CRUISE_CONTROL_CONTAINER_NAME = "cruise-control";
    String CRUISE_CONTROL_CONFIGURATION_ENV = "CRUISE_CONTROL_CONFIGURATION";
    String CRUISE_CONTROL_CAPACITY_FILE_PATH = "/tmp/capacity.json";
    String CRUISE_CONTROL_CONFIGURATION_FILE_PATH = "/tmp/cruisecontrol.properties";
=======
>>>>>>> 2e537b00
}<|MERGE_RESOLUTION|>--- conflicted
+++ resolved
@@ -10,43 +10,53 @@
  * Interface for keep global constants used across system tests.
  */
 public interface Constants {
-    long TIMEOUT_FOR_RESOURCE_RECOVERY = Duration.ofMinutes(6).toMillis();
+    long TIMEOUT_FOR_DEPLOYMENT_CONFIG_READINESS = Duration.ofMinutes(7).toMillis();
+    long TIMEOUT_FOR_RESOURCE_CREATION = Duration.ofMinutes(5).toMillis();
+    long TIMEOUT_FOR_SECRET_CREATION = Duration.ofMinutes(2).toMillis();
+    long TIMEOUT_FOR_RESOURCE_READINESS = Duration.ofMinutes(14).toMillis();
+    long TIMEOUT_FOR_RESOURCE_DELETION = Duration.ofMinutes(1).toMillis();
+    long TIMEOUT_FOR_POD_DELETION = Duration.ofMinutes(5).toMillis();
+    long TIMEOUT_FOR_CR_CREATION = Duration.ofMinutes(3).toMillis();
     long TIMEOUT_FOR_MIRROR_MAKER_COPY_MESSAGES_BETWEEN_BROKERS = Duration.ofMinutes(7).toMillis();
+    long TIMEOUT_FOR_MIRROR_JOIN_TO_GROUP = Duration.ofMinutes(2).toMillis();
+    long TIMEOUT_FOR_TOPIC_CREATION = Duration.ofMinutes(1).toMillis();
     long TIMEOUT_FOR_LOG = Duration.ofMinutes(2).toMillis();
     long POLL_INTERVAL_FOR_RESOURCE_CREATION = Duration.ofSeconds(3).toMillis();
     long POLL_INTERVAL_FOR_RESOURCE_READINESS = Duration.ofSeconds(1).toMillis();
     long POLL_INTERVAL_FOR_RESOURCE_DELETION = Duration.ofSeconds(5).toMillis();
     long WAIT_FOR_ROLLING_UPDATE_INTERVAL = Duration.ofSeconds(5).toMillis();
+    long WAIT_FOR_ROLLING_UPDATE_TIMEOUT = Duration.ofMinutes(7).toMillis();
 
     long TIMEOUT_FOR_SEND_RECEIVE_MSG = Duration.ofSeconds(60).toMillis();
     long TIMEOUT_AVAILABILITY_TEST = Duration.ofMinutes(1).toMillis();
 
     long TIMEOUT_FOR_CLUSTER_STABLE = Duration.ofMinutes(20).toMillis();
-
+    long TIMEOUT_FOR_ZK_CLUSTER_STABILIZATION = Duration.ofMinutes(7).toMillis();
+
+    long GET_BROKER_API_TIMEOUT = Duration.ofMinutes(1).toMillis();
+    long GET_BROKER_API_INTERVAL = Duration.ofSeconds(5).toMillis();
+    long TIMEOUT_FOR_GET_SECRETS = Duration.ofMinutes(1).toMillis();
     long TIMEOUT_TEARDOWN = Duration.ofSeconds(10).toMillis();
     long GLOBAL_TIMEOUT = Duration.ofMinutes(5).toMillis();
     long GLOBAL_STATUS_TIMEOUT = Duration.ofMinutes(3).toMillis();
+    long CONNECT_STATUS_TIMEOUT = Duration.ofMinutes(5).toMillis();
     long GLOBAL_POLL_INTERVAL = Duration.ofSeconds(1).toMillis();
-    long GLOBAL_POLL_INTERVAL_MEDIUM = Duration.ofSeconds(10).toMillis();
+    long PRODUCER_POLL_INTERVAL = Duration.ofSeconds(30).toMillis();
     long PRODUCER_TIMEOUT = Duration.ofSeconds(25).toMillis();
 
     long GLOBAL_TRACING_POLL = Duration.ofSeconds(30).toMillis();
-
-    long API_CRUISE_CONTROL_POLL = Duration.ofSeconds(5).toMillis();
-    long API_CRUISE_CONTROL_TIMEOUT = Duration.ofMinutes(10).toMillis();
-    long GLOBAL_CRUISE_CONTROL_TIMEOUT = Duration.ofMinutes(1).toMillis();
-
+    long GLOBAL_TRACING_TIMEOUT =  Duration.ofMinutes(7).toMillis();
 
     long GLOBAL_CLIENTS_POLL = Duration.ofSeconds(15).toMillis();
     long GLOBAL_CLIENTS_TIMEOUT = Duration.ofMinutes(2).toMillis();
-    long HUGE_CLIENTS_TIMEOUT = Duration.ofMinutes(30).toMillis();
     long GLOBAL_CLIENTS_EXCEPT_ERROR_TIMEOUT = Duration.ofSeconds(10).toMillis();
 
     long CO_OPERATION_TIMEOUT_DEFAULT = Duration.ofMinutes(5).toMillis();
     long CO_OPERATION_TIMEOUT_SHORT = Duration.ofSeconds(30).toMillis();
     long CO_OPERATION_TIMEOUT_MEDIUM = Duration.ofMinutes(2).toMillis();
+    long CO_OPERATION_TIMEOUT_WAIT = CO_OPERATION_TIMEOUT_SHORT + Duration.ofSeconds(80).toMillis();
+    long CO_OPERATION_TIMEOUT_POLL = Duration.ofSeconds(2).toMillis();
     long RECONCILIATION_INTERVAL = Duration.ofSeconds(30).toMillis();
-    long LOGGING_RELOADING_INTERVAL = Duration.ofSeconds(30).toMillis();
 
     // stability count ensures that after some reconciliation we have some additional time
     int GLOBAL_STABILITY_OFFSET_COUNT = 20;
@@ -58,10 +68,6 @@
      */
     String KAFKA_CLIENTS_LABEL_KEY = "user-test-app";
     String KAFKA_CLIENTS_LABEL_VALUE = "kafka-clients";
-<<<<<<< HEAD
-    String KAFKA_BRIDGE_CLIENTS_LABEL_VALUE = "kafka-clients";
-=======
->>>>>>> 2e537b00
 
     String KAFKA_CLIENTS = "kafka-clients";
     String STRIMZI_DEPLOYMENT_NAME = "strimzi-cluster-operator";
@@ -76,23 +82,12 @@
     int COMPONENTS_METRICS_PORT = 9404;
     int CLUSTER_OPERATOR_METRICS_PORT = 8080;
     int USER_OPERATOR_METRICS_PORT = 8081;
-<<<<<<< HEAD
-    int TOPIC_OPERATOR_METRICS_PORT = 8080;
-    int KAFKA_BRIDGE_METRICS_PORT = 8080;
-=======
->>>>>>> 2e537b00
 
     String DEPLOYMENT = "Deployment";
     String SERVICE = "Service";
     String INGRESS = "Ingress";
     String CLUSTER_ROLE_BINDING = "ClusterRoleBinding";
     String ROLE_BINDING = "RoleBinding";
-    String DEPLOYMENT_CONFIG = "DeploymentConfig";
-    String SECRET = "Secret";
-    String KAFKA_EXPORTER_DEPLOYMENT = "KafkaWithExporter";
-    String KAFKA_CRUISE_CONTROL_DEPLOYMENT = "KafkaWithCruiseControl";
-    String STATEFUL_SET = "StatefulSet";
-    String POD = "Pod";
 
     /**
      * Kafka Bridge JSON encoding with JSON embedded format
@@ -133,9 +128,9 @@
     String UPGRADE = "upgrade";
 
     /**
-     * Tag for smoke tests
-     */
-    String SMOKE = "smoke";
+     * Tag for acceptance tests executed during Travis builds.
+     */
+    String TRAVIS = "travis";
 
     /**
      * Tag for tests, which results are not 100% reliable on all testing environments.
@@ -241,36 +236,4 @@
      * Tag for tests where metrics are used
      */
     String METRICS = "metrics";
-<<<<<<< HEAD
-
-    /**
-     * Tag for tests where cruise control used
-     */
-    String CRUISE_CONTROL = "cruisecontrol";
-
-    /**
-     * Tag for tests where mainly dynamic configuration is used
-     */
-    String DYNAMIC_CONFIGURATION = "dynamicconfiguration";
-
-    /**
-     * Tag for tests which contains rolling update of resource
-     */
-    String ROLLING_UPDATE = "rollingupdate";
-
-    /**
-     * Tag for tests where OLM is used for deploying CO
-     */
-    String OLM = "olm";
-
-    /**
-     * Cruise Control related parameters
-     */
-    String CRUISE_CONTROL_NAME = "Cruise Control";
-    String CRUISE_CONTROL_CONTAINER_NAME = "cruise-control";
-    String CRUISE_CONTROL_CONFIGURATION_ENV = "CRUISE_CONTROL_CONFIGURATION";
-    String CRUISE_CONTROL_CAPACITY_FILE_PATH = "/tmp/capacity.json";
-    String CRUISE_CONTROL_CONFIGURATION_FILE_PATH = "/tmp/cruisecontrol.properties";
-=======
->>>>>>> 2e537b00
 }