--- conflicted
+++ resolved
@@ -28,29 +28,17 @@
      * @param clusterName name of KafkaConnect cluster
      * @param status desired state
      */
-<<<<<<< HEAD
-    public static void waitForConnectStatus(String clusterName, String status) {
-=======
     public static void waitForConnectStatus(String clusterName, Enum<?>  status) {
->>>>>>> 902ec063
         KafkaConnect kafkaConnect = KafkaConnectResource.kafkaConnectClient().inNamespace(kubeClient().getNamespace()).withName(clusterName).get();
         ResourceManager.waitForResourceStatus(KafkaConnectResource.kafkaConnectClient(), kafkaConnect, status);
     }
 
     public static void waitForConnectReady(String clusterName) {
-<<<<<<< HEAD
-        waitForConnectStatus(clusterName, "Ready");
-    }
-
-    public static void waitForConnectNotReady(String clusterName) {
-        waitForConnectStatus(clusterName, "NotReady");
-=======
         waitForConnectStatus(clusterName, Ready);
     }
 
     public static void waitForConnectNotReady(String clusterName) {
         waitForConnectStatus(clusterName, NotReady);
->>>>>>> 902ec063
     }
 
     public static void waitUntilKafkaConnectRestApiIsAvailable(String podNamePrefix) {
