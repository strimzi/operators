/*
 * Copyright Strimzi authors.
 * License: Apache License 2.0 (see the file LICENSE or http://apache.org/licenses/LICENSE-2.0.html).
 */
package io.strimzi.systemtest.utils.kafkaUtils;

import io.strimzi.api.kafka.model.KafkaUser;
import io.strimzi.systemtest.Constants;
import io.strimzi.systemtest.resources.ResourceManager;
<<<<<<< HEAD
=======
import io.strimzi.systemtest.resources.ResourceOperation;
>>>>>>> 902ec063
import io.strimzi.systemtest.resources.crd.KafkaUserResource;
import io.strimzi.systemtest.utils.kubeUtils.objects.SecretUtils;
import io.strimzi.test.TestUtils;
import org.apache.logging.log4j.LogManager;
import org.apache.logging.log4j.Logger;

import java.util.Random;

<<<<<<< HEAD
=======
import static io.strimzi.systemtest.enums.CustomResourceStatus.NotReady;
import static io.strimzi.systemtest.enums.CustomResourceStatus.Ready;
>>>>>>> 902ec063
import static io.strimzi.test.k8s.KubeClusterResource.kubeClient;

public class KafkaUserUtils {

    private static final Logger LOGGER = LogManager.getLogger(KafkaUserUtils.class);
    private static final String KAFKA_USER_NAME_PREFIX = "my-user-";
<<<<<<< HEAD
=======
    private static final long DELETION_TIMEOUT = ResourceOperation.getTimeoutForResourceDeletion();
>>>>>>> 902ec063

    private KafkaUserUtils() {}

    /**
     * Generated random name for the KafkaUser resource
     * @return random name with additional salt
     */
    public static String generateRandomNameOfKafkaUser() {
        String salt = new Random().nextInt(Integer.MAX_VALUE) + "-" + new Random().nextInt(Integer.MAX_VALUE);

        return  KAFKA_USER_NAME_PREFIX + salt;
    }

    public static void waitForKafkaUserCreation(String userName) {
        KafkaUser kafkaUser = KafkaUserResource.kafkaUserClient().inNamespace(kubeClient().getNamespace()).withName(userName).get();

        SecretUtils.waitForSecretReady(userName,
            () -> LOGGER.info(KafkaUserResource.kafkaUserClient().inNamespace(kubeClient().getNamespace()).withName(userName).get()));

<<<<<<< HEAD
        ResourceManager.waitForResourceStatus(KafkaUserResource.kafkaUserClient(), kafkaUser, "Ready");
=======
        ResourceManager.waitForResourceStatus(KafkaUserResource.kafkaUserClient(), kafkaUser, Ready);
>>>>>>> 902ec063
    }

    public static void waitForKafkaUserDeletion(String userName) {
        LOGGER.info("Waiting for KafkaUser deletion {}", userName);
<<<<<<< HEAD
        TestUtils.waitFor("KafkaUser deletion " + userName, Constants.POLL_INTERVAL_FOR_RESOURCE_READINESS, Constants.TIMEOUT_FOR_RESOURCE_READINESS,
=======
        TestUtils.waitFor("KafkaUser deletion " + userName, Constants.POLL_INTERVAL_FOR_RESOURCE_READINESS, DELETION_TIMEOUT,
>>>>>>> 902ec063
            () -> KafkaUserResource.kafkaUserClient().inNamespace(kubeClient().getNamespace()).withName(userName).get() == null,
            () -> LOGGER.info(KafkaUserResource.kafkaUserClient().inNamespace(kubeClient().getNamespace()).withName(userName).get())
        );
        LOGGER.info("KafkaUser {} deleted", userName);
    }

    public static void waitForKafkaUserIncreaseObserverGeneration(long observation, String userName) {
        TestUtils.waitFor("increase observation generation from " + observation + " for user " + userName,
<<<<<<< HEAD
            Constants.GLOBAL_POLL_INTERVAL, Constants.TIMEOUT_FOR_SECRET_CREATION,
=======
            Constants.GLOBAL_POLL_INTERVAL, Constants.GLOBAL_STATUS_TIMEOUT,
>>>>>>> 902ec063
            () -> observation < KafkaUserResource.kafkaUserClient()
                .inNamespace(kubeClient().getNamespace()).withName(userName).get().getStatus().getObservedGeneration());
    }

    public static void waitUntilKafkaUserStatusConditionIsPresent(String userName) {
        LOGGER.info("Wait until KafkaUser {} status is available", userName);
        TestUtils.waitFor("KafkaUser " + userName + " status is available", Constants.GLOBAL_POLL_INTERVAL, Constants.GLOBAL_TIMEOUT,
            () -> KafkaUserResource.kafkaUserClient().inNamespace(kubeClient().getNamespace()).withName(userName).get().getStatus().getConditions() != null,
            () -> LOGGER.info(KafkaUserResource.kafkaUserClient().inNamespace(kubeClient().getNamespace()).withName(userName).get())
        );
        LOGGER.info("KafkaUser {} status is available", userName);
    }

    /**
     * Wait until KafkaUser is in desired state
     * @param userName name of KafkaUser
     * @param state desired state
     */
<<<<<<< HEAD
    public static void waitForKafkaUserStatus(String userName, String state) {
=======
    public static void waitForKafkaUserStatus(String userName, Enum<?> state) {
>>>>>>> 902ec063
        KafkaUser kafkaUser = KafkaUserResource.kafkaUserClient().inNamespace(kubeClient().getNamespace()).withName(userName).get();
        ResourceManager.waitForResourceStatus(KafkaUserResource.kafkaUserClient(), kafkaUser, state);
    }

    public static void waitForKafkaUserReady(String userName) {
<<<<<<< HEAD
        waitForKafkaUserStatus(userName, "Ready");
    }

    public static void waitForKafkaUserNotReady(String userName) {
        waitForKafkaUserStatus(userName, "NotReady");
=======
        waitForKafkaUserStatus(userName, Ready);
    }

    public static void waitForKafkaUserNotReady(String userName) {
        waitForKafkaUserStatus(userName, NotReady);
>>>>>>> 902ec063
    }
}<|MERGE_RESOLUTION|>--- conflicted
+++ resolved
@@ -7,10 +7,7 @@
 import io.strimzi.api.kafka.model.KafkaUser;
 import io.strimzi.systemtest.Constants;
 import io.strimzi.systemtest.resources.ResourceManager;
-<<<<<<< HEAD
-=======
 import io.strimzi.systemtest.resources.ResourceOperation;
->>>>>>> 902ec063
 import io.strimzi.systemtest.resources.crd.KafkaUserResource;
 import io.strimzi.systemtest.utils.kubeUtils.objects.SecretUtils;
 import io.strimzi.test.TestUtils;
@@ -19,21 +16,15 @@
 
 import java.util.Random;
 
-<<<<<<< HEAD
-=======
 import static io.strimzi.systemtest.enums.CustomResourceStatus.NotReady;
 import static io.strimzi.systemtest.enums.CustomResourceStatus.Ready;
->>>>>>> 902ec063
 import static io.strimzi.test.k8s.KubeClusterResource.kubeClient;
 
 public class KafkaUserUtils {
 
     private static final Logger LOGGER = LogManager.getLogger(KafkaUserUtils.class);
     private static final String KAFKA_USER_NAME_PREFIX = "my-user-";
-<<<<<<< HEAD
-=======
     private static final long DELETION_TIMEOUT = ResourceOperation.getTimeoutForResourceDeletion();
->>>>>>> 902ec063
 
     private KafkaUserUtils() {}
 
@@ -53,20 +44,12 @@
         SecretUtils.waitForSecretReady(userName,
             () -> LOGGER.info(KafkaUserResource.kafkaUserClient().inNamespace(kubeClient().getNamespace()).withName(userName).get()));
 
-<<<<<<< HEAD
-        ResourceManager.waitForResourceStatus(KafkaUserResource.kafkaUserClient(), kafkaUser, "Ready");
-=======
         ResourceManager.waitForResourceStatus(KafkaUserResource.kafkaUserClient(), kafkaUser, Ready);
->>>>>>> 902ec063
     }
 
     public static void waitForKafkaUserDeletion(String userName) {
         LOGGER.info("Waiting for KafkaUser deletion {}", userName);
-<<<<<<< HEAD
-        TestUtils.waitFor("KafkaUser deletion " + userName, Constants.POLL_INTERVAL_FOR_RESOURCE_READINESS, Constants.TIMEOUT_FOR_RESOURCE_READINESS,
-=======
         TestUtils.waitFor("KafkaUser deletion " + userName, Constants.POLL_INTERVAL_FOR_RESOURCE_READINESS, DELETION_TIMEOUT,
->>>>>>> 902ec063
             () -> KafkaUserResource.kafkaUserClient().inNamespace(kubeClient().getNamespace()).withName(userName).get() == null,
             () -> LOGGER.info(KafkaUserResource.kafkaUserClient().inNamespace(kubeClient().getNamespace()).withName(userName).get())
         );
@@ -75,11 +58,7 @@
 
     public static void waitForKafkaUserIncreaseObserverGeneration(long observation, String userName) {
         TestUtils.waitFor("increase observation generation from " + observation + " for user " + userName,
-<<<<<<< HEAD
-            Constants.GLOBAL_POLL_INTERVAL, Constants.TIMEOUT_FOR_SECRET_CREATION,
-=======
             Constants.GLOBAL_POLL_INTERVAL, Constants.GLOBAL_STATUS_TIMEOUT,
->>>>>>> 902ec063
             () -> observation < KafkaUserResource.kafkaUserClient()
                 .inNamespace(kubeClient().getNamespace()).withName(userName).get().getStatus().getObservedGeneration());
     }
@@ -98,28 +77,16 @@
      * @param userName name of KafkaUser
      * @param state desired state
      */
-<<<<<<< HEAD
-    public static void waitForKafkaUserStatus(String userName, String state) {
-=======
     public static void waitForKafkaUserStatus(String userName, Enum<?> state) {
->>>>>>> 902ec063
         KafkaUser kafkaUser = KafkaUserResource.kafkaUserClient().inNamespace(kubeClient().getNamespace()).withName(userName).get();
         ResourceManager.waitForResourceStatus(KafkaUserResource.kafkaUserClient(), kafkaUser, state);
     }
 
     public static void waitForKafkaUserReady(String userName) {
-<<<<<<< HEAD
-        waitForKafkaUserStatus(userName, "Ready");
-    }
-
-    public static void waitForKafkaUserNotReady(String userName) {
-        waitForKafkaUserStatus(userName, "NotReady");
-=======
         waitForKafkaUserStatus(userName, Ready);
     }
 
     public static void waitForKafkaUserNotReady(String userName) {
         waitForKafkaUserStatus(userName, NotReady);
->>>>>>> 902ec063
     }
 }