/*
 * Copyright Strimzi authors.
 * License: Apache License 2.0 (see the file LICENSE or http://apache.org/licenses/LICENSE-2.0.html).
 */
package io.strimzi.systemtest.utils.kafkaUtils;

import io.fabric8.kubernetes.api.model.Service;
import io.strimzi.api.kafka.model.KafkaBridge;
import io.strimzi.systemtest.Constants;
import io.strimzi.systemtest.resources.ResourceManager;
import io.strimzi.systemtest.resources.crd.KafkaBridgeResource;
import io.vertx.core.json.JsonArray;
import io.vertx.core.json.JsonObject;
import io.strimzi.operator.common.model.Labels;
import org.apache.logging.log4j.LogManager;
import org.apache.logging.log4j.Logger;
import io.strimzi.systemtest.resources.KubernetesResource;

import java.util.HashMap;
import java.util.Map;

import static io.strimzi.systemtest.enums.CustomResourceStatus.NotReady;
import static io.strimzi.systemtest.enums.CustomResourceStatus.Ready;
import static io.strimzi.test.k8s.KubeClusterResource.kubeClient;
import static org.hamcrest.CoreMatchers.is;
import static org.hamcrest.MatcherAssert.assertThat;

public class KafkaBridgeUtils {

    private static final Logger LOGGER = LogManager.getLogger(KafkaBridgeUtils.class);

    private KafkaBridgeUtils() {}

    public static int getBridgeNodePort(String namespace, String bridgeExternalService) {
        Service extBootstrapService = kubeClient(namespace).getClient().services()
                .inNamespace(namespace)
                .withName(bridgeExternalService)
                .get();

        return extBootstrapService.getSpec().getPorts().get(0).getNodePort();
    }

    public static Service createBridgeNodePortService(String clusterName, String namespace, String serviceName) {
        Map<String, String> map = new HashMap<>();
        map.put(Labels.STRIMZI_CLUSTER_LABEL, clusterName);
        map.put(Labels.STRIMZI_KIND_LABEL, "KafkaBridge");
        map.put(Labels.STRIMZI_NAME_LABEL, clusterName + "-bridge");

        // Create node port service for expose bridge outside Kubernetes
        return KubernetesResource.getSystemtestsServiceResource(serviceName, Constants.HTTP_BRIDGE_DEFAULT_PORT, namespace, "TCP")
                    .editSpec()
                        .withType("NodePort")
                        .withSelector(map)
                    .endSpec().build();
    }

    // ======================================= MESSAGE CHECKING ======================================================

    public static void checkSendResponse(JsonObject response, int messageCount) {
        JsonArray offsets = response.getJsonArray("offsets");
        assertThat(offsets.size(), is(messageCount));
        for (int i = 0; i < messageCount; i++) {
            JsonObject metadata = offsets.getJsonObject(i);
            assertThat(metadata.getInteger("partition"), is(0));
            assertThat(metadata.getInteger("offset"), is(i));
            LOGGER.debug("offset size: {}, partition: {}, offset size: {}", offsets.size(), metadata.getInteger("partition"), metadata.getLong("offset"));
        }
    }

    /**
     * Wait until KafkaBridge is in desired state
     * @param clusterName name of KafkaBridge cluster
     * @param state desired state
     */
<<<<<<< HEAD
    public static void waitForKafkaBridgeStatus(String clusterName, String state) {
=======
    public static void waitForKafkaBridgeStatus(String clusterName, Enum<?> state) {
>>>>>>> 902ec063
        KafkaBridge kafkaBridge = KafkaBridgeResource.kafkaBridgeClient().inNamespace(kubeClient().getNamespace()).withName(clusterName).get();
        ResourceManager.waitForResourceStatus(KafkaBridgeResource.kafkaBridgeClient(), kafkaBridge, state);
    }

    public static void waitForKafkaBridgeReady(String clusterName) {
<<<<<<< HEAD
        waitForKafkaBridgeStatus(clusterName, "Ready");
    }

    public static void waitForKafkaBridgeNotReady(String clusterName) {
        waitForKafkaBridgeStatus(clusterName, "NotReady");
=======
        waitForKafkaBridgeStatus(clusterName, Ready);
    }

    public static void waitForKafkaBridgeNotReady(String clusterName) {
        waitForKafkaBridgeStatus(clusterName, NotReady);
>>>>>>> 902ec063
    }
}<|MERGE_RESOLUTION|>--- conflicted
+++ resolved
@@ -72,28 +72,16 @@
      * @param clusterName name of KafkaBridge cluster
      * @param state desired state
      */
-<<<<<<< HEAD
-    public static void waitForKafkaBridgeStatus(String clusterName, String state) {
-=======
     public static void waitForKafkaBridgeStatus(String clusterName, Enum<?> state) {
->>>>>>> 902ec063
         KafkaBridge kafkaBridge = KafkaBridgeResource.kafkaBridgeClient().inNamespace(kubeClient().getNamespace()).withName(clusterName).get();
         ResourceManager.waitForResourceStatus(KafkaBridgeResource.kafkaBridgeClient(), kafkaBridge, state);
     }
 
     public static void waitForKafkaBridgeReady(String clusterName) {
-<<<<<<< HEAD
-        waitForKafkaBridgeStatus(clusterName, "Ready");
-    }
-
-    public static void waitForKafkaBridgeNotReady(String clusterName) {
-        waitForKafkaBridgeStatus(clusterName, "NotReady");
-=======
         waitForKafkaBridgeStatus(clusterName, Ready);
     }
 
     public static void waitForKafkaBridgeNotReady(String clusterName) {
         waitForKafkaBridgeStatus(clusterName, NotReady);
->>>>>>> 902ec063
     }
 }