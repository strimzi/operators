--- conflicted
+++ resolved
@@ -4,48 +4,22 @@
  */
 package io.strimzi.systemtest.utils.kafkaUtils;
 
-<<<<<<< HEAD
-import io.strimzi.api.kafka.model.KafkaTopic;
-import io.strimzi.systemtest.Constants;
-import io.strimzi.systemtest.cli.KafkaCmdClient;
-import io.strimzi.systemtest.resources.ResourceManager;
-import io.strimzi.systemtest.resources.ResourceOperation;
-=======
 import io.strimzi.api.kafka.Crds;
 import io.strimzi.api.kafka.model.status.Condition;
 import io.strimzi.systemtest.Constants;
 import io.strimzi.systemtest.cli.KafkaCmdClient;
->>>>>>> 2e537b00
 import io.strimzi.systemtest.resources.crd.KafkaTopicResource;
 import io.strimzi.test.TestUtils;
 import org.apache.logging.log4j.LogManager;
 import org.apache.logging.log4j.Logger;
 
-import java.util.Random;
-
-import static io.strimzi.systemtest.enums.CustomResourceStatus.NotReady;
-import static io.strimzi.systemtest.enums.CustomResourceStatus.Ready;
-import static io.strimzi.test.k8s.KubeClusterResource.cmdKubeClient;
 import static io.strimzi.test.k8s.KubeClusterResource.kubeClient;
 
 public class KafkaTopicUtils {
 
     private static final Logger LOGGER = LogManager.getLogger(KafkaTopicUtils.class);
-    private static final String TOPIC_NAME_PREFIX = "my-topic-";
-    private static final long READINESS_TIMEOUT = ResourceOperation.getTimeoutForResourceReadiness(KafkaTopic.RESOURCE_KIND);
-    private static final long DELETION_TIMEOUT = ResourceOperation.getTimeoutForResourceDeletion();
 
     private KafkaTopicUtils() {}
-
-    /**
-     * Generated random name for the KafkaTopic resource
-     * @return random name with additional salt
-     */
-    public static String generateRandomNameOfTopic() {
-        String salt = new Random().nextInt(Integer.MAX_VALUE) + "-" + new Random().nextInt(Integer.MAX_VALUE);
-
-        return  TOPIC_NAME_PREFIX + salt;
-    }
 
     /**
      * Method which return UID for specific topic
@@ -53,7 +27,7 @@
      * @return topic UID
      */
     public static String topicSnapshot(String topicName) {
-        return KafkaTopicResource.kafkaTopicClient().inNamespace(kubeClient().getNamespace()).withName(topicName).get().getMetadata().getUid();
+        return Crds.topicOperation(kubeClient().getClient()).inNamespace(kubeClient().getNamespace()).withName(topicName).get().getMetadata().getUid();
     }
 
     /**
@@ -69,80 +43,38 @@
     }
 
     public static void waitForKafkaTopicCreation(String topicName) {
-<<<<<<< HEAD
-        LOGGER.info("Waiting for KafkaTopic {} creation ", topicName);
-        TestUtils.waitFor("KafkaTopic creation " + topicName, Constants.POLL_INTERVAL_FOR_RESOURCE_READINESS, READINESS_TIMEOUT,
-            () -> KafkaTopicResource.kafkaTopicClient().inNamespace(kubeClient().getNamespace())
-                    .withName(topicName).get().getStatus().getConditions().get(0).getType().equals(Ready.toString()),
-=======
         LOGGER.info("Waiting for Kafka topic creation {}", topicName);
         TestUtils.waitFor("Waits for Kafka topic creation " + topicName, Constants.POLL_INTERVAL_FOR_RESOURCE_READINESS, Constants.TIMEOUT_FOR_RESOURCE_READINESS,
             () -> KafkaTopicResource.kafkaTopicClient().inNamespace(kubeClient().getNamespace())
                     .withName(topicName).get().getStatus().getConditions().get(0).getType().equals("Ready"),
->>>>>>> 2e537b00
             () -> LOGGER.info(KafkaTopicResource.kafkaTopicClient().inNamespace(kubeClient().getNamespace()).withName(topicName).get())
         );
     }
 
     public static void waitForKafkaTopicCreationByNamePrefix(String topicNamePrefix) {
-        LOGGER.info("Waiting for KafkaTopic {} creation", topicNamePrefix);
-        TestUtils.waitFor("KafkaTopic creation " + topicNamePrefix, Constants.POLL_INTERVAL_FOR_RESOURCE_READINESS, READINESS_TIMEOUT,
-            () -> KafkaTopicResource.kafkaTopicClient().inNamespace(kubeClient().getNamespace()).list().getItems().stream()
-                    .filter(topic -> topic.getMetadata().getName().contains(topicNamePrefix))
-                    .findFirst().get().getStatus().getConditions().get(0).getType().equals(Ready.toString())
+        LOGGER.info("Waiting for Kafka topic creation {}", topicNamePrefix);
+        TestUtils.waitFor("Waits for Kafka topic creation " + topicNamePrefix, Constants.POLL_INTERVAL_FOR_RESOURCE_READINESS, Constants.TIMEOUT_FOR_RESOURCE_READINESS, () ->
+            Crds.topicOperation(kubeClient().getClient()).inNamespace(kubeClient().getNamespace())
+                .list().getItems().stream().filter(topic -> topic.getMetadata().getName().contains(topicNamePrefix)).findFirst().get().getStatus().getConditions().get(0).getType().equals("Ready")
         );
     }
 
     public static void waitForKafkaTopicDeletion(String topicName) {
-        LOGGER.info("Waiting for KafkaTopic {} deletion", topicName);
-        TestUtils.waitFor("KafkaTopic deletion " + topicName, Constants.POLL_INTERVAL_FOR_RESOURCE_READINESS, DELETION_TIMEOUT,
-            () -> {
-                if (KafkaTopicResource.kafkaTopicClient().inNamespace(kubeClient().getNamespace()).withName(topicName).get() == null) {
-                    return true;
-                } else {
-                    LOGGER.warn("KafkaTopic {} is not deleted yet! Triggering force delete by cmd client!", topicName);
-                    cmdKubeClient().deleteByName(KafkaTopic.RESOURCE_KIND, topicName);
-                    return false;
-                }
-            },
-            () -> LOGGER.info(KafkaTopicResource.kafkaTopicClient().inNamespace(kubeClient().getNamespace()).withName(topicName).get())
+        LOGGER.info("Waiting for Kafka topic deletion {}", topicName);
+        TestUtils.waitFor("Waits for Kafka topic deletion " + topicName, Constants.POLL_INTERVAL_FOR_RESOURCE_READINESS, Constants.TIMEOUT_FOR_RESOURCE_READINESS, () ->
+            Crds.topicOperation(kubeClient().getClient()).inNamespace(kubeClient().getNamespace()).withName(topicName).get() == null
         );
     }
 
     public static void waitForKafkaTopicPartitionChange(String topicName, int partitions) {
-        LOGGER.info("Waiting for KafkaTopic change {}", topicName);
-        TestUtils.waitFor("KafkaTopic change " + topicName, Constants.POLL_INTERVAL_FOR_RESOURCE_READINESS, Constants.GLOBAL_TIMEOUT,
-            () -> KafkaTopicResource.kafkaTopicClient().inNamespace(kubeClient().getNamespace()).withName(topicName).get().getSpec().getPartitions() == partitions,
-            () -> LOGGER.info(KafkaTopicResource.kafkaTopicClient().inNamespace(kubeClient().getNamespace()).withName(topicName).get())
+        LOGGER.info("Waiting for Kafka topic change {}", topicName);
+        TestUtils.waitFor("Waits for Kafka topic change " + topicName, Constants.POLL_INTERVAL_FOR_RESOURCE_READINESS,
+            Constants.TIMEOUT_FOR_RESOURCE_READINESS, () ->
+                Crds.topicOperation(kubeClient().getClient()).inNamespace(kubeClient().getNamespace())
+                    .withName(topicName).get().getSpec().getPartitions() == partitions
         );
     }
 
-<<<<<<< HEAD
-    /**
-     * Wait until KafkaTopic is in desired status
-     * @param topicName name of KafkaTopic
-     * @param state desired state
-     */
-    public static void waitForKafkaTopicStatus(String topicName, Enum<?>  state) {
-        KafkaTopic kafkaTopic = KafkaTopicResource.kafkaTopicClient().inNamespace(kubeClient().getNamespace()).withName(topicName).get();
-        ResourceManager.waitForResourceStatus(KafkaTopicResource.kafkaTopicClient(), kafkaTopic, state);
-    }
-
-    public static void waitForKafkaTopicReady(String topicName) {
-        waitForKafkaTopicStatus(topicName, Ready);
-    }
-
-    public static void waitForKafkaTopicNotReady(String topicName) {
-        waitForKafkaTopicStatus(topicName, NotReady);
-    }
-
-    public static void waitForKafkaTopicsCount(int topicCount, String clusterName) {
-        LOGGER.info("Wait until we create {} KafkaTopics", topicCount);
-        TestUtils.waitFor(topicCount + " KafkaTopics creation",
-            Constants.GLOBAL_POLL_INTERVAL, Constants.GLOBAL_TIMEOUT,
-            () -> KafkaCmdClient.listTopicsUsingPodCli(clusterName, 0).size() == topicCount);
-        LOGGER.info("{} KafkaTopics were created", topicCount);
-=======
     public static void waitForKafkaTopicStatus(String topicName, String status) {
         LOGGER.info("Wait until Kafka Topic {} is in desired state: {}", topicName, status);
         TestUtils.waitFor("Kafka Topic " + topicName + " status is not in desired state: " + status, Constants.GLOBAL_POLL_INTERVAL, Constants.GLOBAL_TIMEOUT, () -> {
@@ -157,6 +89,5 @@
             Constants.GLOBAL_POLL_INTERVAL, Constants.GLOBAL_TIMEOUT,
             () -> KafkaCmdClient.listTopicsUsingPodCli(clusterName, 0).size() == topicCount);
         LOGGER.info("We created {} Kafka Topics", topicCount);
->>>>>>> 2e537b00
     }
 }