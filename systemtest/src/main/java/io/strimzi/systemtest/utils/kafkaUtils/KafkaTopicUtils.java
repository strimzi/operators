/*
 * Copyright Strimzi authors.
 * License: Apache License 2.0 (see the file LICENSE or http://apache.org/licenses/LICENSE-2.0.html).
 */
package io.strimzi.systemtest.utils.kafkaUtils;

import io.strimzi.api.kafka.model.KafkaTopic;
import io.strimzi.systemtest.Constants;
import io.strimzi.systemtest.cli.KafkaCmdClient;
import io.strimzi.systemtest.resources.ResourceManager;
import io.strimzi.systemtest.resources.ResourceOperation;
import io.strimzi.systemtest.resources.crd.KafkaTopicResource;
import io.strimzi.test.TestUtils;
import org.apache.logging.log4j.LogManager;
import org.apache.logging.log4j.Logger;

import java.util.Random;

<<<<<<< HEAD
=======
import static io.strimzi.systemtest.enums.CustomResourceStatus.NotReady;
import static io.strimzi.systemtest.enums.CustomResourceStatus.Ready;
>>>>>>> 902ec063
import static io.strimzi.test.k8s.KubeClusterResource.kubeClient;

public class KafkaTopicUtils {

    private static final Logger LOGGER = LogManager.getLogger(KafkaTopicUtils.class);
    private static final String TOPIC_NAME_PREFIX = "my-topic-";
    private static final long READINESS_TIMEOUT = ResourceOperation.getTimeoutForResourceReadiness(KafkaTopic.RESOURCE_KIND);
<<<<<<< HEAD
=======
    private static final long DELETION_TIMEOUT = ResourceOperation.getTimeoutForResourceDeletion();
>>>>>>> 902ec063

    private KafkaTopicUtils() {}

    /**
     * Generated random name for the KafkaTopic resource
     * @return random name with additional salt
     */
    public static String generateRandomNameOfTopic() {
        String salt = new Random().nextInt(Integer.MAX_VALUE) + "-" + new Random().nextInt(Integer.MAX_VALUE);

        return  TOPIC_NAME_PREFIX + salt;
    }

    /**
     * Method which return UID for specific topic
     * @param topicName topic name
     * @return topic UID
     */
    public static String topicSnapshot(String topicName) {
        return KafkaTopicResource.kafkaTopicClient().inNamespace(kubeClient().getNamespace()).withName(topicName).get().getMetadata().getUid();
    }

    /**
     * Method which wait until topic has rolled form one generation to another.
     * @param topicName topic name
     * @param topicUid topic UID
     * @return topic new UID
     */
    public static String waitTopicHasRolled(String topicName, String topicUid) {
        TestUtils.waitFor("Topic " + topicName + " has rolled", Constants.GLOBAL_POLL_INTERVAL, Constants.GLOBAL_TIMEOUT,
            () -> !topicUid.equals(topicSnapshot(topicName)));
        return topicSnapshot(topicName);
    }

    public static void waitForKafkaTopicCreation(String topicName) {
        LOGGER.info("Waiting for KafkaTopic {} creation ", topicName);
        TestUtils.waitFor("KafkaTopic creation " + topicName, Constants.POLL_INTERVAL_FOR_RESOURCE_READINESS, READINESS_TIMEOUT,
            () -> KafkaTopicResource.kafkaTopicClient().inNamespace(kubeClient().getNamespace())
<<<<<<< HEAD
                    .withName(topicName).get().getStatus().getConditions().get(0).getType().equals("Ready"),
=======
                    .withName(topicName).get().getStatus().getConditions().get(0).getType().equals(Ready.toString()),
>>>>>>> 902ec063
            () -> LOGGER.info(KafkaTopicResource.kafkaTopicClient().inNamespace(kubeClient().getNamespace()).withName(topicName).get())
        );
    }

    public static void waitForKafkaTopicCreationByNamePrefix(String topicNamePrefix) {
        LOGGER.info("Waiting for KafkaTopic {} creation", topicNamePrefix);
        TestUtils.waitFor("KafkaTopic creation " + topicNamePrefix, Constants.POLL_INTERVAL_FOR_RESOURCE_READINESS, READINESS_TIMEOUT,
            () -> KafkaTopicResource.kafkaTopicClient().inNamespace(kubeClient().getNamespace()).list().getItems().stream()
                    .filter(topic -> topic.getMetadata().getName().contains(topicNamePrefix))
<<<<<<< HEAD
                    .findFirst().get().getStatus().getConditions().get(0).getType().equals("Ready")
=======
                    .findFirst().get().getStatus().getConditions().get(0).getType().equals(Ready.toString())
>>>>>>> 902ec063
        );
    }

    public static void waitForKafkaTopicDeletion(String topicName) {
        LOGGER.info("Waiting for KafkaTopic {} deletion", topicName);
<<<<<<< HEAD
        TestUtils.waitFor("KafkaTopic deletion " + topicName, Constants.POLL_INTERVAL_FOR_RESOURCE_READINESS, Constants.TIMEOUT_FOR_RESOURCE_READINESS,
=======
        TestUtils.waitFor("KafkaTopic deletion " + topicName, Constants.POLL_INTERVAL_FOR_RESOURCE_READINESS, DELETION_TIMEOUT,
>>>>>>> 902ec063
            () -> KafkaTopicResource.kafkaTopicClient().inNamespace(kubeClient().getNamespace()).withName(topicName).get() == null,
            () -> LOGGER.info(KafkaTopicResource.kafkaTopicClient().inNamespace(kubeClient().getNamespace()).withName(topicName).get())
        );
    }

    public static void waitForKafkaTopicPartitionChange(String topicName, int partitions) {
        LOGGER.info("Waiting for KafkaTopic change {}", topicName);
<<<<<<< HEAD
        TestUtils.waitFor("KafkaTopic change " + topicName, Constants.POLL_INTERVAL_FOR_RESOURCE_READINESS, Constants.TIMEOUT_FOR_RESOURCE_READINESS,
=======
        TestUtils.waitFor("KafkaTopic change " + topicName, Constants.POLL_INTERVAL_FOR_RESOURCE_READINESS, Constants.GLOBAL_TIMEOUT,
>>>>>>> 902ec063
            () -> KafkaTopicResource.kafkaTopicClient().inNamespace(kubeClient().getNamespace()).withName(topicName).get().getSpec().getPartitions() == partitions,
            () -> LOGGER.info(KafkaTopicResource.kafkaTopicClient().inNamespace(kubeClient().getNamespace()).withName(topicName).get())
        );
    }

    /**
     * Wait until KafkaTopic is in desired status
     * @param topicName name of KafkaTopic
     * @param state desired state
     */
<<<<<<< HEAD
    public static void waitForKafkaTopicStatus(String topicName, String state) {
=======
    public static void waitForKafkaTopicStatus(String topicName, Enum<?>  state) {
>>>>>>> 902ec063
        KafkaTopic kafkaTopic = KafkaTopicResource.kafkaTopicClient().inNamespace(kubeClient().getNamespace()).withName(topicName).get();
        ResourceManager.waitForResourceStatus(KafkaTopicResource.kafkaTopicClient(), kafkaTopic, state);
    }

    public static void waitForKafkaTopicReady(String topicName) {
<<<<<<< HEAD
        waitForKafkaTopicStatus(topicName, "Ready");
    }

    public static void waitForKafkaTopicNotReady(String topicName) {
        waitForKafkaTopicStatus(topicName, "NotReady");
=======
        waitForKafkaTopicStatus(topicName, Ready);
    }

    public static void waitForKafkaTopicNotReady(String topicName) {
        waitForKafkaTopicStatus(topicName, NotReady);
>>>>>>> 902ec063
    }

    public static void waitForKafkaTopicsCount(int topicCount, String clusterName) {
        LOGGER.info("Wait until we create {} KafkaTopics", topicCount);
        TestUtils.waitFor(topicCount + " KafkaTopics creation",
            Constants.GLOBAL_POLL_INTERVAL, Constants.GLOBAL_TIMEOUT,
            () -> KafkaCmdClient.listTopicsUsingPodCli(clusterName, 0).size() == topicCount);
        LOGGER.info("{} KafkaTopics were created", topicCount);
    }
}<|MERGE_RESOLUTION|>--- conflicted
+++ resolved
@@ -16,11 +16,8 @@
 
 import java.util.Random;
 
-<<<<<<< HEAD
-=======
 import static io.strimzi.systemtest.enums.CustomResourceStatus.NotReady;
 import static io.strimzi.systemtest.enums.CustomResourceStatus.Ready;
->>>>>>> 902ec063
 import static io.strimzi.test.k8s.KubeClusterResource.kubeClient;
 
 public class KafkaTopicUtils {
@@ -28,10 +25,7 @@
     private static final Logger LOGGER = LogManager.getLogger(KafkaTopicUtils.class);
     private static final String TOPIC_NAME_PREFIX = "my-topic-";
     private static final long READINESS_TIMEOUT = ResourceOperation.getTimeoutForResourceReadiness(KafkaTopic.RESOURCE_KIND);
-<<<<<<< HEAD
-=======
     private static final long DELETION_TIMEOUT = ResourceOperation.getTimeoutForResourceDeletion();
->>>>>>> 902ec063
 
     private KafkaTopicUtils() {}
 
@@ -70,11 +64,7 @@
         LOGGER.info("Waiting for KafkaTopic {} creation ", topicName);
         TestUtils.waitFor("KafkaTopic creation " + topicName, Constants.POLL_INTERVAL_FOR_RESOURCE_READINESS, READINESS_TIMEOUT,
             () -> KafkaTopicResource.kafkaTopicClient().inNamespace(kubeClient().getNamespace())
-<<<<<<< HEAD
-                    .withName(topicName).get().getStatus().getConditions().get(0).getType().equals("Ready"),
-=======
                     .withName(topicName).get().getStatus().getConditions().get(0).getType().equals(Ready.toString()),
->>>>>>> 902ec063
             () -> LOGGER.info(KafkaTopicResource.kafkaTopicClient().inNamespace(kubeClient().getNamespace()).withName(topicName).get())
         );
     }
@@ -84,21 +74,13 @@
         TestUtils.waitFor("KafkaTopic creation " + topicNamePrefix, Constants.POLL_INTERVAL_FOR_RESOURCE_READINESS, READINESS_TIMEOUT,
             () -> KafkaTopicResource.kafkaTopicClient().inNamespace(kubeClient().getNamespace()).list().getItems().stream()
                     .filter(topic -> topic.getMetadata().getName().contains(topicNamePrefix))
-<<<<<<< HEAD
-                    .findFirst().get().getStatus().getConditions().get(0).getType().equals("Ready")
-=======
                     .findFirst().get().getStatus().getConditions().get(0).getType().equals(Ready.toString())
->>>>>>> 902ec063
         );
     }
 
     public static void waitForKafkaTopicDeletion(String topicName) {
         LOGGER.info("Waiting for KafkaTopic {} deletion", topicName);
-<<<<<<< HEAD
-        TestUtils.waitFor("KafkaTopic deletion " + topicName, Constants.POLL_INTERVAL_FOR_RESOURCE_READINESS, Constants.TIMEOUT_FOR_RESOURCE_READINESS,
-=======
         TestUtils.waitFor("KafkaTopic deletion " + topicName, Constants.POLL_INTERVAL_FOR_RESOURCE_READINESS, DELETION_TIMEOUT,
->>>>>>> 902ec063
             () -> KafkaTopicResource.kafkaTopicClient().inNamespace(kubeClient().getNamespace()).withName(topicName).get() == null,
             () -> LOGGER.info(KafkaTopicResource.kafkaTopicClient().inNamespace(kubeClient().getNamespace()).withName(topicName).get())
         );
@@ -106,11 +88,7 @@
 
     public static void waitForKafkaTopicPartitionChange(String topicName, int partitions) {
         LOGGER.info("Waiting for KafkaTopic change {}", topicName);
-<<<<<<< HEAD
-        TestUtils.waitFor("KafkaTopic change " + topicName, Constants.POLL_INTERVAL_FOR_RESOURCE_READINESS, Constants.TIMEOUT_FOR_RESOURCE_READINESS,
-=======
         TestUtils.waitFor("KafkaTopic change " + topicName, Constants.POLL_INTERVAL_FOR_RESOURCE_READINESS, Constants.GLOBAL_TIMEOUT,
->>>>>>> 902ec063
             () -> KafkaTopicResource.kafkaTopicClient().inNamespace(kubeClient().getNamespace()).withName(topicName).get().getSpec().getPartitions() == partitions,
             () -> LOGGER.info(KafkaTopicResource.kafkaTopicClient().inNamespace(kubeClient().getNamespace()).withName(topicName).get())
         );
@@ -121,29 +99,17 @@
      * @param topicName name of KafkaTopic
      * @param state desired state
      */
-<<<<<<< HEAD
-    public static void waitForKafkaTopicStatus(String topicName, String state) {
-=======
     public static void waitForKafkaTopicStatus(String topicName, Enum<?>  state) {
->>>>>>> 902ec063
         KafkaTopic kafkaTopic = KafkaTopicResource.kafkaTopicClient().inNamespace(kubeClient().getNamespace()).withName(topicName).get();
         ResourceManager.waitForResourceStatus(KafkaTopicResource.kafkaTopicClient(), kafkaTopic, state);
     }
 
     public static void waitForKafkaTopicReady(String topicName) {
-<<<<<<< HEAD
-        waitForKafkaTopicStatus(topicName, "Ready");
-    }
-
-    public static void waitForKafkaTopicNotReady(String topicName) {
-        waitForKafkaTopicStatus(topicName, "NotReady");
-=======
         waitForKafkaTopicStatus(topicName, Ready);
     }
 
     public static void waitForKafkaTopicNotReady(String topicName) {
         waitForKafkaTopicStatus(topicName, NotReady);
->>>>>>> 902ec063
     }
 
     public static void waitForKafkaTopicsCount(int topicCount, String clusterName) {
