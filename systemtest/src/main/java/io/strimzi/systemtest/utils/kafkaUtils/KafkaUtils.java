--- conflicted
+++ resolved
@@ -4,17 +4,11 @@
  */
 package io.strimzi.systemtest.utils.kafkaUtils;
 
-import com.fasterxml.jackson.databind.ObjectMapper;
-import io.fabric8.kubernetes.api.model.Pod;
-import io.strimzi.api.kafka.model.Kafka;
+import io.strimzi.api.kafka.Crds;
 import io.strimzi.api.kafka.model.KafkaResources;
 import io.strimzi.api.kafka.model.status.Condition;
 import io.strimzi.api.kafka.model.status.ListenerStatus;
-import io.strimzi.kafka.config.model.ConfigModel;
-import io.strimzi.kafka.config.model.ConfigModels;
-import io.strimzi.kafka.config.model.Scope;
 import io.strimzi.systemtest.Constants;
-import io.strimzi.systemtest.resources.ResourceManager;
 import io.strimzi.systemtest.resources.crd.KafkaResource;
 import io.strimzi.systemtest.utils.kubeUtils.controllers.DeploymentUtils;
 import io.strimzi.systemtest.utils.kubeUtils.controllers.StatefulSetUtils;
@@ -23,29 +17,15 @@
 import org.apache.logging.log4j.LogManager;
 import org.apache.logging.log4j.Logger;
 
-import java.io.FileInputStream;
-import java.io.IOException;
-import java.io.InputStream;
 import java.nio.charset.Charset;
-import java.time.Duration;
 import java.util.Base64;
-import java.util.HashMap;
 import java.util.List;
 import java.util.Map;
 import java.util.regex.Pattern;
 import java.util.stream.Collectors;
 
-<<<<<<< HEAD
-import static io.strimzi.api.kafka.model.KafkaClusterSpec.FORBIDDEN_PREFIXES;
-import static io.strimzi.api.kafka.model.KafkaClusterSpec.FORBIDDEN_PREFIX_EXCEPTIONS;
 import static io.strimzi.api.kafka.model.KafkaResources.kafkaStatefulSetName;
 import static io.strimzi.api.kafka.model.KafkaResources.zookeeperStatefulSetName;
-import static io.strimzi.systemtest.enums.CustomResourceStatus.NotReady;
-import static io.strimzi.systemtest.enums.CustomResourceStatus.Ready;
-=======
-import static io.strimzi.api.kafka.model.KafkaResources.kafkaStatefulSetName;
-import static io.strimzi.api.kafka.model.KafkaResources.zookeeperStatefulSetName;
->>>>>>> 2e537b00
 import static io.strimzi.test.TestUtils.indent;
 import static io.strimzi.test.TestUtils.waitFor;
 import static io.strimzi.test.k8s.KubeClusterResource.cmdKubeClient;
@@ -57,19 +37,14 @@
 
     private KafkaUtils() {}
 
-    public static void waitForKafkaReady(String clusterName) {
-        waitForKafkaStatus(clusterName, Ready);
+    public static void waitUntilKafkaCRIsReady(String clusterName) {
+        waitUntilKafkaStatus(clusterName, "Ready");
     }
 
-    public static void waitForKafkaNotReady(String clusterName) {
-        waitForKafkaStatus(clusterName, NotReady);
+    public static void waitUntilKafkaCRIsNotReady(String clusterName) {
+        waitUntilKafkaStatus(clusterName, "NotReady");
     }
 
-<<<<<<< HEAD
-    public static void waitForKafkaStatus(String clusterName, Enum<?>  state) {
-        Kafka kafka = KafkaResource.kafkaClient().inNamespace(kubeClient().getNamespace()).withName(clusterName).get();
-        ResourceManager.waitForResourceStatus(KafkaResource.kafkaClient(), kafka, state);
-=======
     public static void waitUntilKafkaStatus(String clusterName, String state) {
         LOGGER.info("Waiting till Kafka CR will be in state: {}", state);
         TestUtils.waitFor("Waiting for Kafka resource status is: " + state, Constants.GLOBAL_POLL_INTERVAL, Constants.GLOBAL_TIMEOUT, () -> {
@@ -86,27 +61,11 @@
             return true;
         });
         LOGGER.info("Kafka CR is in state: {}", state);
->>>>>>> 2e537b00
     }
 
-    /**
-     * Waits for the Kafka Status to be updated after changed. It checks the generation and observed generation to
-     * ensure the status is up to date.
-     *
-     * @param clusterName   Name of the Kafka cluster which should be checked
-     */
-    public static void waitForKafkaStatusUpdate(String clusterName)   {
-        LOGGER.info("Waiting for Kafka status to be updated");
-        TestUtils.waitFor("KafkaStatus update", Constants.GLOBAL_POLL_INTERVAL, Constants.GLOBAL_STATUS_TIMEOUT, () -> {
-            Kafka k = KafkaResource.kafkaClient().inNamespace(kubeClient().getNamespace()).withName(clusterName).get();
-            return k.getMetadata().getGeneration() == k.getStatus().getObservedGeneration();
-        });
-    }
-
-
-    public static void waitUntilKafkaStatusConditionContainsMessage(String clusterName, String namespace, String message, long timeout) {
-        TestUtils.waitFor("Kafka Status with message [" + message + "]",
-            Constants.GLOBAL_POLL_INTERVAL, timeout, () -> {
+    public static void waitUntilKafkaStatusConditionContainsMessage(String clusterName, String namespace, String message) {
+        TestUtils.waitFor("Kafka status contains exception with non-existing secret name",
+            Constants.GLOBAL_POLL_INTERVAL, Constants.GLOBAL_STATUS_TIMEOUT, () -> {
                 List<Condition> conditions = KafkaResource.kafkaClient().inNamespace(namespace).withName(clusterName).get().getStatus().getConditions();
                 for (Condition condition : conditions) {
                     if (condition.getMessage().matches(message)) {
@@ -117,17 +76,13 @@
             });
     }
 
-    public static void waitUntilKafkaStatusConditionContainsMessage(String clusterName, String namespace, String message) {
-        waitUntilKafkaStatusConditionContainsMessage(clusterName, namespace, message, Constants.GLOBAL_STATUS_TIMEOUT);
-    }
-
     public static void waitForZkMntr(String clusterName, Pattern pattern, int... podIndexes) {
         long timeoutMs = 120_000L;
         long pollMs = 1_000L;
 
         for (int podIndex : podIndexes) {
             String zookeeperPod = KafkaResources.zookeeperPodName(clusterName, podIndex);
-            String zookeeperPort = String.valueOf(12181);
+            String zookeeperPort = String.valueOf(2181 * 10 + podIndex);
             waitFor("mntr", pollMs, timeoutMs, () -> {
                     try {
                         String output = cmdKubeClient().execInPod(zookeeperPod,
@@ -209,155 +164,4 @@
             return false;
         });
     }
-<<<<<<< HEAD
-
-    /**
-     * Method which, update/replace Kafka configuration
-     * @param clusterName name of the cluster where Kafka resource can be found
-     * @param brokerConfigName key of specific property
-     * @param value value of specific property
-     */
-    public static void updateSpecificConfiguration(String clusterName, String brokerConfigName, Object value) {
-        KafkaResource.replaceKafkaResource(clusterName, kafka -> {
-            LOGGER.info("Kafka config before updating '{}'", kafka.getSpec().getKafka().getConfig().toString());
-            Map<String, Object> config = kafka.getSpec().getKafka().getConfig();
-            config.put(brokerConfigName, value);
-            kafka.getSpec().getKafka().setConfig(config);
-            LOGGER.info("Kafka config after updating '{}'", kafka.getSpec().getKafka().getConfig().toString());
-        });
-    }
-
-    /**
-     * Method which, extends the @link updateConfiguration(String clusterName, KafkaConfiguration kafkaConfiguration, Object value) method
-     * with stability and ensures after update of Kafka resource there will be not rolling update
-     * @param clusterName name of the cluster where Kafka resource can be found
-     * @param brokerConfigName key of specific property
-     * @param value value of specific property
-     */
-    public static void  updateConfigurationWithStabilityWait(String clusterName, String brokerConfigName, Object value) {
-        updateSpecificConfiguration(clusterName, brokerConfigName, value);
-    }
-
-    /**
-     * Verifies that updated configuration was successfully changed inside Kafka CR
-     * @param brokerConfigName key of specific property
-     * @param value value of specific property
-     */
-    public static boolean verifyCrDynamicConfiguration(String clusterName, String brokerConfigName, Object value) {
-        LOGGER.info("Dynamic Configuration in Kafka CR is {}={} and excepted is {}={}",
-            brokerConfigName,
-            KafkaResource.kafkaClient().inNamespace(kubeClient().getNamespace()).withName(clusterName).get().getSpec().getKafka().getConfig().get(brokerConfigName),
-            brokerConfigName,
-            value);
-
-        return KafkaResource.kafkaClient().inNamespace(kubeClient().getNamespace()).withName(clusterName).get().getSpec().getKafka().getConfig().get(brokerConfigName).equals(value);
-    }
-
-    /**
-     * Verifies that updated configuration was successfully changed inside Kafka pods
-     * @param kafkaPodNamePrefix prefix of Kafka pods
-     * @param brokerConfigName key of specific property
-     * @param value value of specific property
-     * @return
-     * true = if specific property match the excepted property
-     * false = if specific property doesn't match the excepted property
-     */
-    public static boolean verifyPodDynamicConfiguration(String kafkaPodNamePrefix, String brokerConfigName, Object value) {
-
-        List<Pod> kafkaPods = kubeClient().listPodsByPrefixInName(kafkaPodNamePrefix);
-
-        for (Pod pod : kafkaPods) {
-
-            TestUtils.waitFor("Wait until dyn.configuration is changed", Constants.GLOBAL_POLL_INTERVAL, Constants.RECONCILIATION_INTERVAL + Duration.ofSeconds(10).toMillis(),
-                () -> {
-                    String result = cmdKubeClient().execInPod(pod.getMetadata().getName(), "/bin/bash", "-c", "bin/kafka-configs.sh --bootstrap-server localhost:9092 --entity-type brokers --entity-name 0 --describe").out();
-
-                    LOGGER.debug("This dyn.configuration {} inside the Kafka pod {}", result, pod.getMetadata().getName());
-
-                    if (!result.contains(brokerConfigName + "=" + value)) {
-                        LOGGER.error("Kafka Pod {} doesn't contain {} with value {}", pod.getMetadata().getName(), brokerConfigName, value);
-                        LOGGER.error("Kafka configuration {}", result);
-                        return false;
-                    }
-                    return true;
-                });
-        }
-        return true;
-    }
-
-    /**
-     * Loads all kafka config parameters supported by the given {@code kafkaVersion}, as generated by #KafkaConfigModelGenerator in config-model-generator.
-     * @param kafkaVersion specific kafka version
-     * @return all supported kafka properties
-     */
-    public static Map<String, ConfigModel> readConfigModel(String kafkaVersion) {
-        String name = TestUtils.USER_PATH + "/../cluster-operator/src/main/resources/kafka-" + kafkaVersion + "-config-model.json";
-        try {
-            try (InputStream in = new FileInputStream(name)) {
-                ConfigModels configModels = new ObjectMapper().readValue(in, ConfigModels.class);
-                if (!kafkaVersion.equals(configModels.getVersion())) {
-                    throw new RuntimeException("Incorrect version");
-                }
-                return configModels.getConfigs();
-            }
-        } catch (IOException e) {
-            throw new RuntimeException("Error reading from classpath resource " + name, e);
-        }
-    }
-
-    /**
-     * Return dynamic Kafka configs supported by the the given version of Kafka.
-     * @param kafkaVersion specific kafka version
-     * @return all dynamic properties for specific kafka version
-     */
-    @SuppressWarnings({"checkstyle:CyclomaticComplexity", "checkstyle:BooleanExpressionComplexity", "unchecked"})
-    public static Map<String, ConfigModel> getDynamicConfigurationProperties(String kafkaVersion)  {
-
-        Map<String, ConfigModel> configs = KafkaUtils.readConfigModel(kafkaVersion);
-
-        LOGGER.info("This is configs {}", configs.toString());
-
-        LOGGER.info("This is all kafka configs with size {}", configs.size());
-
-        Map<String, ConfigModel> dynamicConfigs = configs
-            .entrySet()
-            .stream()
-            .filter(a -> {
-                String[] prefixKey = a.getKey().split("\\.");
-
-                // filter all which is Scope = ClusterWide or PerBroker
-                boolean isClusterWideOrPerBroker = a.getValue().getScope() == Scope.CLUSTER_WIDE || a.getValue().getScope() == Scope.PER_BROKER;
-
-                if (prefixKey[0].equals("ssl") || prefixKey[0].equals("sasl") || prefixKey[0].equals("advertised") ||
-                    prefixKey[0].equals("listeners") || prefixKey[0].equals("listener")) {
-                    return isClusterWideOrPerBroker && !FORBIDDEN_PREFIXES.contains(prefixKey[0]);
-                }
-
-                return isClusterWideOrPerBroker;
-            })
-            .collect(Collectors.toMap(Map.Entry::getKey, Map.Entry::getValue));
-
-        LOGGER.info("This is dynamic-configs size {}", dynamicConfigs.size());
-
-        Map<String, ConfigModel> forbiddenExceptionsConfigs = configs
-            .entrySet()
-            .stream()
-            .filter(a -> FORBIDDEN_PREFIX_EXCEPTIONS.contains(a.getKey()))
-            .collect(Collectors.toMap(Map.Entry::getKey, Map.Entry::getValue));
-
-        LOGGER.info("This is size of forbidden-exception-configs size {}", forbiddenExceptionsConfigs.size());
-
-        Map<String, ConfigModel> dynamicConfigsWithExceptions = new HashMap<>();
-
-        dynamicConfigsWithExceptions.putAll(dynamicConfigs);
-        dynamicConfigsWithExceptions.putAll(forbiddenExceptionsConfigs);
-
-        LOGGER.info("This is dynamic-configs with forbidden-exception-configs size {}", dynamicConfigsWithExceptions.size());
-
-        dynamicConfigsWithExceptions.forEach((key, value) -> LOGGER.info(key + " -> "  + value));
-
-        return dynamicConfigsWithExceptions;
-    }
-=======
->>>>>>> 2e537b00
 }