--- conflicted
+++ resolved
@@ -10,14 +10,6 @@
 import org.apache.logging.log4j.LogManager;
 import org.apache.logging.log4j.Logger;
 
-<<<<<<< HEAD
-import java.time.Duration;
-import java.util.Random;
-
-import static io.strimzi.systemtest.resources.ResourceManager.kubeClient;
-
-=======
->>>>>>> 2e537b00
 /**
  * ClientUtils class, which provides static methods for the all type clients
  * @see io.strimzi.systemtest.kafkaclients.externalClients.OauthExternalKafkaClient
@@ -28,55 +20,10 @@
 public class ClientUtils {
 
     private static final Logger LOGGER = LogManager.getLogger(ClientUtils.class);
-    private static final String CONSUMER_GROUP_NAME = "my-consumer-group-";
-    private static Random rng = new Random();
 
     // ensuring that object can not be created outside of class
     private ClientUtils() {}
 
-<<<<<<< HEAD
-    public static void waitUntilClientReceivedMessagesTls(KafkaClientOperations kafkaClient, int exceptedMessages) throws Exception {
-        for (int tries = 1; ; tries++) {
-            int receivedMessages = kafkaClient.receiveMessagesTls(Constants.GLOBAL_CLIENTS_TIMEOUT);
-
-            if (receivedMessages == exceptedMessages) {
-                LOGGER.info("Consumer successfully consumed {} messages for the {} time", exceptedMessages, tries);
-                break;
-            }
-            LOGGER.warn("Client not received excepted messages {}, instead received only {}!", exceptedMessages, receivedMessages);
-
-            if (tries == 3) {
-                throw new RuntimeException(String.format("Consumer wasn't able to consume %s messages for 3 times", exceptedMessages));
-            }
-        }
-    }
-
-    public static void waitTillContinuousClientsFinish(String producerName, String consumerName, String namespace, int messageCount) {
-        LOGGER.info("Waiting till producer {} and consumer {} finish", producerName, consumerName);
-        TestUtils.waitFor("continuous clients finished", Constants.GLOBAL_POLL_INTERVAL, timeoutForClientFinishJob(messageCount),
-            () -> kubeClient().getJobStatus(producerName) && kubeClient().getJobStatus(consumerName));
-    }
-
-    public static void waitForClientSuccess(String jobName, String namespace, int messageCount) {
-        LOGGER.info("Waiting for producer/consumer:{} will be finished", jobName);
-        TestUtils.waitFor("job finished", Constants.GLOBAL_POLL_INTERVAL, timeoutForClientFinishJob(messageCount),
-            () -> kubeClient().getJobStatus(jobName));
-    }
-
-    private static long timeoutForClientFinishJob(int messagesCount) {
-        // need to add at least 2minutes for finishing the job
-        return (long) messagesCount * 1000 + Duration.ofMinutes(2).toMillis();
-    }
-
-    /**
-     * Method which generates random consumer group name
-     * @return consumer group name with pattern: my-consumer-group-*-*
-     */
-    public static String generateRandomConsumerGroup() {
-        int salt = rng.nextInt(Integer.MAX_VALUE);
-
-        return CONSUMER_GROUP_NAME + salt;
-=======
     public static void waitUntilClientReceivedMessagesTls(KafkaClientOperations kafkaClient, int exceptedMessages) {
         TestUtils.waitFor("Kafka " + kafkaClient.toString() + " client received messages", Constants.GLOBAL_CLIENTS_POLL, Constants.GLOBAL_TIMEOUT,
             () -> {
@@ -89,6 +36,5 @@
                     return false;
                 }
             });
->>>>>>> 2e537b00
     }
 }
