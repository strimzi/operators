--- conflicted
+++ resolved
@@ -26,11 +26,7 @@
      */
     public static void waitForReplicaSetDeletion(String name) {
         LOGGER.debug("Waiting for ReplicaSet of Deployment {} deletion", name);
-<<<<<<< HEAD
-        TestUtils.waitFor("ReplicaSet " + name + " to be deleted", Constants.POLL_INTERVAL_FOR_RESOURCE_DELETION, Constants.TIMEOUT_FOR_RESOURCE_DELETION,
-=======
         TestUtils.waitFor("ReplicaSet " + name + " to be deleted", Constants.POLL_INTERVAL_FOR_RESOURCE_DELETION, DELETION_TIMEOUT,
->>>>>>> 902ec063
             () -> {
                 if (!kubeClient().replicaSetExists(name)) {
                     return true;
