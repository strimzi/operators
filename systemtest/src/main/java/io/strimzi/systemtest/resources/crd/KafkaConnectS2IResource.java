--- conflicted
+++ resolved
@@ -24,16 +24,11 @@
 
 import java.util.function.Consumer;
 
-<<<<<<< HEAD
-public class KafkaConnectS2IResource {
-    public static final String PATH_TO_KAFKA_CONNECT_S2I_CONFIG = "../examples/connect/kafka-connect-s2i.yaml";
-=======
 import static io.strimzi.systemtest.enums.CustomResourceStatus.Ready;
 import static io.strimzi.systemtest.resources.ResourceManager.CR_CREATION_TIMEOUT;
 
 public class KafkaConnectS2IResource {
     public static final String PATH_TO_KAFKA_CONNECT_S2I_CONFIG = TestUtils.USER_PATH + "/../examples/connect/kafka-connect-s2i.yaml";
->>>>>>> 902ec063
 
     public static MixedOperation<KafkaConnectS2I, KafkaConnectS2IList, DoneableKafkaConnectS2I, Resource<KafkaConnectS2I, DoneableKafkaConnectS2I>> kafkaConnectS2IClient() {
         return Crds.kafkaConnectS2iOperation(ResourceManager.kubeClient().getClient());
@@ -100,11 +95,7 @@
     }
 
     public static void deleteKafkaConnectS2IWithoutWait(String resourceName) {
-<<<<<<< HEAD
-        kafkaConnectS2IClient().inNamespace(ResourceManager.kubeClient().getNamespace()).withName(resourceName).cascading(true).delete();
-=======
         kafkaConnectS2IClient().inNamespace(ResourceManager.kubeClient().getNamespace()).withName(resourceName).withPropagationPolicy(DeletionPropagation.FOREGROUND).delete();
->>>>>>> 902ec063
     }
 
     private static KafkaConnectS2I getKafkaConnectS2IFromYaml(String yamlPath) {
@@ -112,11 +103,7 @@
     }
 
     private static KafkaConnectS2I waitFor(KafkaConnectS2I kafkaConnectS2I) {
-<<<<<<< HEAD
-        return ResourceManager.waitForResourceStatus(kafkaConnectS2IClient(), kafkaConnectS2I, "Ready");
-=======
         return ResourceManager.waitForResourceStatus(kafkaConnectS2IClient(), kafkaConnectS2I, Ready);
->>>>>>> 902ec063
     }
 
     private static KafkaConnectS2I deleteLater(KafkaConnectS2I kafkaConnectS2I) {
