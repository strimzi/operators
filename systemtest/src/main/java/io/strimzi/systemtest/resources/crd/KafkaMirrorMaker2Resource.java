/*
 * Copyright Strimzi authors.
 * License: Apache License 2.0 (see the file LICENSE or http://apache.org/licenses/LICENSE-2.0.html).
 */
package io.strimzi.systemtest.resources.crd;

import io.fabric8.kubernetes.api.model.DeletionPropagation;
import io.fabric8.kubernetes.client.KubernetesClientException;
import io.fabric8.kubernetes.client.dsl.MixedOperation;
import io.fabric8.kubernetes.client.dsl.Resource;
import io.strimzi.api.kafka.Crds;
import io.strimzi.api.kafka.KafkaMirrorMaker2List;
import io.strimzi.api.kafka.model.CertSecretSourceBuilder;
import io.strimzi.api.kafka.model.DoneableKafkaMirrorMaker2;
import io.strimzi.api.kafka.model.KafkaMirrorMaker2;
import io.strimzi.api.kafka.model.KafkaMirrorMaker2Builder;
import io.strimzi.api.kafka.model.KafkaMirrorMaker2ClusterSpec;
import io.strimzi.api.kafka.model.KafkaMirrorMaker2ClusterSpecBuilder;
import io.strimzi.api.kafka.model.KafkaResources;
import io.strimzi.systemtest.Constants;
import io.strimzi.systemtest.Environment;
import io.strimzi.test.TestUtils;
import io.strimzi.systemtest.resources.ResourceManager;

import java.util.function.Consumer;

import static io.strimzi.systemtest.enums.CustomResourceStatus.Ready;
import static io.strimzi.systemtest.resources.ResourceManager.CR_CREATION_TIMEOUT;

public class KafkaMirrorMaker2Resource {
    public static final String PATH_TO_KAFKA_MIRROR_MAKER_2_CONFIG = TestUtils.USER_PATH + "/../examples/mirror-maker/kafka-mirror-maker-2.yaml";
    public static final String PATH_TO_KAFKA_MIRROR_MAKER_2_METRICS_CONFIG = TestUtils.USER_PATH + "/../examples/metrics/kafka-mirror-maker-2-metrics.yaml";

    public static MixedOperation<KafkaMirrorMaker2, KafkaMirrorMaker2List, DoneableKafkaMirrorMaker2, Resource<KafkaMirrorMaker2, DoneableKafkaMirrorMaker2>> kafkaMirrorMaker2Client() {
        return Crds.kafkaMirrorMaker2Operation(ResourceManager.kubeClient().getClient());
    }

    public static DoneableKafkaMirrorMaker2 kafkaMirrorMaker2(String name, String targetClusterName, String sourceClusterName, int kafkaMirrorMaker2Replicas, boolean tlsListener) {
        KafkaMirrorMaker2 kafkaMirrorMaker2 = getKafkaMirrorMaker2FromYaml(PATH_TO_KAFKA_MIRROR_MAKER_2_CONFIG);
        return deployKafkaMirrorMaker2(defaultKafkaMirrorMaker2(kafkaMirrorMaker2, name, targetClusterName, sourceClusterName, kafkaMirrorMaker2Replicas, tlsListener).build());
    }

    public static DoneableKafkaMirrorMaker2 kafkaMirrorMaker2WithMetrics(String name, String targetClusterName, String sourceClusterName, int kafkaMirrorMaker2Replicas) {
        KafkaMirrorMaker2 kafkaMirrorMaker2 = getKafkaMirrorMaker2FromYaml(PATH_TO_KAFKA_MIRROR_MAKER_2_METRICS_CONFIG);
        return deployKafkaMirrorMaker2(defaultKafkaMirrorMaker2(kafkaMirrorMaker2, name, targetClusterName, sourceClusterName, kafkaMirrorMaker2Replicas, false).build());
    }

    public static KafkaMirrorMaker2Builder defaultKafkaMirrorMaker2(String name, String targetClusterName, String sourceClusterName, int kafkaMirrorMaker2Replicas, boolean tlsListener) {
        KafkaMirrorMaker2 kafkaMirrorMaker2 = getKafkaMirrorMaker2FromYaml(PATH_TO_KAFKA_MIRROR_MAKER_2_CONFIG);
        return defaultKafkaMirrorMaker2(kafkaMirrorMaker2, name, targetClusterName, sourceClusterName, kafkaMirrorMaker2Replicas, tlsListener);
    }

    private static KafkaMirrorMaker2Builder defaultKafkaMirrorMaker2(KafkaMirrorMaker2 kafkaMirrorMaker2, String name, String kafkaTargetClusterName, String kafkaSourceClusterName, int kafkaMirrorMaker2Replicas, boolean tlsListener) {

        KafkaMirrorMaker2ClusterSpec targetClusterSpec = new KafkaMirrorMaker2ClusterSpecBuilder()
            .withAlias(kafkaTargetClusterName)
            .withBootstrapServers(KafkaResources.plainBootstrapAddress(kafkaTargetClusterName))
            .addToConfig("config.storage.replication.factor", 1)
            .addToConfig("offset.storage.replication.factor", 1)
            .addToConfig("status.storage.replication.factor", 1)
            .build();
        
        KafkaMirrorMaker2ClusterSpec sourceClusterSpec = new KafkaMirrorMaker2ClusterSpecBuilder()
            .withAlias(kafkaSourceClusterName)
            .withBootstrapServers(KafkaResources.plainBootstrapAddress(kafkaSourceClusterName))
            .build();

        if (tlsListener) {
            targetClusterSpec = new KafkaMirrorMaker2ClusterSpecBuilder(targetClusterSpec)
                .withBootstrapServers(KafkaResources.tlsBootstrapAddress(kafkaTargetClusterName))
                .withNewTls()
                    .withTrustedCertificates(new CertSecretSourceBuilder().withNewSecretName(KafkaResources.clusterCaCertificateSecretName(kafkaTargetClusterName)).withCertificate("ca.crt").build())
                .endTls()
                .build();
            
            sourceClusterSpec = new KafkaMirrorMaker2ClusterSpecBuilder(sourceClusterSpec)
                .withBootstrapServers(KafkaResources.tlsBootstrapAddress(kafkaSourceClusterName))
                .withNewTls()
                    .withTrustedCertificates(new CertSecretSourceBuilder().withNewSecretName(KafkaResources.clusterCaCertificateSecretName(kafkaSourceClusterName)).withCertificate("ca.crt").build())
                .endTls()
                .build();
        }

        return new KafkaMirrorMaker2Builder(kafkaMirrorMaker2)
            .withNewMetadata()
                .withName(name)
                .withNamespace(ResourceManager.kubeClient().getNamespace())
                .withClusterName(kafkaTargetClusterName)
            .endMetadata()
            .editOrNewSpec()
                .withVersion(Environment.ST_KAFKA_VERSION)
                .withReplicas(kafkaMirrorMaker2Replicas)
                .withConnectCluster(kafkaTargetClusterName)
                .withClusters(targetClusterSpec, sourceClusterSpec)
                .editFirstMirror()
                    .withSourceCluster(kafkaSourceClusterName)
                    .withTargetCluster(kafkaTargetClusterName)
                .endMirror()
                .withNewInlineLogging()
                    .addToLoggers("log4j.rootLogger", "DEBUG")
                .endInlineLogging()
            .endSpec();
    }

    private static DoneableKafkaMirrorMaker2 deployKafkaMirrorMaker2(KafkaMirrorMaker2 kafkaMirrorMaker2) {
        return new DoneableKafkaMirrorMaker2(kafkaMirrorMaker2, kC -> {
            TestUtils.waitFor("KafkaMirrorMaker2 creation", Constants.POLL_INTERVAL_FOR_RESOURCE_CREATION, CR_CREATION_TIMEOUT,
                () -> {
                    try {
                        kafkaMirrorMaker2Client().inNamespace(ResourceManager.kubeClient().getNamespace()).createOrReplace(kC);
                        return true;
                    } catch (KubernetesClientException e) {
                        if (e.getMessage().contains("object is being deleted")) {
                            return false;
                        } else {
                            throw e;
                        }
                    }
                }
            );
            return waitFor(deleteLater(kC));
        });
    }

    public static KafkaMirrorMaker2 kafkaMirrorMaker2WithoutWait(KafkaMirrorMaker2 kafkaMirrorMaker2) {
        kafkaMirrorMaker2Client().inNamespace(ResourceManager.kubeClient().getNamespace()).createOrReplace(kafkaMirrorMaker2);
        return kafkaMirrorMaker2;
    }

    public static void deleteKafkaMirrorMaker2WithoutWait(String resourceName) {
        kafkaMirrorMaker2Client().inNamespace(ResourceManager.kubeClient().getNamespace()).withName(resourceName).withPropagationPolicy(DeletionPropagation.FOREGROUND).delete();
    }

    private static KafkaMirrorMaker2 getKafkaMirrorMaker2FromYaml(String yamlPath) {
        return TestUtils.configFromYaml(yamlPath, KafkaMirrorMaker2.class);
    }

    private static KafkaMirrorMaker2 waitFor(KafkaMirrorMaker2 kafkaMirrorMaker2) {
<<<<<<< HEAD
        return ResourceManager.waitForResourceStatus(kafkaMirrorMaker2Client(), kafkaMirrorMaker2, Ready);
=======
        String kafkaMirrorMaker2CrName = kafkaMirrorMaker2.getMetadata().getName();

        LOGGER.info("Waiting for Kafka MirrorMaker2 {}", kafkaMirrorMaker2CrName);
        DeploymentUtils.waitForDeploymentReady(KafkaMirrorMaker2Resources.deploymentName(kafkaMirrorMaker2CrName), kafkaMirrorMaker2.getSpec().getReplicas());
        LOGGER.info("Kafka MirrorMaker2 {} is ready", kafkaMirrorMaker2CrName);

        return kafkaMirrorMaker2;
>>>>>>> 2e537b00
    }

    private static KafkaMirrorMaker2 deleteLater(KafkaMirrorMaker2 kafkaMirrorMaker2) {
        return ResourceManager.deleteLater(kafkaMirrorMaker2Client(), kafkaMirrorMaker2);
    }

    public static void replaceKafkaMirrorMaker2Resource(String resourceName, Consumer<KafkaMirrorMaker2> editor) {
        ResourceManager.replaceCrdResource(KafkaMirrorMaker2.class, KafkaMirrorMaker2List.class, DoneableKafkaMirrorMaker2.class, resourceName, editor);
    }

}<|MERGE_RESOLUTION|>--- conflicted
+++ resolved
@@ -4,7 +4,6 @@
  */
 package io.strimzi.systemtest.resources.crd;
 
-import io.fabric8.kubernetes.api.model.DeletionPropagation;
 import io.fabric8.kubernetes.client.KubernetesClientException;
 import io.fabric8.kubernetes.client.dsl.MixedOperation;
 import io.fabric8.kubernetes.client.dsl.Resource;
@@ -16,20 +15,23 @@
 import io.strimzi.api.kafka.model.KafkaMirrorMaker2Builder;
 import io.strimzi.api.kafka.model.KafkaMirrorMaker2ClusterSpec;
 import io.strimzi.api.kafka.model.KafkaMirrorMaker2ClusterSpecBuilder;
+import io.strimzi.api.kafka.model.KafkaMirrorMaker2Resources;
 import io.strimzi.api.kafka.model.KafkaResources;
 import io.strimzi.systemtest.Constants;
 import io.strimzi.systemtest.Environment;
+import io.strimzi.systemtest.utils.kubeUtils.controllers.DeploymentUtils;
 import io.strimzi.test.TestUtils;
+import org.apache.logging.log4j.LogManager;
+import org.apache.logging.log4j.Logger;
 import io.strimzi.systemtest.resources.ResourceManager;
 
 import java.util.function.Consumer;
 
-import static io.strimzi.systemtest.enums.CustomResourceStatus.Ready;
-import static io.strimzi.systemtest.resources.ResourceManager.CR_CREATION_TIMEOUT;
+public class KafkaMirrorMaker2Resource {
+    private static final Logger LOGGER = LogManager.getLogger(KafkaMirrorMaker2Resource.class);
 
-public class KafkaMirrorMaker2Resource {
-    public static final String PATH_TO_KAFKA_MIRROR_MAKER_2_CONFIG = TestUtils.USER_PATH + "/../examples/mirror-maker/kafka-mirror-maker-2.yaml";
-    public static final String PATH_TO_KAFKA_MIRROR_MAKER_2_METRICS_CONFIG = TestUtils.USER_PATH + "/../examples/metrics/kafka-mirror-maker-2-metrics.yaml";
+    public static final String PATH_TO_KAFKA_MIRROR_MAKER_2_CONFIG = "../examples/kafka-mirror-maker-2/kafka-mirror-maker-2.yaml";
+    public static final String PATH_TO_KAFKA_MIRROR_MAKER_2_METRICS_CONFIG = "../examples/metrics/kafka-mirror-maker-2-metrics.yaml";
 
     public static MixedOperation<KafkaMirrorMaker2, KafkaMirrorMaker2List, DoneableKafkaMirrorMaker2, Resource<KafkaMirrorMaker2, DoneableKafkaMirrorMaker2>> kafkaMirrorMaker2Client() {
         return Crds.kafkaMirrorMaker2Operation(ResourceManager.kubeClient().getClient());
@@ -97,14 +99,14 @@
                     .withTargetCluster(kafkaTargetClusterName)
                 .endMirror()
                 .withNewInlineLogging()
-                    .addToLoggers("log4j.rootLogger", "DEBUG")
+                    .addToLoggers("connect.root.logger.level", "DEBUG")
                 .endInlineLogging()
             .endSpec();
     }
 
     private static DoneableKafkaMirrorMaker2 deployKafkaMirrorMaker2(KafkaMirrorMaker2 kafkaMirrorMaker2) {
         return new DoneableKafkaMirrorMaker2(kafkaMirrorMaker2, kC -> {
-            TestUtils.waitFor("KafkaMirrorMaker2 creation", Constants.POLL_INTERVAL_FOR_RESOURCE_CREATION, CR_CREATION_TIMEOUT,
+            TestUtils.waitFor("KafkaMirrorMaker2 creation", Constants.POLL_INTERVAL_FOR_RESOURCE_CREATION, Constants.TIMEOUT_FOR_CR_CREATION,
                 () -> {
                     try {
                         kafkaMirrorMaker2Client().inNamespace(ResourceManager.kubeClient().getNamespace()).createOrReplace(kC);
@@ -127,8 +129,8 @@
         return kafkaMirrorMaker2;
     }
 
-    public static void deleteKafkaMirrorMaker2WithoutWait(String resourceName) {
-        kafkaMirrorMaker2Client().inNamespace(ResourceManager.kubeClient().getNamespace()).withName(resourceName).withPropagationPolicy(DeletionPropagation.FOREGROUND).delete();
+    public static void deleteKafkaMirrorMaker2WithoutWait(KafkaMirrorMaker2 kafkaMirrorMaker2) {
+        kafkaMirrorMaker2Client().inNamespace(ResourceManager.kubeClient().getNamespace()).delete(kafkaMirrorMaker2);
     }
 
     private static KafkaMirrorMaker2 getKafkaMirrorMaker2FromYaml(String yamlPath) {
@@ -136,9 +138,6 @@
     }
 
     private static KafkaMirrorMaker2 waitFor(KafkaMirrorMaker2 kafkaMirrorMaker2) {
-<<<<<<< HEAD
-        return ResourceManager.waitForResourceStatus(kafkaMirrorMaker2Client(), kafkaMirrorMaker2, Ready);
-=======
         String kafkaMirrorMaker2CrName = kafkaMirrorMaker2.getMetadata().getName();
 
         LOGGER.info("Waiting for Kafka MirrorMaker2 {}", kafkaMirrorMaker2CrName);
@@ -146,7 +145,6 @@
         LOGGER.info("Kafka MirrorMaker2 {} is ready", kafkaMirrorMaker2CrName);
 
         return kafkaMirrorMaker2;
->>>>>>> 2e537b00
     }
 
     private static KafkaMirrorMaker2 deleteLater(KafkaMirrorMaker2 kafkaMirrorMaker2) {
