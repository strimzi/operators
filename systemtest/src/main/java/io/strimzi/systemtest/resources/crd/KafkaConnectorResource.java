/*
 * Copyright Strimzi authors.
 * License: Apache License 2.0 (see the file LICENSE or http://apache.org/licenses/LICENSE-2.0.html).
 */
package io.strimzi.systemtest.resources.crd;

import io.fabric8.kubernetes.api.model.DeletionPropagation;
import io.fabric8.kubernetes.client.KubernetesClientException;
import io.fabric8.kubernetes.client.dsl.MixedOperation;
import io.fabric8.kubernetes.client.dsl.Resource;
import io.strimzi.api.kafka.Crds;
import io.strimzi.api.kafka.KafkaConnectorList;
import io.strimzi.api.kafka.model.DoneableKafkaConnector;
import io.strimzi.api.kafka.model.KafkaConnector;
import io.strimzi.api.kafka.model.KafkaConnectorBuilder;
import io.strimzi.operator.common.model.Labels;
import io.strimzi.systemtest.Constants;
<<<<<<< HEAD
=======
import io.strimzi.systemtest.utils.kafkaUtils.KafkaConnectorUtils;
>>>>>>> 2e537b00
import io.strimzi.test.TestUtils;
import io.strimzi.systemtest.resources.ResourceManager;

import java.util.function.Consumer;

import static io.strimzi.systemtest.enums.CustomResourceStatus.Ready;
import static io.strimzi.systemtest.resources.ResourceManager.CR_CREATION_TIMEOUT;

public class KafkaConnectorResource {
    public static final String PATH_TO_KAFKA_CONNECTOR_CONFIG = TestUtils.USER_PATH + "/../examples/connect/source-connector.yaml";

    public static MixedOperation<KafkaConnector, KafkaConnectorList, DoneableKafkaConnector, Resource<KafkaConnector, DoneableKafkaConnector>> kafkaConnectorClient() {
        return Crds.kafkaConnectorOperation(ResourceManager.kubeClient().getClient());
    }

    public static DoneableKafkaConnector kafkaConnector(String name) {
        return kafkaConnector(name, name, 2);
    }

    public static DoneableKafkaConnector kafkaConnector(String name, int maxTasks) {
        return kafkaConnector(name, name, maxTasks);
    }

    public static DoneableKafkaConnector kafkaConnector(String name, String clusterName, int maxTasks) {
        KafkaConnector kafkaConnector = getKafkaConnectorFromYaml(PATH_TO_KAFKA_CONNECTOR_CONFIG);
        return deployKafkaConnector(defaultKafkaConnector(kafkaConnector, name, clusterName, maxTasks).build());
    }

    public static KafkaConnectorBuilder defaultKafkaConnector(String name, String clusterName, int maxTasks) {
        KafkaConnector kafkaConnector = getKafkaConnectorFromYaml(PATH_TO_KAFKA_CONNECTOR_CONFIG);
        return defaultKafkaConnector(kafkaConnector, name, clusterName, maxTasks);
    }

    public static KafkaConnectorBuilder defaultKafkaConnector(KafkaConnector kafkaConnector, String name, String kafkaConnectClusterName, int maxTasks) {
        return new KafkaConnectorBuilder(kafkaConnector)
            .editOrNewMetadata()
                .withName(name)
                .withNamespace(ResourceManager.kubeClient().getNamespace())
                .addToLabels(Labels.STRIMZI_CLUSTER_LABEL, kafkaConnectClusterName)
            .endMetadata()
            .editOrNewSpec()
                .withTasksMax(maxTasks)
            .endSpec();
    }

    public static KafkaConnector kafkaConnectorWithoutWait(KafkaConnector kafkaConnector) {
        kafkaConnectorClient().inNamespace(ResourceManager.kubeClient().getNamespace()).createOrReplace(kafkaConnector);
        return kafkaConnector;
    }

    public static void deleteKafkaConnectorWithoutWait(String connectorName) {
        kafkaConnectorClient().inNamespace(ResourceManager.kubeClient().getNamespace()).withName(connectorName).withPropagationPolicy(DeletionPropagation.FOREGROUND).delete();
    }

    private static DoneableKafkaConnector deployKafkaConnector(KafkaConnector kafkaConnector) {
        return new DoneableKafkaConnector(kafkaConnector, kC -> {
            TestUtils.waitFor("KafkaConnector creation", Constants.POLL_INTERVAL_FOR_RESOURCE_CREATION, CR_CREATION_TIMEOUT,
                () -> {
                    try {
                        kafkaConnectorClient().inNamespace(ResourceManager.kubeClient().getNamespace()).createOrReplace(kC);
                        return true;
                    } catch (KubernetesClientException e) {
                        if (e.getMessage().contains("object is being deleted")) {
                            return false;
                        } else {
                            throw e;
                        }
                    }
                }
            );
            return waitFor(deleteLater(kC));
        });
    }

    private static KafkaConnector getKafkaConnectorFromYaml(String yamlPath) {
        return TestUtils.configFromYaml(yamlPath, KafkaConnector.class);
    }

    private static KafkaConnector waitFor(KafkaConnector kafkaConnector) {
<<<<<<< HEAD
        return ResourceManager.waitForResourceStatus(kafkaConnectorClient(), kafkaConnector, Ready);
=======
        String kafkaConnectorCrName = kafkaConnector.getMetadata().getName();

        LOGGER.info("Waiting for Kafka Connector {}", kafkaConnectorCrName);
        KafkaConnectorUtils.waitForConnectorStatus(kafkaConnectorCrName, "Ready");
        LOGGER.info("Kafka Connector {} is ready", kafkaConnectorCrName);

        return kafkaConnector;
>>>>>>> 2e537b00
    }

    private static KafkaConnector deleteLater(KafkaConnector kafkaConnector) {
        return ResourceManager.deleteLater(kafkaConnectorClient(), kafkaConnector);
    }

    public static void replaceKafkaConnectorResource(String resourceName, Consumer<KafkaConnector> editor) {
        ResourceManager.replaceCrdResource(KafkaConnector.class, KafkaConnectorList.class, DoneableKafkaConnector.class, resourceName, editor);
    }
}<|MERGE_RESOLUTION|>--- conflicted
+++ resolved
@@ -4,7 +4,6 @@
  */
 package io.strimzi.systemtest.resources.crd;
 
-import io.fabric8.kubernetes.api.model.DeletionPropagation;
 import io.fabric8.kubernetes.client.KubernetesClientException;
 import io.fabric8.kubernetes.client.dsl.MixedOperation;
 import io.fabric8.kubernetes.client.dsl.Resource;
@@ -15,20 +14,18 @@
 import io.strimzi.api.kafka.model.KafkaConnectorBuilder;
 import io.strimzi.operator.common.model.Labels;
 import io.strimzi.systemtest.Constants;
-<<<<<<< HEAD
-=======
 import io.strimzi.systemtest.utils.kafkaUtils.KafkaConnectorUtils;
->>>>>>> 2e537b00
 import io.strimzi.test.TestUtils;
+import org.apache.logging.log4j.LogManager;
+import org.apache.logging.log4j.Logger;
 import io.strimzi.systemtest.resources.ResourceManager;
 
 import java.util.function.Consumer;
 
-import static io.strimzi.systemtest.enums.CustomResourceStatus.Ready;
-import static io.strimzi.systemtest.resources.ResourceManager.CR_CREATION_TIMEOUT;
+public class KafkaConnectorResource {
+    private static final Logger LOGGER = LogManager.getLogger(KafkaConnectorResource.class);
 
-public class KafkaConnectorResource {
-    public static final String PATH_TO_KAFKA_CONNECTOR_CONFIG = TestUtils.USER_PATH + "/../examples/connect/source-connector.yaml";
+    public static final String PATH_TO_KAFKA_CONNECTOR_CONFIG = "../examples/connector/source-connector.yaml";
 
     public static MixedOperation<KafkaConnector, KafkaConnectorList, DoneableKafkaConnector, Resource<KafkaConnector, DoneableKafkaConnector>> kafkaConnectorClient() {
         return Crds.kafkaConnectorOperation(ResourceManager.kubeClient().getClient());
@@ -67,15 +64,12 @@
     public static KafkaConnector kafkaConnectorWithoutWait(KafkaConnector kafkaConnector) {
         kafkaConnectorClient().inNamespace(ResourceManager.kubeClient().getNamespace()).createOrReplace(kafkaConnector);
         return kafkaConnector;
-    }
 
-    public static void deleteKafkaConnectorWithoutWait(String connectorName) {
-        kafkaConnectorClient().inNamespace(ResourceManager.kubeClient().getNamespace()).withName(connectorName).withPropagationPolicy(DeletionPropagation.FOREGROUND).delete();
     }
 
     private static DoneableKafkaConnector deployKafkaConnector(KafkaConnector kafkaConnector) {
         return new DoneableKafkaConnector(kafkaConnector, kC -> {
-            TestUtils.waitFor("KafkaConnector creation", Constants.POLL_INTERVAL_FOR_RESOURCE_CREATION, CR_CREATION_TIMEOUT,
+            TestUtils.waitFor("KafkaConnector creation", Constants.POLL_INTERVAL_FOR_RESOURCE_CREATION, Constants.TIMEOUT_FOR_CR_CREATION,
                 () -> {
                     try {
                         kafkaConnectorClient().inNamespace(ResourceManager.kubeClient().getNamespace()).createOrReplace(kC);
@@ -98,9 +92,6 @@
     }
 
     private static KafkaConnector waitFor(KafkaConnector kafkaConnector) {
-<<<<<<< HEAD
-        return ResourceManager.waitForResourceStatus(kafkaConnectorClient(), kafkaConnector, Ready);
-=======
         String kafkaConnectorCrName = kafkaConnector.getMetadata().getName();
 
         LOGGER.info("Waiting for Kafka Connector {}", kafkaConnectorCrName);
@@ -108,7 +99,6 @@
         LOGGER.info("Kafka Connector {} is ready", kafkaConnectorCrName);
 
         return kafkaConnector;
->>>>>>> 2e537b00
     }
 
     private static KafkaConnector deleteLater(KafkaConnector kafkaConnector) {
