--- conflicted
+++ resolved
@@ -5,15 +5,14 @@
 package io.strimzi.systemtest.resources;
 
 import io.fabric8.kubernetes.api.model.DoneableService;
+import io.fabric8.kubernetes.api.model.EnvVar;
 import io.fabric8.kubernetes.api.model.HasMetadata;
 import io.fabric8.kubernetes.api.model.LabelSelector;
-import io.fabric8.kubernetes.api.model.LabelSelectorBuilder;
 import io.fabric8.kubernetes.api.model.Service;
 import io.fabric8.kubernetes.api.model.ServiceBuilder;
 import io.fabric8.kubernetes.api.model.apps.Deployment;
+import io.fabric8.kubernetes.api.model.apps.DeploymentBuilder;
 import io.fabric8.kubernetes.api.model.apps.DoneableDeployment;
-import io.fabric8.kubernetes.api.model.batch.DoneableJob;
-import io.fabric8.kubernetes.api.model.batch.Job;
 import io.fabric8.kubernetes.api.model.networking.NetworkPolicy;
 import io.fabric8.kubernetes.api.model.networking.NetworkPolicyBuilder;
 import io.fabric8.kubernetes.api.model.rbac.ClusterRoleBinding;
@@ -26,8 +25,9 @@
 import io.fabric8.kubernetes.client.KubernetesClientException;
 import io.strimzi.operator.common.model.Labels;
 import io.strimzi.systemtest.Constants;
+import io.strimzi.systemtest.enums.DefaultNetworkPolicy;
 import io.strimzi.systemtest.Environment;
-import io.strimzi.systemtest.enums.DefaultNetworkPolicy;
+import io.strimzi.systemtest.utils.StUtils;
 import io.strimzi.systemtest.utils.kubeUtils.controllers.DeploymentUtils;
 import io.strimzi.test.TestUtils;
 import org.apache.logging.log4j.LogManager;
@@ -39,15 +39,88 @@
 import java.util.List;
 import java.util.Map;
 
-import static io.strimzi.systemtest.resources.ResourceManager.CR_CREATION_TIMEOUT;
 import static io.strimzi.test.k8s.KubeClusterResource.kubeClient;
 
 public class KubernetesResource {
     private static final Logger LOGGER = LogManager.getLogger(KubernetesResource.class);
 
+    public static final String PATH_TO_CO_CONFIG = "../install/cluster-operator/050-Deployment-strimzi-cluster-operator.yaml";
+
+    public static DoneableDeployment clusterOperator(String namespace, long operationTimeout) {
+        return deployNewDeployment(defaultCLusterOperator(namespace, operationTimeout, Constants.RECONCILIATION_INTERVAL).build());
+    }
+
+    public static DoneableDeployment clusterOperator(String namespace, long operationTimeout, long reconciliationInterval) {
+        return deployNewDeployment(defaultCLusterOperator(namespace, operationTimeout, reconciliationInterval).build());
+    }
+
+    public static DoneableDeployment clusterOperator(String namespace) {
+        return deployNewDeployment(defaultCLusterOperator(namespace, Constants.CO_OPERATION_TIMEOUT_DEFAULT, Constants.RECONCILIATION_INTERVAL).build());
+    }
+
+    public static DeploymentBuilder defaultClusterOperator(String namespace) {
+        return defaultCLusterOperator(namespace, Constants.CO_OPERATION_TIMEOUT_DEFAULT, Constants.RECONCILIATION_INTERVAL);
+    }
+
+    private static DeploymentBuilder defaultCLusterOperator(String namespace, long operationTimeout, long reconciliationInterval) {
+
+        Deployment clusterOperator = getDeploymentFromYaml(PATH_TO_CO_CONFIG);
+
+        // Get env from config file
+        List<EnvVar> envVars = clusterOperator.getSpec().getTemplate().getSpec().getContainers().get(0).getEnv();
+        // Get default CO image
+        String coImage = clusterOperator.getSpec().getTemplate().getSpec().getContainers().get(0).getImage();
+
+        // Update images
+        for (EnvVar envVar : envVars) {
+            switch (envVar.getName()) {
+                case "STRIMZI_LOG_LEVEL":
+                    envVar.setValue(Environment.STRIMZI_LOG_LEVEL);
+                    break;
+                case "STRIMZI_NAMESPACE":
+                    envVar.setValue(namespace);
+                    envVar.setValueFrom(null);
+                    break;
+                case "STRIMZI_FULL_RECONCILIATION_INTERVAL_MS":
+                    envVar.setValue(Long.toString(reconciliationInterval));
+                    break;
+                case "STRIMZI_OPERATION_TIMEOUT_MS":
+                    envVar.setValue(Long.toString(operationTimeout));
+                    break;
+                default:
+                    if (envVar.getName().contains("KAFKA_BRIDGE_IMAGE")) {
+                        envVar.setValue(envVar.getValue());
+                    } else if (envVar.getName().contains("STRIMZI_DEFAULT")) {
+                        envVar.setValue(StUtils.changeOrgAndTag(envVar.getValue()));
+                    } else if (envVar.getName().contains("IMAGES")) {
+                        envVar.setValue(StUtils.changeOrgAndTagInImageMap(envVar.getValue()));
+                    }
+            }
+        }
+
+        envVars.add(new EnvVar("STRIMZI_IMAGE_PULL_POLICY", Environment.COMPONENTS_IMAGE_PULL_POLICY, null));
+        // Apply updated env variables
+        clusterOperator.getSpec().getTemplate().getSpec().getContainers().get(0).setEnv(envVars);
+
+        return new DeploymentBuilder(clusterOperator)
+            .editSpec()
+                .withNewSelector()
+                    .addToMatchLabels("name", Constants.STRIMZI_DEPLOYMENT_NAME)
+                .endSelector()
+                .editTemplate()
+                    .editSpec()
+                        .editFirstContainer()
+                            .withImage(StUtils.changeOrgAndTag(coImage))
+                            .withImagePullPolicy(Environment.OPERATOR_IMAGE_PULL_POLICY)
+                        .endContainer()
+                    .endSpec()
+                .endTemplate()
+            .endSpec();
+    }
+
     public static DoneableDeployment deployNewDeployment(Deployment deployment) {
         return new DoneableDeployment(deployment, co -> {
-            TestUtils.waitFor("Deployment creation", Constants.POLL_INTERVAL_FOR_RESOURCE_CREATION, CR_CREATION_TIMEOUT,
+            TestUtils.waitFor("Deployment creation", Constants.POLL_INTERVAL_FOR_RESOURCE_CREATION, Constants.TIMEOUT_FOR_CR_CREATION,
                 () -> {
                     try {
                         ResourceManager.kubeClient().createOrReplaceDeployment(co);
@@ -65,26 +138,6 @@
         });
     }
 
-    public static DoneableJob deployNewJob(Job job) {
-        return new DoneableJob(job, kubernetesJob -> {
-            TestUtils.waitFor("Job creation " + job.getMetadata().getName(), Constants.POLL_INTERVAL_FOR_RESOURCE_CREATION, CR_CREATION_TIMEOUT,
-                () -> {
-                    try {
-                        ResourceManager.kubeClient().createJob(kubernetesJob);
-                        return true;
-                    } catch (KubernetesClientException e) {
-                        if (e.getMessage().contains("object is being deleted")) {
-                            return false;
-                        } else {
-                            throw e;
-                        }
-                    }
-                }
-            );
-            return deleteLater(kubernetesJob);
-        });
-    }
-
     public static DoneableRoleBinding roleBinding(String yamlPath, String namespace, String clientNamespace) {
         LOGGER.info("Creating RoleBinding from {} in namespace {}", yamlPath, namespace);
         RoleBinding roleBinding = getRoleBindingFromYaml(yamlPath);
@@ -95,6 +148,7 @@
     }
 
     private static DoneableRoleBinding roleBinding(RoleBinding roleBinding, String clientNamespace) {
+        LOGGER.info("Apply RoleBinding in namespace {}", clientNamespace);
         ResourceManager.kubeClient().namespace(clientNamespace).createOrReplaceRoleBinding(roleBinding);
         deleteLater(roleBinding);
         return new DoneableRoleBinding(roleBinding);
@@ -110,6 +164,7 @@
     }
 
     public static DoneableClusterRoleBinding clusterRoleBinding(ClusterRoleBinding clusterRoleBinding, String clientNamespace) {
+        LOGGER.info("Apply ClusterRoleBinding in namespace {}", clientNamespace);
         ResourceManager.kubeClient().createOrReplaceClusterRoleBinding(clusterRoleBinding);
         deleteLater(clusterRoleBinding);
         return new DoneableClusterRoleBinding(clusterRoleBinding);
@@ -198,45 +253,43 @@
 
     public static DoneableService createServiceResource(String appName, int port, String clientNamespace, String transportProtocol) {
         Service service = getSystemtestsServiceResource(appName, port, clientNamespace, transportProtocol).build();
-        LOGGER.info("Creating Service {} in namespace {}", service.getMetadata().getName(), clientNamespace);
+        LOGGER.info("Creating service {} in namespace {}", service.getMetadata().getName(), clientNamespace);
         ResourceManager.kubeClient().createService(service);
         deleteLater(service);
         return new DoneableService(service);
     }
 
     public static DoneableService createServiceResource(Service service, String clientNamespace) {
-        LOGGER.info("Creating Service {} in namespace {}", service.getMetadata().getName(), clientNamespace);
+        LOGGER.info("Creating service {} in namespace {}", service.getMetadata().getName(), clientNamespace);
         ResourceManager.kubeClient().createService(service);
         deleteLater(service);
         return new DoneableService(service);
     }
 
-    public static Service createKeycloakNodePortHttpService(String namespace) {
+    public static Service deployKeycloakNodePortHttpService(String namespace) {
         String keycloakName = "keycloak";
 
         Map<String, String> keycloakLabels = new HashMap<>();
         keycloakLabels.put("app", keycloakName);
-        keycloakLabels.put("component", keycloakName);
-
-        return getSystemtestsServiceResource(keycloakName + "-service-http",
-            Constants.HTTP_KEYCLOAK_DEFAULT_PORT, namespace, "TCP")
-            .editSpec()
-                .withType("NodePort")
-                .withSelector(keycloakLabels)
-                .editFirstPort()
-                    .withNodePort(Constants.HTTP_KEYCLOAK_DEFAULT_NODE_PORT)
-                .endPort()
-            .endSpec().build();
-    }
-
-    public static Service createKeycloakNodePortService(String namespace) {
+
+        return getSystemtestsServiceResource(keycloakName + "service-http",
+                Constants.HTTP_KEYCLOAK_DEFAULT_PORT, namespace, "TCP")
+                .editSpec()
+                    .withType("NodePort")
+                    .withSelector(keycloakLabels)
+                    .editFirstPort()
+                        .withNodePort(Constants.HTTP_KEYCLOAK_DEFAULT_NODE_PORT)
+                    .endPort()
+                .endSpec().build();
+    }
+
+    public static Service deployKeycloakNodePortService(String namespace) {
         String keycloakName = "keycloak";
 
         Map<String, String> keycloakLabels = new HashMap<>();
         keycloakLabels.put("app", keycloakName);
-        keycloakLabels.put("component", keycloakName);
-
-        return getSystemtestsServiceResource(keycloakName + "-service-https",
+
+        return getSystemtestsServiceResource(keycloakName + "service-https",
             Constants.HTTPS_KEYCLOAK_DEFAULT_PORT, namespace, "TCP")
             .editSpec()
                 .withType("NodePort")
@@ -277,16 +330,6 @@
      * @param resource mean Connect or ConnectS2I resource
      * @param deploymentName name of resource deployment - for setting strimzi.io/name
      */
-<<<<<<< HEAD
-    public static void allowNetworkPolicySettingsForResource(HasMetadata resource, String deploymentName) {
-        LabelSelector labelSelector = new LabelSelectorBuilder()
-                .addToMatchLabels(Constants.KAFKA_CLIENTS_LABEL_KEY, Constants.KAFKA_CLIENTS_LABEL_VALUE)
-                .build();
-
-        if (kubeClient().listPods(labelSelector).size() == 0) {
-            throw new RuntimeException("You did not create the Kafka Client instance(pod) before using the " + resource.getKind());
-        }
-=======
     public static void allowNetworkPolicySettingsForResource(HasMetadata resource, String deploymentName, String clusterName) {
         String clientsDeploymentName = clusterName + "-" + Constants.KAFKA_CLIENTS;
 
@@ -295,9 +338,8 @@
         }
 
         LabelSelector labelSelector = kubeClient().getDeployment(clientsDeploymentName).getSpec().getSelector();
->>>>>>> 2e537b00
-
-        LOGGER.info("Apply NetworkPolicy access to {} from pods with LabelSelector {}", deploymentName, labelSelector);
+
+        LOGGER.info("Apply NetworkPolicy access to {} from {}", deploymentName, clientsDeploymentName);
 
         NetworkPolicy networkPolicy = new NetworkPolicyBuilder()
                 .withNewApiVersion("networking.k8s.io/v1")
@@ -334,7 +376,7 @@
 
         LOGGER.debug("Going to apply the following NetworkPolicy: {}", networkPolicy.toString());
         deleteLater(kubeClient().getClient().network().networkPolicies().inNamespace(ResourceManager.kubeClient().getNamespace()).createOrReplace(networkPolicy));
-        LOGGER.info("Network policy for LabelSelector {} successfully applied", labelSelector);
+        LOGGER.info("Network policy for {} successfully applied", clientsDeploymentName);
     }
 
     public static NetworkPolicy applyDefaultNetworkPolicy(String namespace, DefaultNetworkPolicy policy) {
@@ -367,7 +409,7 @@
         return networkPolicy;
     }
 
-    public static Deployment getDeploymentFromYaml(String yamlPath) {
+    private static Deployment getDeploymentFromYaml(String yamlPath) {
         return TestUtils.configFromYaml(yamlPath, Deployment.class);
     }
 
@@ -381,14 +423,10 @@
 
     private static Deployment waitFor(Deployment deployment) {
         String deploymentName = deployment.getMetadata().getName();
-<<<<<<< HEAD
-        DeploymentUtils.waitForDeploymentAndPodsReady(deploymentName, deployment.getSpec().getReplicas());
-=======
 
         LOGGER.info("Waiting for deployment {}", deploymentName);
         DeploymentUtils.waitForDeploymentReady(deploymentName, deployment.getSpec().getReplicas());
         LOGGER.info("Deployment {} is ready", deploymentName);
->>>>>>> 2e537b00
         return deployment;
     }
 
@@ -411,8 +449,4 @@
     public static NetworkPolicy deleteLater(NetworkPolicy resource) {
         return ResourceManager.deleteLater(ResourceManager.kubeClient().getClient().network().networkPolicies(), resource);
     }
-
-    public static Job deleteLater(Job resource) {
-        return ResourceManager.deleteLater(ResourceManager.kubeClient().getClient().batch().jobs(), resource);
-    }
 }