/*
 * Copyright Strimzi authors.
 * License: Apache License 2.0 (see the file LICENSE or http://apache.org/licenses/LICENSE-2.0.html).
 */
package io.strimzi.systemtest.resources.crd;

import io.fabric8.kubernetes.api.model.DeletionPropagation;
import io.fabric8.kubernetes.client.KubernetesClientException;
import io.fabric8.kubernetes.client.dsl.MixedOperation;
import io.fabric8.kubernetes.client.dsl.Resource;
import io.strimzi.api.kafka.Crds;
import io.strimzi.api.kafka.KafkaMirrorMakerList;
import io.strimzi.api.kafka.model.DoneableKafkaMirrorMaker;
import io.strimzi.api.kafka.model.KafkaMirrorMaker;
import io.strimzi.api.kafka.model.KafkaMirrorMakerBuilder;
import io.strimzi.api.kafka.model.KafkaMirrorMakerResources;
import io.strimzi.api.kafka.model.KafkaResources;
import io.strimzi.systemtest.Constants;
import io.strimzi.systemtest.Environment;
import io.strimzi.test.TestUtils;
import org.apache.kafka.clients.consumer.ConsumerConfig;
import org.apache.kafka.clients.producer.ProducerConfig;
import io.strimzi.systemtest.resources.ResourceManager;

import java.util.function.Consumer;

import static io.strimzi.systemtest.enums.CustomResourceStatus.Ready;
import static io.strimzi.systemtest.resources.ResourceManager.CR_CREATION_TIMEOUT;

public class KafkaMirrorMakerResource {
    public static final String PATH_TO_KAFKA_MIRROR_MAKER_CONFIG = TestUtils.USER_PATH + "/../examples/mirror-maker/kafka-mirror-maker.yaml";

    public static MixedOperation<KafkaMirrorMaker, KafkaMirrorMakerList, DoneableKafkaMirrorMaker, Resource<KafkaMirrorMaker, DoneableKafkaMirrorMaker>> kafkaMirrorMakerClient() {
        return Crds.mirrorMakerOperation(ResourceManager.kubeClient().getClient());
    }

    public static DoneableKafkaMirrorMaker kafkaMirrorMaker(String name, String sourceBootstrapServer, String targetBootstrapServer, String groupId, int mirrorMakerReplicas, boolean tlsListener) {
        KafkaMirrorMaker kafkaMirrorMaker = getKafkaMirrorMakerFromYaml(PATH_TO_KAFKA_MIRROR_MAKER_CONFIG);
        return deployKafkaMirrorMaker(defaultKafkaMirrorMaker(kafkaMirrorMaker, name, sourceBootstrapServer, targetBootstrapServer, groupId, mirrorMakerReplicas, tlsListener).build());
    }

    public static KafkaMirrorMakerBuilder defaultKafkaMirrorMaker(String name,
                                                                  String sourceBootstrapServer,
                                                                  String targetBootstrapServer,
                                                                  String groupId,
                                                                  int kafkaMirrorMakerReplicas,
                                                                  boolean tlsListener) {
        KafkaMirrorMaker kafkaMirrorMaker = getKafkaMirrorMakerFromYaml(PATH_TO_KAFKA_MIRROR_MAKER_CONFIG);
        return defaultKafkaMirrorMaker(kafkaMirrorMaker, name, sourceBootstrapServer, targetBootstrapServer, groupId, kafkaMirrorMakerReplicas, tlsListener);
    }

    private static KafkaMirrorMakerBuilder defaultKafkaMirrorMaker(KafkaMirrorMaker kafkaMirrorMaker,
                                                                   String name,
                                                                   String sourceBootstrapServer,
                                                                   String targetBootstrapServer,
                                                                   String groupId,
                                                                   int kafkaMirrorMakerReplicas,
                                                                   boolean tlsListener) {
        return new KafkaMirrorMakerBuilder(kafkaMirrorMaker)
            .withNewMetadata()
                .withName(name)
                .withNamespace(ResourceManager.kubeClient().getNamespace())
            .endMetadata()
            .editSpec()
                .withVersion(Environment.ST_KAFKA_VERSION)
                .withNewConsumer()
                    .withBootstrapServers(tlsListener ? KafkaResources.tlsBootstrapAddress(sourceBootstrapServer) : KafkaResources.plainBootstrapAddress(sourceBootstrapServer))
                    .withGroupId(groupId)
                    .addToConfig(ConsumerConfig.AUTO_OFFSET_RESET_CONFIG, "earliest")
                .endConsumer()
                .withNewProducer()
                    .withBootstrapServers(tlsListener ? KafkaResources.tlsBootstrapAddress(targetBootstrapServer) : KafkaResources.plainBootstrapAddress(targetBootstrapServer))
                    .addToConfig(ProducerConfig.ACKS_CONFIG, "all")
                .endProducer()
                .withReplicas(kafkaMirrorMakerReplicas)
                .withWhitelist(".*")
                .withNewInlineLogging()
                    .addToLoggers("mirrormaker.root.logger", "DEBUG")
                .endInlineLogging()
            .endSpec();
    }

    private static DoneableKafkaMirrorMaker deployKafkaMirrorMaker(KafkaMirrorMaker kafkaMirrorMaker) {
        return new DoneableKafkaMirrorMaker(kafkaMirrorMaker, kB -> {
            TestUtils.waitFor("KafkaMirrorMaker creation", Constants.POLL_INTERVAL_FOR_RESOURCE_CREATION, CR_CREATION_TIMEOUT,
                () -> {
                    try {
                        kafkaMirrorMakerClient().inNamespace(ResourceManager.kubeClient().getNamespace()).createOrReplace(kB);
                        return true;
                    } catch (KubernetesClientException e) {
                        if (e.getMessage().contains("object is being deleted")) {
                            return false;
                        } else {
                            throw e;
                        }
                    }
                }
            );
            return waitFor(deleteLater(kB));
        });
    }

    public static KafkaMirrorMaker kafkaMirrorMakerWithoutWait(KafkaMirrorMaker kafkaMirrorMaker) {
        kafkaMirrorMakerClient().inNamespace(ResourceManager.kubeClient().getNamespace()).createOrReplace(kafkaMirrorMaker);
        return kafkaMirrorMaker;
    }

    public static void deleteKafkaMirrorMakerWithoutWait(String resourceName) {
        kafkaMirrorMakerClient().inNamespace(ResourceManager.kubeClient().getNamespace()).withName(resourceName).withPropagationPolicy(DeletionPropagation.FOREGROUND).delete();
    }

    private static KafkaMirrorMaker getKafkaMirrorMakerFromYaml(String yamlPath) {
        return TestUtils.configFromYaml(yamlPath, KafkaMirrorMaker.class);
    }

    private static KafkaMirrorMaker waitFor(KafkaMirrorMaker kafkaMirrorMaker) {
<<<<<<< HEAD
        return ResourceManager.waitForResourceStatus(kafkaMirrorMakerClient(), kafkaMirrorMaker, Ready);
=======
        String kafkaMirrorMakerCrName = kafkaMirrorMaker.getMetadata().getName();

        LOGGER.info("Waiting for Kafka MirrorMaker {}", kafkaMirrorMakerCrName);
        DeploymentUtils.waitForDeploymentReady(KafkaMirrorMakerResources.deploymentName(kafkaMirrorMakerCrName), kafkaMirrorMaker.getSpec().getReplicas());
        LOGGER.info("Kafka MirrorMaker {} is ready", kafkaMirrorMakerCrName);

        return kafkaMirrorMaker;
>>>>>>> 2e537b00
    }

    private static KafkaMirrorMaker deleteLater(KafkaMirrorMaker kafkaMirrorMaker) {
        return ResourceManager.deleteLater(kafkaMirrorMakerClient(), kafkaMirrorMaker);
    }

    public static void replaceMirrorMakerResource(String resourceName, Consumer<KafkaMirrorMaker> editor) {
        ResourceManager.replaceCrdResource(KafkaMirrorMaker.class, KafkaMirrorMakerList.class, DoneableKafkaMirrorMaker.class, resourceName, editor);
    }
}<|MERGE_RESOLUTION|>--- conflicted
+++ resolved
@@ -4,7 +4,6 @@
  */
 package io.strimzi.systemtest.resources.crd;
 
-import io.fabric8.kubernetes.api.model.DeletionPropagation;
 import io.fabric8.kubernetes.client.KubernetesClientException;
 import io.fabric8.kubernetes.client.dsl.MixedOperation;
 import io.fabric8.kubernetes.client.dsl.Resource;
@@ -17,18 +16,20 @@
 import io.strimzi.api.kafka.model.KafkaResources;
 import io.strimzi.systemtest.Constants;
 import io.strimzi.systemtest.Environment;
+import io.strimzi.systemtest.utils.kubeUtils.controllers.DeploymentUtils;
 import io.strimzi.test.TestUtils;
 import org.apache.kafka.clients.consumer.ConsumerConfig;
 import org.apache.kafka.clients.producer.ProducerConfig;
+import org.apache.logging.log4j.LogManager;
+import org.apache.logging.log4j.Logger;
 import io.strimzi.systemtest.resources.ResourceManager;
 
 import java.util.function.Consumer;
 
-import static io.strimzi.systemtest.enums.CustomResourceStatus.Ready;
-import static io.strimzi.systemtest.resources.ResourceManager.CR_CREATION_TIMEOUT;
+public class KafkaMirrorMakerResource {
+    private static final Logger LOGGER = LogManager.getLogger(KafkaMirrorMakerResource.class);
 
-public class KafkaMirrorMakerResource {
-    public static final String PATH_TO_KAFKA_MIRROR_MAKER_CONFIG = TestUtils.USER_PATH + "/../examples/mirror-maker/kafka-mirror-maker.yaml";
+    public static final String PATH_TO_KAFKA_MIRROR_MAKER_CONFIG = "../examples/kafka-mirror-maker/kafka-mirror-maker.yaml";
 
     public static MixedOperation<KafkaMirrorMaker, KafkaMirrorMakerList, DoneableKafkaMirrorMaker, Resource<KafkaMirrorMaker, DoneableKafkaMirrorMaker>> kafkaMirrorMakerClient() {
         return Crds.mirrorMakerOperation(ResourceManager.kubeClient().getClient());
@@ -82,7 +83,7 @@
 
     private static DoneableKafkaMirrorMaker deployKafkaMirrorMaker(KafkaMirrorMaker kafkaMirrorMaker) {
         return new DoneableKafkaMirrorMaker(kafkaMirrorMaker, kB -> {
-            TestUtils.waitFor("KafkaMirrorMaker creation", Constants.POLL_INTERVAL_FOR_RESOURCE_CREATION, CR_CREATION_TIMEOUT,
+            TestUtils.waitFor("KafkaMirrorMaker creation", Constants.POLL_INTERVAL_FOR_RESOURCE_CREATION, Constants.TIMEOUT_FOR_CR_CREATION,
                 () -> {
                     try {
                         kafkaMirrorMakerClient().inNamespace(ResourceManager.kubeClient().getNamespace()).createOrReplace(kB);
@@ -105,8 +106,8 @@
         return kafkaMirrorMaker;
     }
 
-    public static void deleteKafkaMirrorMakerWithoutWait(String resourceName) {
-        kafkaMirrorMakerClient().inNamespace(ResourceManager.kubeClient().getNamespace()).withName(resourceName).withPropagationPolicy(DeletionPropagation.FOREGROUND).delete();
+    public static void deleteKafkaMirrorMakerWithoutWait(KafkaMirrorMaker kafkaMirrorMaker) {
+        kafkaMirrorMakerClient().inNamespace(ResourceManager.kubeClient().getNamespace()).delete(kafkaMirrorMaker);
     }
 
     private static KafkaMirrorMaker getKafkaMirrorMakerFromYaml(String yamlPath) {
@@ -114,9 +115,6 @@
     }
 
     private static KafkaMirrorMaker waitFor(KafkaMirrorMaker kafkaMirrorMaker) {
-<<<<<<< HEAD
-        return ResourceManager.waitForResourceStatus(kafkaMirrorMakerClient(), kafkaMirrorMaker, Ready);
-=======
         String kafkaMirrorMakerCrName = kafkaMirrorMaker.getMetadata().getName();
 
         LOGGER.info("Waiting for Kafka MirrorMaker {}", kafkaMirrorMakerCrName);
@@ -124,7 +122,6 @@
         LOGGER.info("Kafka MirrorMaker {} is ready", kafkaMirrorMakerCrName);
 
         return kafkaMirrorMaker;
->>>>>>> 2e537b00
     }
 
     private static KafkaMirrorMaker deleteLater(KafkaMirrorMaker kafkaMirrorMaker) {
