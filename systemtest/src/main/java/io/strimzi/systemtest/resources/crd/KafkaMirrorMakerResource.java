--- conflicted
+++ resolved
@@ -23,16 +23,11 @@
 
 import java.util.function.Consumer;
 
-<<<<<<< HEAD
-public class KafkaMirrorMakerResource {
-    public static final String PATH_TO_KAFKA_MIRROR_MAKER_CONFIG = "../examples/mirror-maker/kafka-mirror-maker.yaml";
-=======
 import static io.strimzi.systemtest.enums.CustomResourceStatus.Ready;
 import static io.strimzi.systemtest.resources.ResourceManager.CR_CREATION_TIMEOUT;
 
 public class KafkaMirrorMakerResource {
     public static final String PATH_TO_KAFKA_MIRROR_MAKER_CONFIG = TestUtils.USER_PATH + "/../examples/mirror-maker/kafka-mirror-maker.yaml";
->>>>>>> 902ec063
 
     public static MixedOperation<KafkaMirrorMaker, KafkaMirrorMakerList, DoneableKafkaMirrorMaker, Resource<KafkaMirrorMaker, DoneableKafkaMirrorMaker>> kafkaMirrorMakerClient() {
         return Crds.mirrorMakerOperation(ResourceManager.kubeClient().getClient());
@@ -110,11 +105,7 @@
     }
 
     public static void deleteKafkaMirrorMakerWithoutWait(String resourceName) {
-<<<<<<< HEAD
-        kafkaMirrorMakerClient().inNamespace(ResourceManager.kubeClient().getNamespace()).withName(resourceName).cascading(true).delete();
-=======
         kafkaMirrorMakerClient().inNamespace(ResourceManager.kubeClient().getNamespace()).withName(resourceName).withPropagationPolicy(DeletionPropagation.FOREGROUND).delete();
->>>>>>> 902ec063
     }
 
     private static KafkaMirrorMaker getKafkaMirrorMakerFromYaml(String yamlPath) {
@@ -122,11 +113,7 @@
     }
 
     private static KafkaMirrorMaker waitFor(KafkaMirrorMaker kafkaMirrorMaker) {
-<<<<<<< HEAD
-        return ResourceManager.waitForResourceStatus(kafkaMirrorMakerClient(), kafkaMirrorMaker, "Ready");
-=======
         return ResourceManager.waitForResourceStatus(kafkaMirrorMakerClient(), kafkaMirrorMaker, Ready);
->>>>>>> 902ec063
     }
 
     private static KafkaMirrorMaker deleteLater(KafkaMirrorMaker kafkaMirrorMaker) {
