--- conflicted
+++ resolved
@@ -5,6 +5,7 @@
 package io.strimzi.systemtest.resources.crd;
 
 import io.fabric8.kubernetes.api.model.ContainerBuilder;
+import io.fabric8.kubernetes.api.model.ContainerPortBuilder;
 import io.fabric8.kubernetes.api.model.PodSpec;
 import io.fabric8.kubernetes.api.model.PodSpecBuilder;
 import io.fabric8.kubernetes.api.model.Quantity;
@@ -30,62 +31,13 @@
 import java.nio.charset.Charset;
 import java.util.Base64;
 import java.util.Collections;
-<<<<<<< HEAD
-=======
 import java.util.HashMap;
->>>>>>> 2e537b00
 import java.util.Map;
 
-import static io.strimzi.systemtest.utils.ClientUtils.generateRandomConsumerGroup;
 import static io.strimzi.test.TestUtils.toYamlString;
 
-public abstract class KafkaClientsResource {
+public class KafkaClientsResource {
     private static final Logger LOGGER = LogManager.getLogger(KafkaClientsResource.class);
-
-    protected final String producerName;
-    protected final String consumerName;
-    protected final String bootstrapServer;
-    protected final String topicName;
-    protected final int messageCount;
-    protected final String additionalConfig;
-    protected final String consumerGroup;
-    protected final long delayMs;
-
-    public KafkaClientsResource(String producerName, String consumerName, String bootstrapServer, String topicName,
-                                int messageCount, String additionalConfig, String consumerGroup, long delayMs) {
-        this.producerName = producerName;
-        this.consumerName = consumerName;
-        this.bootstrapServer = bootstrapServer;
-        this.topicName = topicName;
-        this.messageCount = messageCount;
-        this.additionalConfig = additionalConfig;
-        this.consumerGroup = consumerGroup;
-        this.delayMs = delayMs;
-    }
-
-    // from existing client create new client with different consumer group (immutability)
-    public KafkaClientsResource(KafkaClientsResource kafkaClientsResource) {
-        this.producerName = kafkaClientsResource.producerName;
-        this.consumerName = kafkaClientsResource.consumerName;
-        this.bootstrapServer = kafkaClientsResource.bootstrapServer;
-        this.topicName = kafkaClientsResource.topicName;
-        this.messageCount = kafkaClientsResource.messageCount;
-        this.additionalConfig = kafkaClientsResource.additionalConfig;
-        this.delayMs = kafkaClientsResource.delayMs;
-        this.consumerGroup = generateRandomConsumerGroup();
-    }
-
-    // from existing client create new client with specific consumer group and topicName (immutability)
-    public KafkaClientsResource(KafkaClientsResource kafkaClientsResource, String topicName, String consumerGroup) {
-        this.producerName = kafkaClientsResource.producerName;
-        this.consumerName = kafkaClientsResource.consumerName;
-        this.bootstrapServer = kafkaClientsResource.bootstrapServer;
-        this.topicName = topicName;
-        this.messageCount = kafkaClientsResource.messageCount;
-        this.additionalConfig = kafkaClientsResource.additionalConfig;
-        this.delayMs = kafkaClientsResource.delayMs;
-        this.consumerGroup = consumerGroup;
-    }
 
     public static DoneableDeployment deployKafkaClients(String kafkaClusterName) {
         return deployKafkaClients(false, kafkaClusterName, null);
@@ -265,4 +217,268 @@
                 "username=\"" + kafkaUser.getMetadata().getName() + "\" \\\n" +
                 "password=\"" + password + "\";\n";
     }
+
+    public static DoneableDeployment consumerWithTracing(String bootstrapServer) {
+        String consumerName = "hello-world-consumer";
+
+        Map<String, String> consumerLabels = new HashMap<>();
+        consumerLabels.put("app", consumerName);
+
+        return KubernetesResource.deployNewDeployment(new DeploymentBuilder()
+                    .withNewMetadata()
+                        .withNamespace(ResourceManager.kubeClient().getNamespace())
+                        .withLabels(consumerLabels)
+                        .withName(consumerName)
+                    .endMetadata()
+                    .withNewSpec()
+                        .withNewSelector()
+                            .withMatchLabels(consumerLabels)
+                        .endSelector()
+                        .withReplicas(1)
+                        .withNewTemplate()
+                            .withNewMetadata()
+                                .withLabels(consumerLabels)
+                            .endMetadata()
+                            .withNewSpec()
+                                .withContainers()
+                                .addNewContainer()
+                                    .withName(consumerName)
+                                    .withImage("strimzi/" + consumerName + ":latest")
+                                    .addNewEnv()
+                                        .withName("BOOTSTRAP_SERVERS")
+                                        .withValue(bootstrapServer)
+                                      .endEnv()
+                                    .addNewEnv()
+                                        .withName("TOPIC")
+                                        .withValue("my-topic")
+                                    .endEnv()
+                                    .addNewEnv()
+                                        .withName("GROUP_ID")
+                                        .withValue("my-" + consumerName)
+                                    .endEnv()
+                                    .addNewEnv()
+                                        .withName("DELAY_MS")
+                                        .withValue("1000")
+                                    .endEnv()
+                                    .addNewEnv()
+                                        .withName("LOG_LEVEL")
+                                        .withValue("INFO")
+                                    .endEnv()
+                                    .addNewEnv()
+                                        .withName("MESSAGE_COUNT")
+                                        .withValue("1000000")
+                                    .endEnv()
+                                    .addNewEnv()
+                                        .withName("JAEGER_SERVICE_NAME")
+                                        .withValue(consumerName)
+                                    .endEnv()
+                                    .addNewEnv()
+                                        .withName("JAEGER_AGENT_HOST")
+                                        .withValue("my-jaeger-agent")
+                                    .endEnv()
+                                    .addNewEnv()
+                                        .withName("JAEGER_SAMPLER_TYPE")
+                                        .withValue("const")
+                                    .endEnv()
+                                    .addNewEnv()
+                                        .withName("JAEGER_SAMPLER_PARAM")
+                                        .withValue("1")
+                                    .endEnv()
+                                .endContainer()
+                            .endSpec()
+                        .endTemplate()
+                    .endSpec()
+                    .build());
+    }
+
+    public static DoneableDeployment producerWithTracing(String bootstrapServer) {
+        String producerName = "hello-world-producer";
+
+        Map<String, String> producerLabels = new HashMap<>();
+        producerLabels.put("app", producerName);
+
+        return KubernetesResource.deployNewDeployment(new DeploymentBuilder()
+            .withNewMetadata()
+                .withNamespace(ResourceManager.kubeClient().getNamespace())
+                .withLabels(producerLabels)
+                .withName(producerName)
+            .endMetadata()
+            .withNewSpec()
+                .withNewSelector()
+                    .withMatchLabels(producerLabels)
+                .endSelector()
+                .withReplicas(1)
+                .withNewTemplate()
+                    .withNewMetadata()
+                        .withLabels(producerLabels)
+                    .endMetadata()
+                    .withNewSpec()
+                        .withContainers()
+                        .addNewContainer()
+                            .withName(producerName)
+                            .withImage("strimzi/" + producerName + ":latest")
+                            .addNewEnv()
+                                .withName("BOOTSTRAP_SERVERS")
+                                .withValue(bootstrapServer)
+                              .endEnv()
+                            .addNewEnv()
+                                .withName("TOPIC")
+                                .withValue("my-topic")
+                            .endEnv()
+                            .addNewEnv()
+                                .withName("DELAY_MS")
+                                .withValue("1000")
+                            .endEnv()
+                            .addNewEnv()
+                                .withName("LOG_LEVEL")
+                                .withValue("INFO")
+                            .endEnv()
+                            .addNewEnv()
+                                .withName("MESSAGE_COUNT")
+                                .withValue("1000000")
+                            .endEnv()
+                            .addNewEnv()
+                                .withName("JAEGER_SERVICE_NAME")
+                                .withValue(producerName)
+                            .endEnv()
+                            .addNewEnv()
+                                .withName("JAEGER_AGENT_HOST")
+                                .withValue("my-jaeger-agent")
+                            .endEnv()
+                            .addNewEnv()
+                                .withName("JAEGER_SAMPLER_TYPE")
+                                .withValue("const")
+                            .endEnv()
+                            .addNewEnv()
+                                .withName("JAEGER_SAMPLER_PARAM")
+                                .withValue("1")
+                            .endEnv()
+                        .endContainer()
+                    .endSpec()
+                .endTemplate()
+            .endSpec()
+            .build());
+    }
+
+    public static DoneableDeployment kafkaStreamsWithTracing(String bootstrapServer) {
+        String kafkaStreamsName = "hello-world-streams";
+
+        Map<String, String> kafkaStreamLabels = new HashMap<>();
+        kafkaStreamLabels.put("app", kafkaStreamsName);
+
+        return KubernetesResource.deployNewDeployment(new DeploymentBuilder()
+            .withNewMetadata()
+                .withNamespace(ResourceManager.kubeClient().getNamespace())
+                .withLabels(kafkaStreamLabels)
+                .withName(kafkaStreamsName)
+            .endMetadata()
+            .withNewSpec()
+                .withNewSelector()
+                    .withMatchLabels(kafkaStreamLabels)
+                .endSelector()
+                .withReplicas(1)
+                .withNewTemplate()
+                    .withNewMetadata()
+                        .withLabels(kafkaStreamLabels)
+                    .endMetadata()
+                    .withNewSpec()
+                        .withContainers()
+                        .addNewContainer()
+                            .withName(kafkaStreamsName)
+                            .withImage("strimzi/" + kafkaStreamsName + ":latest")
+                            .addNewEnv()
+                                .withName("BOOTSTRAP_SERVERS")
+                                .withValue(bootstrapServer)
+                              .endEnv()
+                            .addNewEnv()
+                                .withName("APPLICATION_ID")
+                                .withValue(kafkaStreamsName)
+                            .endEnv()
+                            .addNewEnv()
+                                .withName("SOURCE_TOPIC")
+                                .withValue("my-topic")
+                            .endEnv()
+                            .addNewEnv()
+                                .withName("TARGET_TOPIC")
+                                .withValue("cipot-ym")
+                            .endEnv()
+                              .addNewEnv()
+                                .withName("LOG_LEVEL")
+                                .withValue("INFO")
+                            .endEnv()
+                            .addNewEnv()
+                                .withName("JAEGER_SERVICE_NAME")
+                                .withValue(kafkaStreamsName)
+                            .endEnv()
+                            .addNewEnv()
+                                .withName("JAEGER_AGENT_HOST")
+                                .withValue("my-jaeger-agent")
+                            .endEnv()
+                            .addNewEnv()
+                                .withName("JAEGER_SAMPLER_TYPE")
+                                .withValue("const")
+                            .endEnv()
+                            .addNewEnv()
+                                .withName("JAEGER_SAMPLER_PARAM")
+                                .withValue("1")
+                            .endEnv()
+                        .endContainer()
+                    .endSpec()
+                .endTemplate()
+            .endSpec()
+            .build());
+    }
+
+    public static DoneableDeployment deployKeycloak() {
+        String keycloakName = "keycloak";
+
+        Map<String, String> keycloakLabels = new HashMap<>();
+        keycloakLabels.put("app", keycloakName);
+
+        return KubernetesResource.deployNewDeployment(new DeploymentBuilder()
+            .withNewMetadata()
+                .withNamespace(ResourceManager.kubeClient().getNamespace())
+                .withLabels(keycloakLabels)
+                .withName(keycloakName)
+            .endMetadata()
+            .withNewSpec()
+                .withNewSelector()
+                    .withMatchLabels(keycloakLabels)
+                .endSelector()
+                .withReplicas(1)
+                .withNewTemplate()
+                    .withNewMetadata()
+                        .withLabels(keycloakLabels)
+                    .endMetadata()
+                    .withNewSpec()
+                        .withContainers()
+                        .addNewContainer()
+                            .withName(keycloakName + "pod")
+                            .withImage("jboss/keycloak:8.0.1")
+                            .withPorts(
+                                new ContainerPortBuilder()
+                                    .withName("http")
+                                    .withContainerPort(8080)
+                                    .build(),
+                                new ContainerPortBuilder()
+                                    .withName("https")
+                                    .withContainerPort(8443)
+                                    .build()
+                            )
+                            .addNewEnv()
+                                .withName("KEYCLOAK_USER")
+                                .withValue("admin")
+                            .endEnv()
+                            .addNewEnv()
+                                .withName("KEYCLOAK_PASSWORD")
+                                .withValue("admin")
+                            .endEnv()
+                            // for enabling importing authorization script
+                            .withArgs("-Dkeycloak.profile.feature.upload_scripts=enabled")
+                        .endContainer()
+                    .endSpec()
+                .endTemplate()
+            .endSpec()
+            .build());
+    }
 }