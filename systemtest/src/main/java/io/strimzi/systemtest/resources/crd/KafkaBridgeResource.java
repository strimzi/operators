--- conflicted
+++ resolved
@@ -15,11 +15,8 @@
 import io.strimzi.api.kafka.model.KafkaBridgeBuilder;
 import io.strimzi.api.kafka.model.KafkaBridgeResources;
 import io.strimzi.systemtest.Constants;
-<<<<<<< HEAD
-=======
 import io.strimzi.systemtest.Environment;
 import io.strimzi.systemtest.resources.KubernetesResource;
->>>>>>> 902ec063
 import io.strimzi.test.TestUtils;
 import io.strimzi.systemtest.resources.ResourceManager;
 
@@ -30,11 +27,7 @@
 
 public class KafkaBridgeResource {
 
-<<<<<<< HEAD
-    public static final String PATH_TO_KAFKA_BRIDGE_CONFIG = "../examples/bridge/kafka-bridge.yaml";
-=======
     public static final String PATH_TO_KAFKA_BRIDGE_CONFIG = TestUtils.USER_PATH + "/../examples/bridge/kafka-bridge.yaml";
->>>>>>> 902ec063
 
     public static MixedOperation<KafkaBridge, KafkaBridgeList, DoneableKafkaBridge, Resource<KafkaBridge, DoneableKafkaBridge>> kafkaBridgeClient() {
         return Crds.kafkaBridgeOperation(ResourceManager.kubeClient().getClient());
@@ -74,8 +67,6 @@
         return deployKafkaBridge(kafkaBridgeBuilder.build());
     }
 
-<<<<<<< HEAD
-=======
     public static DoneableKafkaBridge kafkaBridgeWithMetrics(String name, String clusterName, String bootstrap) {
         return kafkaBridgeWithMetrics(name, clusterName, bootstrap, 1);
     }
@@ -90,7 +81,6 @@
             .build());
     }
 
->>>>>>> 902ec063
     private static KafkaBridgeBuilder defaultKafkaBridge(KafkaBridge kafkaBridge, String name, String kafkaClusterName, String bootstrap, int kafkaBridgeReplicas) {
         return new KafkaBridgeBuilder(kafkaBridge)
             .withNewMetadata()
@@ -136,11 +126,7 @@
     }
 
     public static void deleteKafkaBridgeWithoutWait(String resourceName) {
-<<<<<<< HEAD
-        kafkaBridgeClient().inNamespace(ResourceManager.kubeClient().getNamespace()).withName(resourceName).cascading(true).delete();
-=======
         kafkaBridgeClient().inNamespace(ResourceManager.kubeClient().getNamespace()).withName(resourceName).withPropagationPolicy(DeletionPropagation.FOREGROUND).delete();
->>>>>>> 902ec063
     }
 
     private static KafkaBridge getKafkaBridgeFromYaml(String yamlPath) {
@@ -148,11 +134,7 @@
     }
 
     private static KafkaBridge waitFor(KafkaBridge kafkaBridge) {
-<<<<<<< HEAD
-        return ResourceManager.waitForResourceStatus(kafkaBridgeClient(), kafkaBridge, "Ready");
-=======
         return ResourceManager.waitForResourceStatus(kafkaBridgeClient(), kafkaBridge, Ready);
->>>>>>> 902ec063
     }
 
     private static KafkaBridge deleteLater(KafkaBridge kafkaBridge) {
