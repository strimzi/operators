/*
 * Copyright Strimzi authors.
 * License: Apache License 2.0 (see the file LICENSE or http://apache.org/licenses/LICENSE-2.0.html).
 */
package io.strimzi.systemtest.kafkaclients.internalClients;

import io.strimzi.api.kafka.model.KafkaResources;
import io.strimzi.systemtest.Constants;
import io.strimzi.systemtest.kafkaclients.AbstractKafkaClient;
import io.strimzi.systemtest.kafkaclients.KafkaClientOperations;
<<<<<<< HEAD
=======
import io.strimzi.test.TestUtils;
>>>>>>> 2e537b00
import org.apache.logging.log4j.LogManager;
import org.apache.logging.log4j.Logger;

import java.util.Random;
import java.util.regex.Matcher;
import java.util.regex.Pattern;

import static io.strimzi.systemtest.kafkaclients.internalClients.ClientType.CLI_KAFKA_VERIFIABLE_CONSUMER;
import static io.strimzi.systemtest.kafkaclients.internalClients.ClientType.CLI_KAFKA_VERIFIABLE_PRODUCER;
import static org.hamcrest.MatcherAssert.assertThat;

/**
 * The InternalKafkaClient for sending and receiving messages using basic properties.
 * The client is using an internal listeners and communicate from the pod.
 */
public class InternalKafkaClient extends AbstractKafkaClient implements KafkaClientOperations {

    private static final Logger LOGGER = LogManager.getLogger(InternalKafkaClient.class);

    private String podName;

    public static class Builder extends AbstractKafkaClient.Builder<Builder> {

        private String podName;

        public Builder withUsingPodName(String podName) {
            this.podName = podName;
            return self();
        }

        @Override
        public InternalKafkaClient build() {
            return new InternalKafkaClient(this);
        }

        @Override
        protected Builder self() {
            return this;
        }
    }

    private InternalKafkaClient(Builder builder) {
        super(builder);
        podName = builder.podName;
    }

    public int sendMessagesPlain() {
        return sendMessagesPlain(Constants.GLOBAL_CLIENTS_TIMEOUT);
    }

    /**
     * Method for send messages to specific kafka cluster. It uses test-client API for communication with deployed clients inside kubernetes cluster
     * @return count of send and acknowledged messages
     */
    @Override
    public int sendMessagesPlain(long timeout) {

        VerifiableClient producer = new VerifiableClient.VerifiableClientBuilder()
            .withClientType(CLI_KAFKA_VERIFIABLE_PRODUCER)
            .withUsingPodName(podName)
            .withPodNamespace(namespaceName)
            .withMaxMessages(messageCount)
            .withKafkaUsername(kafkaUsername)
            .withBootstrapServer(KafkaResources.plainBootstrapAddress(clusterName))
            .withTopicName(topicName)
            .build();

<<<<<<< HEAD
        LOGGER.info("Starting verifiableClient plain producer with the following configuration: {}", producer.toString());
        LOGGER.info("Producing {} messages to {}:{} from pod {}", messageCount, producer.getBootstrapServer(), topicName, podName);

        boolean hasPassed = producer.run(Constants.PRODUCER_TIMEOUT);
        LOGGER.info("Producer finished correctly: {}", hasPassed);
=======
        LOGGER.info("Starting verifiableClient plain producer with following configuration {}", producer.toString());
        LOGGER.info("Sending {} messages to {}#{}", messageCount, producer.getBootstrapServer(), topicName);

        TestUtils.waitFor("Sending messages", Constants.PRODUCER_POLL_INTERVAL, Constants.GLOBAL_CLIENTS_TIMEOUT, () -> {
            LOGGER.info("Sending {} messages to {}", messageCount, podName);
            producer.run(Constants.PRODUCER_TIMEOUT);
            int sent = getSentMessagesCount(producer.getMessages().toString(), messageCount);
            return sent == messageCount;
        });
>>>>>>> 2e537b00

        int sent = getSentMessagesCount(producer.getMessages().toString(), messageCount);

        LOGGER.info("Producer produced {} messages", sent);

        return sent;
    }

    public int sendMessagesTls() {
        return sendMessagesTls(Constants.GLOBAL_CLIENTS_TIMEOUT);
    }

    @Override
    public int sendMessagesTls(long timeout) {

        VerifiableClient producerTls = new VerifiableClient.VerifiableClientBuilder()
            .withClientType(CLI_KAFKA_VERIFIABLE_PRODUCER)
            .withUsingPodName(podName)
            .withPodNamespace(namespaceName)
            .withMaxMessages(messageCount)
            .withKafkaUsername(kafkaUsername)
            .withBootstrapServer(KafkaResources.tlsBootstrapAddress(clusterName))
            .withTopicName(topicName)
            .build();

<<<<<<< HEAD
        LOGGER.info("Starting verifiableClient tls producer with the following configuration: {}", producerTls.toString());
        LOGGER.info("Producing {} messages to {}:{} from pod {}", messageCount, producerTls.getBootstrapServer(), topicName, podName);
=======
        LOGGER.info("Starting verifiableClient tls producer with following configuration {}", producerTls.toString());
        LOGGER.info("Sending {} messages to {}#{}", messageCount, producerTls.getBootstrapServer(), topicName);
>>>>>>> 2e537b00

        boolean hasPassed = producerTls.run(timeout);
        LOGGER.info("Producer finished correctly: {}", hasPassed);

        int sent = getSentMessagesCount(producerTls.getMessages().toString(), messageCount);

        LOGGER.info("Producer produced {} messages", sent);

        return sent;
    }

    public int receiveMessagesPlain() {
        return receiveMessagesPlain(Constants.GLOBAL_CLIENTS_TIMEOUT);
    }

    @Override
    public int receiveMessagesPlain(long timeout) {

        VerifiableClient consumer = new VerifiableClient.VerifiableClientBuilder()
            .withClientType(CLI_KAFKA_VERIFIABLE_CONSUMER)
            .withUsingPodName(podName)
            .withPodNamespace(namespaceName)
            .withMaxMessages(messageCount)
            .withKafkaUsername(kafkaUsername)
            .withBootstrapServer(KafkaResources.plainBootstrapAddress(clusterName))
            .withTopicName(topicName)
            .withConsumerGroupName(consumerGroup)
            .withConsumerInstanceId("instance" + new Random().nextInt(Integer.MAX_VALUE))
            .build();


<<<<<<< HEAD
        LOGGER.info("Starting verifiableClient plain consumer with the following configuration: {}", consumer.toString());
        LOGGER.info("Consuming {} messages from {}#{} from pod {}", messageCount, consumer.getBootstrapServer(), topicName, podName);
=======
        LOGGER.info("Starting verifiableClient plain consumer with following configuration {}", consumer.toString());
        LOGGER.info("Wait for receive {} messages from {}#{}", messageCount, consumer.getBootstrapServer(), topicName);
>>>>>>> 2e537b00

        boolean hasPassed = consumer.run(timeout);
        LOGGER.info("Consumer finished correctly: {}", hasPassed);

        int received = getReceivedMessagesCount(consumer.getMessages().toString());
        LOGGER.info("Consumer consumed {} messages", received);

        return received;
    }

    public int receiveMessagesTls() {
        return receiveMessagesTls(Constants.GLOBAL_CLIENTS_TIMEOUT);
    }

    /**
     * Method for receive messages from specific kafka cluster. It uses test-client API for communication with deployed clients inside kubernetes cluster
       * @return count of received messages
     */
    @Override
    public int receiveMessagesTls(long timeoutMs) {

        VerifiableClient consumerTls = new VerifiableClient.VerifiableClientBuilder()
            .withClientType(CLI_KAFKA_VERIFIABLE_CONSUMER)
            .withUsingPodName(podName)
            .withPodNamespace(namespaceName)
            .withMaxMessages(messageCount)
            .withKafkaUsername(kafkaUsername)
            .withBootstrapServer(KafkaResources.tlsBootstrapAddress(clusterName))
            .withTopicName(topicName)
            .withConsumerGroupName(consumerGroup)
            .withConsumerInstanceId("instance" + new Random().nextInt(Integer.MAX_VALUE))
            .build();

<<<<<<< HEAD
        LOGGER.info("Starting verifiableClient tls consumer with the following configuration: {}", consumerTls.toString());
        LOGGER.info("Consuming {} messages from {}:{} from pod {}", messageCount, consumerTls.getBootstrapServer(), topicName, podName);
=======
        LOGGER.info("Starting verifiableClient tls consumer with following configuration {}", consumerTls.toString());
        LOGGER.info("Wait for receive {} messages from {}#{}", messageCount, consumerTls.getBootstrapServer(), topicName);
>>>>>>> 2e537b00

        boolean hasPassed = consumerTls.run(timeoutMs);
        LOGGER.info("Consumer finished correctly: {}", hasPassed);

        int received = getReceivedMessagesCount(consumerTls.getMessages().toString());
        LOGGER.info("Consumer consumed {} messages", received);

        return received;
    }

    public void checkProducedAndConsumedMessages(int producedMessages, int consumedMessages) {
        assertSentAndReceivedMessages(producedMessages, consumedMessages);
    }

    /**
     * Assert count of sent and received messages
     * @param sent count of sent messages
     * @param received count of received messages
     */
    public void assertSentAndReceivedMessages(int sent, int received) {
        assertThat(String.format("Sent (%s) and receive (%s) message count is not equal", sent, received),
            sent == received);
    }

    /**
     * Get sent messages fro object response
     * @param response response
     * @param messageCount expected message count
     * @return count of acknowledged messages
     */
    private int getSentMessagesCount(String response, int messageCount) {
        int sentMessages;
        Pattern r = Pattern.compile("sent\":(" + messageCount + ")");
        Matcher m = r.matcher(response);
        sentMessages = m.find() ? Integer.parseInt(m.group(1)) : -1;

        r = Pattern.compile("acked\":(" + messageCount + ")");
        m = r.matcher(response);

        if (m.find()) {
            return sentMessages == Integer.parseInt(m.group(1)) ? sentMessages : -1;
        } else {
            return -1;
        }
    }

    /**
     * Get recieved message count from object response
     * @param response response
     * @return count of received messages
     */
    private int getReceivedMessagesCount(String response) {
        int receivedMessages = 0;
        Pattern r = Pattern.compile("records_consumed\",\"count\":([0-9]*)");
        Matcher m = r.matcher(response);

        while (m.find()) {
            receivedMessages += Integer.parseInt(m.group(1));
        }

        return receivedMessages;
    }

    public void setPodName(String podName) {
        this.podName = podName;
    }

    public String getPodName() {
        return podName;
    }
}<|MERGE_RESOLUTION|>--- conflicted
+++ resolved
@@ -8,10 +8,7 @@
 import io.strimzi.systemtest.Constants;
 import io.strimzi.systemtest.kafkaclients.AbstractKafkaClient;
 import io.strimzi.systemtest.kafkaclients.KafkaClientOperations;
-<<<<<<< HEAD
-=======
 import io.strimzi.test.TestUtils;
->>>>>>> 2e537b00
 import org.apache.logging.log4j.LogManager;
 import org.apache.logging.log4j.Logger;
 
@@ -79,13 +76,6 @@
             .withTopicName(topicName)
             .build();
 
-<<<<<<< HEAD
-        LOGGER.info("Starting verifiableClient plain producer with the following configuration: {}", producer.toString());
-        LOGGER.info("Producing {} messages to {}:{} from pod {}", messageCount, producer.getBootstrapServer(), topicName, podName);
-
-        boolean hasPassed = producer.run(Constants.PRODUCER_TIMEOUT);
-        LOGGER.info("Producer finished correctly: {}", hasPassed);
-=======
         LOGGER.info("Starting verifiableClient plain producer with following configuration {}", producer.toString());
         LOGGER.info("Sending {} messages to {}#{}", messageCount, producer.getBootstrapServer(), topicName);
 
@@ -95,7 +85,6 @@
             int sent = getSentMessagesCount(producer.getMessages().toString(), messageCount);
             return sent == messageCount;
         });
->>>>>>> 2e537b00
 
         int sent = getSentMessagesCount(producer.getMessages().toString(), messageCount);
 
@@ -121,13 +110,8 @@
             .withTopicName(topicName)
             .build();
 
-<<<<<<< HEAD
-        LOGGER.info("Starting verifiableClient tls producer with the following configuration: {}", producerTls.toString());
-        LOGGER.info("Producing {} messages to {}:{} from pod {}", messageCount, producerTls.getBootstrapServer(), topicName, podName);
-=======
         LOGGER.info("Starting verifiableClient tls producer with following configuration {}", producerTls.toString());
         LOGGER.info("Sending {} messages to {}#{}", messageCount, producerTls.getBootstrapServer(), topicName);
->>>>>>> 2e537b00
 
         boolean hasPassed = producerTls.run(timeout);
         LOGGER.info("Producer finished correctly: {}", hasPassed);
@@ -159,13 +143,8 @@
             .build();
 
 
-<<<<<<< HEAD
-        LOGGER.info("Starting verifiableClient plain consumer with the following configuration: {}", consumer.toString());
-        LOGGER.info("Consuming {} messages from {}#{} from pod {}", messageCount, consumer.getBootstrapServer(), topicName, podName);
-=======
         LOGGER.info("Starting verifiableClient plain consumer with following configuration {}", consumer.toString());
         LOGGER.info("Wait for receive {} messages from {}#{}", messageCount, consumer.getBootstrapServer(), topicName);
->>>>>>> 2e537b00
 
         boolean hasPassed = consumer.run(timeout);
         LOGGER.info("Consumer finished correctly: {}", hasPassed);
@@ -199,13 +178,8 @@
             .withConsumerInstanceId("instance" + new Random().nextInt(Integer.MAX_VALUE))
             .build();
 
-<<<<<<< HEAD
-        LOGGER.info("Starting verifiableClient tls consumer with the following configuration: {}", consumerTls.toString());
-        LOGGER.info("Consuming {} messages from {}:{} from pod {}", messageCount, consumerTls.getBootstrapServer(), topicName, podName);
-=======
         LOGGER.info("Starting verifiableClient tls consumer with following configuration {}", consumerTls.toString());
         LOGGER.info("Wait for receive {} messages from {}#{}", messageCount, consumerTls.getBootstrapServer(), topicName);
->>>>>>> 2e537b00
 
         boolean hasPassed = consumerTls.run(timeoutMs);
         LOGGER.info("Consumer finished correctly: {}", hasPassed);
