--- conflicted
+++ resolved
@@ -128,11 +128,7 @@
 
         this.setAllowedArguments(this.clientType);
         this.clientArgumentMap = new ClientArgumentMap();
-<<<<<<< HEAD
-        this.clientArgumentMap.put(ClientArgument.BROKER_LIST, bootstrapServer);
-=======
         this.clientArgumentMap.put(ClientArgument.BOOTSTRAP_SERVER, bootstrapServer);
->>>>>>> 902ec063
         this.clientArgumentMap.put(ClientArgument.TOPIC, topicName);
         this.clientArgumentMap.put(ClientArgument.MAX_MESSAGES, Integer.toString(maxMessages));
         if (kafkaUsername != null) this.clientArgumentMap.put(ClientArgument.USER,  kafkaUsername.replace("-", "_"));
