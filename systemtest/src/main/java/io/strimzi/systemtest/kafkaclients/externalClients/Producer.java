--- conflicted
+++ resolved
@@ -9,7 +9,6 @@
 import io.vertx.kafka.client.producer.KafkaProducer;
 import io.vertx.kafka.client.producer.KafkaProducerRecord;
 import io.vertx.kafka.client.producer.RecordMetadata;
-import org.apache.kafka.clients.producer.ProducerConfig;
 import org.apache.logging.log4j.LogManager;
 import org.apache.logging.log4j.Logger;
 
@@ -22,37 +21,14 @@
     private KafkaClientProperties properties;
     private final AtomicInteger numSent = new AtomicInteger(0);
     private final String topic;
-    private String clientName;
-    private final Integer partition;
-    private KafkaProducer<String, String> producer;
+    private final String clientName;
 
-<<<<<<< HEAD
-    Producer(KafkaClientProperties properties, CompletableFuture<Integer> resultPromise, IntPredicate msgCntPredicate,
-             String topic, String clientName, Integer partition) {
-=======
     Producer(KafkaClientProperties properties, CompletableFuture<Integer> resultPromise, IntPredicate msgCntPredicate, String topic, String clientName) {
->>>>>>> 2e537b00
         super(resultPromise, msgCntPredicate);
         this.properties = properties;
-        this.partition = partition;
         this.topic = topic;
         this.clientName = clientName;
         this.vertx = Vertx.vertx();
-<<<<<<< HEAD
-        this.producer = KafkaProducer.create(vertx, properties.getProperties());
-    }
-
-    Producer(KafkaClientProperties properties, CompletableFuture<Integer> resultPromise, IntPredicate msgCntPredicate,
-             String topic, String clientName) {
-        super(resultPromise, msgCntPredicate);
-        this.properties = properties;
-        this.topic = topic;
-        this.partition = null;
-        this.clientName = clientName;
-        this.vertx = Vertx.vertx();
-        this.producer = KafkaProducer.create(vertx, properties.getProperties());
-=======
->>>>>>> 2e537b00
     }
 
     @Override
@@ -60,11 +36,8 @@
         LOGGER.info("Creating instance of Vert.x for the client {}", this.getClass().getName());
 
         LOGGER.info("Producer is starting with following properties: {}", properties.getProperties().toString());
-<<<<<<< HEAD
-=======
 
         KafkaProducer<String, String> producer = KafkaProducer.create(vertx, properties.getProperties());
->>>>>>> 2e537b00
 
         if (msgCntPredicate.test(-1)) {
             vertx.eventBus().consumer(clientName, msg -> {
@@ -73,50 +46,25 @@
                     resultPromise.complete(numSent.get());
                 }
             });
-            vertx.setPeriodic(1000, id -> sendNext(topic));
+            vertx.setPeriodic(1000, id -> sendNext(producer, topic));
         } else {
-            sendNext(topic);
+            sendNext(producer, topic);
         }
     }
 
     @Override
     public void close() {
-<<<<<<< HEAD
-        if (vertx != null) {
-
-            if (producer != null) {
-                LOGGER.info("Closing Producer instance {} with client.id {}", producer.getClass().getName(), properties.getProperties().get(ProducerConfig.CLIENT_ID_CONFIG));
-                producer.close();
-            }
-
-            LOGGER.info("Closing Vert.x instance {}", this.getClass().getName());
-=======
         LOGGER.info("Closing Vert.x instance for the client {}", this.getClass().getName());
         if (vertx != null) {
->>>>>>> 2e537b00
             vertx.close();
         }
     }
 
-<<<<<<< HEAD
-    private void sendNext(String topic) {
-        if (msgCntPredicate.negate().test(numSent.get())) {
-
-            KafkaProducerRecord<String, String> record;
-
-            if (partition != null) {
-                // send messages to the specific partition
-                record = KafkaProducerRecord.create(topic, null, "\"Hello-world - " + numSent.get() + "\"", partition);
-            } else {
-                record = KafkaProducerRecord.create(topic, "\"Hello-world - " + numSent.get() + "\"");
-            }
-=======
     private void sendNext(KafkaProducer<String, String> producer, String topic) {
         if (msgCntPredicate.negate().test(numSent.get())) {
 
             KafkaProducerRecord<String, String> record =
                     KafkaProducerRecord.create(topic, "\"Sending messages\": \"Hello-world - " + numSent.get() + "\"");
->>>>>>> 2e537b00
 
             producer.send(record, done -> {
                 if (done.succeeded()) {
@@ -133,17 +81,15 @@
                     }
 
                     if (msgCntPredicate.negate().test(-1)) {
-                        sendNext(topic);
+                        sendNext(producer, topic);
                     }
+
                 } else {
-                    LOGGER.debug("Producer cannot connect to topic {}: {}", topic, done.cause().toString());
-                    sendNext(topic);
+                    LOGGER.warn("Producer cannot connect to topic {}: {}", topic, done.cause().toString());
+                    sendNext(producer, topic);
                 }
             });
+
         }
     }
-
-    public void setClientName(String clientName) {
-        this.clientName = clientName;
-    }
 }