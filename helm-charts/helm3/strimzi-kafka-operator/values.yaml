--- conflicted
+++ resolved
@@ -144,9 +144,5 @@
 # Override the docker image tag used by all Strimzi images
 imageTagOverride: ""
 createGlobalResources: true
-<<<<<<< HEAD
-# Override the exclude patter for exclude some lables
-=======
 # Override the exclude pattern for exclude some lables
->>>>>>> 35192b1e
 labelsExclusionPattern: ""