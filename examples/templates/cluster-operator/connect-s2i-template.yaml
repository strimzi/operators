apiVersion: v1
kind: Template
metadata:
  name: strimzi-connect-s2i
  annotations:
    openshift.io/display-name: "Apache Kafka Connect S2I"
    description: >-
      This template installes Apache Kafka Connect in distributed mode together with build pipeline
      for new Kafka Connect images with additional plugins. For more information about using this
      template see https://strimzi.io
    tags: "messaging"
    iconClass: "fa fa-exchange"
    template.openshift.io/documentation-url: "https://strimzi.io"
message: "Kafka Connect S2I cluster ${CLUSTER_NAME} is being deployed. Use '${CLUSTER_NAME}-connect-api:8083' to access Kafka Connect REST API."
parameters:
- description: All Kubernetes resources will be named after the cluster name
  displayName: Name of the cluster
  name: CLUSTER_NAME
  value: my-connect-cluster
- description: Specifies the number of Kafka Connect instances to be started by default.
  displayName: Number of Kafka Connect instances
  name: INSTANCES
  required: true
  value: "1"
- description: The Kafka version to use for this Kafka connect cluster.
  displayName: The Kafka version to use
  name: KAFKA_VERSION
  required: true
<<<<<<< HEAD
  value: "2.5.0"
=======
  value: "2.6.0"
>>>>>>> 902ec063
- description: A list of host:port pairs to use for establishing the initial connection to the Kafka cluster.
  displayName: Kafka bootstrap servers
  name: KAFKA_CONNECT_BOOTSTRAP_SERVERS
  required: true
  value: my-cluster-kafka-bootstrap:9092
- description: A unique string that identifies the Connect cluster group this worker belongs to. Note this must not conflict with any consumer group IDs.
  displayName: Group ID
  name: KAFKA_CONNECT_GROUP_ID
  required: true
  value: "connect-cluster"
- description: Converter class used to convert between Kafka Connect format and the serialized form that is written to Kafka.
  displayName: Key Converter
  name: KAFKA_CONNECT_KEY_CONVERTER
  required: true
  value: org.apache.kafka.connect.json.JsonConverter
- description: Set to false to use schemaless format
  displayName: Enable schemas for key converters
  name: KAFKA_CONNECT_KEY_CONVERTER_SCHEMAS_ENABLE
  value: "true"
- description: Converter class used to convert between Kafka Connect format and the serialized form that is written to Kafka.
  displayName: Value Converter
  name: KAFKA_CONNECT_VALUE_CONVERTER
  required: true
  value: org.apache.kafka.connect.json.JsonConverter
- description: Set to false to use schemaless format
  displayName: Enable schemas for value converters
  name: KAFKA_CONNECT_VALUE_CONVERTER_SCHEMAS_ENABLE
  value: "true"
- description: Replication factor for config storage topic
  displayName: Config replication factor
  name: KAFKA_CONNECT_CONFIG_STORAGE_REPLICATION_FACTOR
  value: "3"
- description: Replication factor for offset storage topic
  displayName: Offset replication factor
  name: KAFKA_CONNECT_OFFSET_STORAGE_REPLICATION_FACTOR
  value: "3"
- description: Replication factor for status storage topic
  displayName: Status replication factor
  name: KAFKA_CONNECT_STATUS_STORAGE_REPLICATION_FACTOR
  value: "3"
- description: Number of seconds after the container has started before healthcheck probes are initiated.
  displayName: Kafka Connect healthcheck initial delay
  name: HEALTHCHECK_DELAY
  value: "60"
- description: Number of seconds after which the probe times out.
  displayName: Kafka Connect healthcheck timeout
  name: HEALTHCHECK_TIMEOUT
  value: "5"
objects:
- apiVersion: kafka.strimzi.io/v1beta1
  kind: KafkaConnectS2I
  metadata:
    name: ${CLUSTER_NAME}
  spec:
    version: ${{KAFKA_VERSION}}
    replicas: ${{INSTANCES}}
    livenessProbe:
      initialDelaySeconds: ${{HEALTHCHECK_DELAY}}
      timeoutSeconds: ${{HEALTHCHECK_TIMEOUT}}
    readinessProbe:
      initialDelaySeconds: ${{HEALTHCHECK_DELAY}}
      timeoutSeconds: ${{HEALTHCHECK_TIMEOUT}}
    bootstrapServers: "${KAFKA_CONNECT_BOOTSTRAP_SERVERS}"
    config:
      group.id: "${KAFKA_CONNECT_GROUP_ID}"
      offset.storage.topic: "${KAFKA_CONNECT_GROUP_ID}-offsets"
      config.storage.topic: "${KAFKA_CONNECT_GROUP_ID}-configs"
      status.storage.topic: "${KAFKA_CONNECT_GROUP_ID}-status"
      key.converter: "${KAFKA_CONNECT_KEY_CONVERTER}"
      value.converter: "${KAFKA_CONNECT_VALUE_CONVERTER}"
      key.converter.schemas.enable: ${{KAFKA_CONNECT_KEY_CONVERTER_SCHEMAS_ENABLE}}
      value.converter.schemas.enable: ${{KAFKA_CONNECT_VALUE_CONVERTER_SCHEMAS_ENABLE}}
      config.storage.replication.factor: ${{KAFKA_CONNECT_CONFIG_STORAGE_REPLICATION_FACTOR}}
      offset.storage.replication.factor: ${{KAFKA_CONNECT_OFFSET_STORAGE_REPLICATION_FACTOR}}
      status.storage.replication.factor: ${{KAFKA_CONNECT_STATUS_STORAGE_REPLICATION_FACTOR}}<|MERGE_RESOLUTION|>--- conflicted
+++ resolved
@@ -26,11 +26,7 @@
   displayName: The Kafka version to use
   name: KAFKA_VERSION
   required: true
-<<<<<<< HEAD
-  value: "2.5.0"
-=======
   value: "2.6.0"
->>>>>>> 902ec063
 - description: A list of host:port pairs to use for establishing the initial connection to the Kafka cluster.
   displayName: Kafka bootstrap servers
   name: KAFKA_CONNECT_BOOTSTRAP_SERVERS
