--- conflicted
+++ resolved
@@ -30,11 +30,7 @@
   displayName: The Kafka version to use
   name: KAFKA_VERSION
   required: true
-<<<<<<< HEAD
-  value: "2.5.0"
-=======
   value: "2.6.0"
->>>>>>> 902ec063
 - description: Volume space available for Zookeeper data, e.g. 512Mi, 2Gi.
   displayName: Zookeeper Volume Capacity
   name: ZOOKEEPER_VOLUME_CAPACITY
