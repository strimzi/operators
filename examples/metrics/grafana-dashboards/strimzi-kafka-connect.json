{
  "__inputs": [
    {
      "name": "DS_PROMETHEUS",
      "label": "Prometheus",
      "description": "",
      "type": "datasource",
      "pluginId": "prometheus",
      "pluginName": "Prometheus"
    }
  ],
  "__requires": [
    {
      "type": "grafana",
      "id": "grafana",
      "name": "Grafana",
      "version": "5.2.0"
    },
    {
      "type": "panel",
      "id": "graph",
      "name": "Graph",
      "version": "5.0.0"
    },
    {
      "type": "datasource",
      "id": "prometheus",
      "name": "Prometheus",
      "version": "5.0.0"
    },
    {
      "type": "panel",
      "id": "singlestat",
      "name": "Singlestat",
      "version": "5.0.0"
    }
  ],
  "annotations": {
    "list": [
      {
        "builtIn": 1,
        "datasource": "-- Grafana --",
        "enable": true,
        "hide": true,
        "iconColor": "rgba(0, 211, 255, 1)",
        "name": "Annotations & Alerts",
        "type": "dashboard"
      }
    ]
  },

  "editable": true,
  "gnetId": null,
  "graphTooltip": 0,
  "id": null,
  "iteration": 1593507933601,
  "links": [],

  "panels": [
    {
      "cacheTimeout": null,
      "colorBackground": false,
      "colorValue": false,
      "colors": [
        "rgba(245, 54, 54, 0.9)",
        "rgba(237, 129, 40, 0.89)",
        "rgba(50, 172, 45, 0.97)"
      ],
      "datasource": "${DS_PROMETHEUS}",
      "format": "none",
      "gauge": {
        "maxValue": 100,
        "minValue": 0,
        "show": false,
        "thresholdLabels": false,
        "thresholdMarkers": true
      },
      "gridPos": {
        "h": 7,
        "w": 4,
        "x": 0,
        "y": 0
      },
      "height": 250,
      "id": 26,
      "interval": null,
      "links": [],
      "mappingType": 1,
      "mappingTypes": [
        {
          "name": "value to text",
          "value": 1
        },
        {
          "name": "range to text",
          "value": 2
        }
      ],
      "maxDataPoints": 100,
      "nullPointMode": "connected",
      "nullText": null,
      "postfix": "",
      "postfixFontSize": "50%",
      "prefix": "",
      "prefixFontSize": "50%",
      "rangeMaps": [
        {
          "from": "null",
          "text": "N/A",
          "to": "null"
        }
      ],
      "span": 2,
      "sparkline": {
        "fillColor": "rgba(31, 118, 189, 0.18)",
        "full": false,
        "lineColor": "rgb(31, 120, 193)",
        "show": false
      },
      "tableColumn": "",
      "targets": [
        {
          "expr": "sum(kafka_connect_worker_connector_count{strimzi_io_kind=~\"KafkaConnect.*\",strimzi_io_cluster=\"$strimzi_connect_cluster_name\"})",
          "format": "time_series",
          "intervalFactor": 2,
          "refId": "A",
          "step": 40
        }
      ],
      "thresholds": "",
      "title": "Number of Connectors",
      "type": "singlestat",
      "valueFontSize": "200%",
      "valueMaps": [
        {
          "op": "=",
          "text": "N/A",
          "value": "null"
        }
      ],
      "valueName": "current"
    },
    {
      "cacheTimeout": null,
      "colorBackground": false,
      "colorValue": false,
      "colors": [
        "rgba(245, 54, 54, 0.9)",
        "rgba(237, 129, 40, 0.89)",
        "rgba(50, 172, 45, 0.97)"
      ],
      "datasource": "${DS_PROMETHEUS}",
      "format": "none",
      "gauge": {
        "maxValue": 100,
        "minValue": 0,
        "show": false,
        "thresholdLabels": false,
        "thresholdMarkers": true
      },
      "gridPos": {
        "h": 7,
        "w": 4,
        "x": 4,
        "y": 0
      },
      "id": 27,
      "interval": null,
      "links": [],
      "mappingType": 1,
      "mappingTypes": [
        {
          "name": "value to text",
          "value": 1
        },
        {
          "name": "range to text",
          "value": 2
        }
      ],
      "maxDataPoints": 100,
      "nullPointMode": "connected",
      "nullText": null,
      "postfix": "",
      "postfixFontSize": "50%",
      "prefix": "",
      "prefixFontSize": "50%",
      "rangeMaps": [
        {
          "from": "null",
          "text": "N/A",
          "to": "null"
        }
      ],
      "span": 2,
      "sparkline": {
        "fillColor": "rgba(31, 118, 189, 0.18)",
        "full": false,
        "lineColor": "rgb(31, 120, 193)",
        "show": false
      },
      "tableColumn": "",
      "targets": [
        {
          "expr": "sum(kafka_connect_worker_task_count{strimzi_io_kind=~\"KafkaConnect.*\",strimzi_io_cluster=\"$strimzi_connect_cluster_name\"})",
          "format": "time_series",
          "intervalFactor": 2,
          "refId": "A",
          "step": 40
        }
      ],
      "thresholds": "",
      "title": "Number of Tasks",
      "type": "singlestat",
      "valueFontSize": "200%",
      "valueMaps": [
        {
          "op": "=",
          "text": "N/A",
          "value": "null"
        }
      ],
      "valueName": "current"
    },
    {
      "aliasColors": {},
      "bars": false,
      "dashLength": 10,
      "dashes": false,
      "datasource": "${DS_PROMETHEUS}",
      "fill": 1,
      "gridPos": {
        "h": 7,
        "w": 8,
        "x": 8,
        "y": 0
      },
      "id": 28,
      "legend": {
        "avg": false,
        "current": false,
        "max": false,
        "min": false,
        "show": true,
        "total": false,
        "values": false
      },
      "lines": true,
      "linewidth": 1,
      "links": [],
      "nullPointMode": "null",
      "percentage": false,
      "pointradius": 5,
      "points": false,
      "renderer": "flot",
      "seriesOverrides": [],
      "spaceLength": 10,
      "stack": true,
      "steppedLine": false,
      "targets": [
        {
<<<<<<< HEAD
          "expr": "sum(rate(kafka_consumer_incoming_byte_total{strimzi_io_kind=~\"KafkaConnect.*\",strimzi_io_cluster=\"$strimzi_connect_cluster_name\"}[1m])) by (kubernetes_pod_name)",
          "interval": "",
=======
          "expr": "sum(kafka_connect_incoming_byte_total{strimzi_io_kind=~\"KafkaConnect.*\",strimzi_io_cluster=\"$strimzi_connect_cluster_name\"})",
          "format": "time_series",
          "hide": false,
          "intervalFactor": 2,
>>>>>>> 2e537b00
          "legendFormat": "{{kubernetes_pod_name}}",
          "refId": "A"
        }
      ],
      "thresholds": [],
      "timeFrom": null,
      "timeShift": null,
      "title": "(Sink/Consumers) Incoming bytes per second",
      "tooltip": {
        "shared": true,
        "sort": 0,
        "value_type": "individual"
      },
      "type": "graph",
      "xaxis": {
        "buckets": null,
        "mode": "time",
        "name": null,
        "show": true,
        "values": []
      },
      "yaxes": [
        {
          "format": "Bps",
          "label": "Bytes/sec",
          "logBase": 1,
          "max": null,
          "min": "0",
          "show": true
        },
        {
          "format": "short",
          "label": null,
          "logBase": 1,
          "max": null,
          "min": null,
          "show": true
        }
      ],
      "yaxis": {
        "align": false,
        "alignLevel": null
      }
    },
    {
      "aliasColors": {},
      "bars": false,
      "dashLength": 10,
      "dashes": false,
      "datasource": "${DS_PROMETHEUS}",
      "fill": 1,
      "gridPos": {
        "h": 7,
        "w": 8,
        "x": 16,
        "y": 0
      },
      "id": 29,
      "legend": {
        "avg": false,
        "current": false,
        "max": false,
        "min": false,
        "show": true,
        "total": false,
        "values": false
      },
      "lines": true,
      "linewidth": 1,
      "links": [],
      "nullPointMode": "null",
      "percentage": false,
      "pointradius": 5,
      "points": false,
      "renderer": "flot",
      "seriesOverrides": [],
      "spaceLength": 10,
      "stack": true,
      "steppedLine": false,
      "targets": [
        {
<<<<<<< HEAD
          "expr": "sum(rate(kafka_producer_outgoing_byte_total{strimzi_io_kind=~\"KafkaConnect.*\",strimzi_io_cluster=\"$strimzi_connect_cluster_name\"}[1m])) by (kubernetes_pod_name)",
          "interval": "",
=======
          "expr": "sum(kafka_connect_outgoing_byte_total{strimzi_io_kind=~\"KafkaConnect.*\",strimzi_io_cluster=\"$strimzi_connect_cluster_name\"})",
          "format": "time_series",
          "hide": false,
          "intervalFactor": 2,
>>>>>>> 2e537b00
          "legendFormat": "{{kubernetes_pod_name}}",
          "refId": "A"
        }
      ],
      "thresholds": [],
      "timeFrom": null,
      "timeShift": null,
      "title": "(Source/Producers) Outgoing bytes per second",
      "tooltip": {
        "shared": true,
        "sort": 0,
        "value_type": "individual"
      },
      "type": "graph",
      "xaxis": {
        "buckets": null,
        "mode": "time",
        "name": null,
        "show": true,
        "values": []
      },
      "yaxes": [
        {
          "format": "Bps",
          "label": "Bytes/sec",
          "logBase": 1,
          "max": null,
          "min": "0",
          "show": true
        },
        {
          "format": "short",
          "label": null,
          "logBase": 1,
          "max": null,
          "min": null,
          "show": true
        }
      ],
      "yaxis": {
        "align": false,
        "alignLevel": null
      }
    },
    {
      "aliasColors": {},
      "bars": false,
      "dashLength": 10,
      "dashes": false,
      "datasource": "${DS_PROMETHEUS}",
      "fill": 1,
      "gridPos": {
        "h": 7,
        "w": 8,
        "x": 0,
        "y": 7
      },
      "id": 30,
      "legend": {
        "avg": false,
        "current": false,
        "max": false,
        "min": false,
        "show": true,
        "total": false,
        "values": false
      },
      "lines": true,
      "linewidth": 1,
      "links": [],
      "nullPointMode": "null",
      "percentage": false,
      "pointradius": 5,
      "points": false,
      "renderer": "flot",
      "seriesOverrides": [],
      "spaceLength": 10,
      "span": 4,
      "stack": false,
      "steppedLine": false,
      "targets": [
        {
          "expr": "rate(process_cpu_seconds_total{strimzi_io_kind=~\"KafkaConnect.*\",strimzi_io_cluster=\"$strimzi_connect_cluster_name\"}[1m])",
          "format": "time_series",
          "hide": false,
          "intervalFactor": 2,
          "legendFormat": "{{kubernetes_pod_name}}",
          "metric": "",
          "refId": "A",
          "step": 4
        }
      ],
      "thresholds": [],
      "timeFrom": null,
      "timeShift": null,
      "title": "CPU Usage",
      "tooltip": {
        "shared": true,
        "sort": 0,
        "value_type": "individual"
      },
      "type": "graph",
      "xaxis": {
        "buckets": null,
        "mode": "time",
        "name": null,
        "show": true,
        "values": []
      },
      "yaxes": [
        {
          "format": "short",
          "label": "Cores",
          "logBase": 1,
          "max": null,
          "min": null,
          "show": true
        },
        {
          "format": "short",
          "label": null,
          "logBase": 1,
          "max": null,
          "min": null,
          "show": true
        }
      ],
      "yaxis": {
        "align": false,
        "alignLevel": null
      }
    },
    {
      "aliasColors": {},
      "bars": false,
      "dashLength": 10,
      "dashes": false,
      "datasource": "${DS_PROMETHEUS}",
      "fill": 1,
      "gridPos": {
        "h": 7,
        "w": 8,
        "x": 8,
        "y": 7
      },
      "id": 31,
      "legend": {
        "avg": false,
        "current": false,
        "max": false,
        "min": false,
        "show": true,
        "total": false,
        "values": false
      },
      "lines": true,
      "linewidth": 1,
      "links": [],
      "nullPointMode": "null",
      "percentage": false,
      "pointradius": 5,
      "points": false,
      "renderer": "flot",
      "seriesOverrides": [],
      "spaceLength": 10,
      "span": 4,
      "stack": false,
      "steppedLine": false,
      "targets": [
        {
          "expr": "sum without(area)(jvm_memory_bytes_used{strimzi_io_kind=~\"KafkaConnect.*\",strimzi_io_cluster=\"$strimzi_connect_cluster_name\"})",
          "format": "time_series",
          "hide": false,
          "intervalFactor": 2,
          "legendFormat": "{{kubernetes_pod_name}}",
          "metric": "",
          "refId": "A",
          "step": 4
        }
      ],
      "thresholds": [],
      "timeFrom": null,
      "timeShift": null,
      "title": "JVM Memory",
      "tooltip": {
        "shared": true,
        "sort": 0,
        "value_type": "individual"
      },
      "type": "graph",
      "xaxis": {
        "buckets": null,
        "mode": "time",
        "name": null,
        "show": true,
        "values": []
      },
      "yaxes": [
        {
          "format": "bytes",
          "label": "Memory",
          "logBase": 1,
          "max": null,
          "min": null,
          "show": true
        },
        {
          "format": "short",
          "label": null,
          "logBase": 1,
          "max": null,
          "min": null,
          "show": true
        }
      ],
      "yaxis": {
        "align": false,
        "alignLevel": null
      }
    },
    {
      "aliasColors": {},
      "bars": false,
      "dashLength": 10,
      "dashes": false,
      "datasource": "${DS_PROMETHEUS}",
      "fill": 1,
      "gridPos": {
        "h": 7,
        "w": 8,
        "x": 16,
        "y": 7
      },
      "id": 32,
      "legend": {
        "avg": false,
        "current": false,
        "max": false,
        "min": false,
        "show": true,
        "total": false,
        "values": false
      },
      "lines": true,
      "linewidth": 1,
      "links": [],
      "nullPointMode": "null",
      "percentage": false,
      "pointradius": 5,
      "points": false,
      "renderer": "flot",
      "seriesOverrides": [],
      "spaceLength": 10,
      "span": 4,
      "stack": false,
      "steppedLine": false,
      "targets": [
        {
          "expr": "sum without(gc)(rate(jvm_gc_collection_seconds_sum{strimzi_io_kind=~\"KafkaConnect.*\",strimzi_io_cluster=\"$strimzi_connect_cluster_name\"}[5m]))",
          "format": "time_series",
          "hide": false,
          "intervalFactor": 2,
          "legendFormat": "{{kubernetes_pod_name}}",
          "metric": "",
          "refId": "A",
          "step": 4
        }
      ],
      "thresholds": [],
      "timeFrom": null,
      "timeShift": null,
      "title": "Time spent in GC",
      "tooltip": {
        "shared": true,
        "sort": 0,
        "value_type": "individual"
      },
      "type": "graph",
      "xaxis": {
        "buckets": null,
        "mode": "time",
        "name": null,
        "show": true,
        "values": []
      },
      "yaxes": [
        {
          "format": "percent",
          "label": "% time in GC",
          "logBase": 1,
          "max": null,
          "min": null,
          "show": true
        },
        {
          "format": "short",
          "label": null,
          "logBase": 1,
          "max": null,
          "min": null,
          "show": true
        }
      ],
      "yaxis": {
        "align": false,
        "alignLevel": null
      }
    },
    {
      "cacheTimeout": null,
      "columns": [],
      "datasource": "${DS_PROMETHEUS}",
      "fontSize": "100%",
      "gridPos": {
        "h": 7,
        "w": 8,
        "x": 0,
        "y": 14
      },
      "id": 34,
      "links": [],
      "pageSize": null,
      "showHeader": true,
      "sort": {
        "col": 0,
        "desc": true
      },
      "styles": [
        {
          "alias": "Time",
          "align": "auto",
          "dateFormat": "YYYY-MM-DD HH:mm:ss",
          "pattern": "Time",
          "type": "date"
        },
        {
          "alias": "Tasks",
          "align": "auto",
          "colorMode": null,
          "colors": [
            "rgba(245, 54, 54, 0.9)",
            "rgba(237, 129, 40, 0.89)",
            "rgba(50, 172, 45, 0.97)"
          ],
          "dateFormat": "YYYY-MM-DD HH:mm:ss",
          "decimals": null,
          "mappingType": 1,
          "pattern": "Value",
          "thresholds": [],
          "type": "number",
          "unit": "short"
        },
        {
          "alias": "Connector",
          "align": "auto",
          "colorMode": null,
          "colors": [
            "rgba(245, 54, 54, 0.9)",
            "rgba(237, 129, 40, 0.89)",
            "rgba(50, 172, 45, 0.97)"
          ],
          "decimals": 0,
          "pattern": "Metric",
          "thresholds": [],
          "type": "number",
          "unit": "short"
        }
      ],
      "targets": [
        {
          "expr": "sum(kafka_connect_worker_connector_paused_task_count{namespace=\"$kubernetes_namespace\",strimzi_io_kind=~\"KafkaConnect.*\",strimzi_io_cluster=\"$strimzi_connect_cluster_name\"}) by (connector) != 0",
          "instant": true,
          "interval": "",
          "legendFormat": "[paused] {{connector}}",
          "refId": "B"
        },
        {
          "expr": "sum(kafka_connect_worker_connector_failed_task_count{namespace=\"$kubernetes_namespace\",strimzi_io_kind=~\"KafkaConnect.*\",strimzi_io_cluster=\"$strimzi_connect_cluster_name\"}) by (connector) != 0",
          "instant": true,
          "interval": "",
          "legendFormat": "[failed] {{connector}}",
          "refId": "A"
        },
        {
          "expr": "sum(kafka_connect_worker_connector_unassigned_task_count{namespace=\"$kubernetes_namespace\",strimzi_io_kind=~\"KafkaConnect.*\",strimzi_io_cluster=\"$strimzi_connect_cluster_name\"}) by (connector) != 0",
          "instant": true,
          "interval": "",
          "legendFormat": "[unassigned] {{connector}}",
          "refId": "C"
        },
        {
          "expr": "sum(kafka_connect_worker_connector_destroyed_task_count{namespace=\"$kubernetes_namespace\",strimzi_io_kind=~\"KafkaConnect.*\",strimzi_io_cluster=\"$strimzi_connect_cluster_name\"}) by (connector) != 0",
          "instant": true,
          "interval": "",
          "legendFormat": "[destroyed] {{connector}}",
          "refId": "D"
        }
      ],
      "title": "Connector task state with issues",
      "transform": "timeseries_to_rows",
      "type": "table"
    },
    {
      "aliasColors": {},
      "bars": false,
      "dashLength": 10,
      "dashes": false,
      "datasource": "${DS_PROMETHEUS}",
      "fill": 1,
      "gridPos": {
        "h": 7,
        "w": 8,
        "x": 8,
        "y": 14
      },
      "id": 35,
      "legend": {
        "avg": false,
        "current": false,
        "max": false,
        "min": false,
        "show": true,
        "total": false,
        "values": false
      },
      "lines": true,
      "linewidth": 1,
      "links": [],
      "nullPointMode": "null",
      "percentage": false,
      "pluginVersion": "6.7.1",
      "pointradius": 5,
      "points": false,
      "renderer": "flot",
      "seriesOverrides": [],
      "spaceLength": 10,
      "span": 4,
      "stack": false,
      "steppedLine": false,
      "targets": [
        {
          "expr": "sum(kafka_connect_worker_connector_running_task_count{strimzi_io_kind=~\"KafkaConnect.*\",strimzi_io_cluster=\"$strimzi_connect_cluster_name\"})",
          "format": "time_series",
          "hide": false,
          "instant": false,
          "interval": "",
          "intervalFactor": 1,
          "legendFormat": "running",
          "metric": "",
          "refId": "A",
          "step": 4
        },
        {
          "expr": "sum(kafka_connect_worker_connector_paused_task_count{strimzi_io_kind=~\"KafkaConnect.*\",strimzi_io_cluster=\"$strimzi_connect_cluster_name\"})",
          "interval": "",
          "legendFormat": "paused",
          "refId": "B"
        },
        {
          "expr": "sum(kafka_connect_worker_connector_failed_task_count{strimzi_io_kind=~\"KafkaConnect.*\",strimzi_io_cluster=\"$strimzi_connect_cluster_name\"})",
          "interval": "",
          "legendFormat": "failed",
          "refId": "D"
        },
        {
          "expr": "sum(kafka_connect_worker_connector_unassigned_task_count{strimzi_io_kind=~\"KafkaConnect.*\",strimzi_io_cluster=\"$strimzi_connect_cluster_name\"})",
          "interval": "",
          "legendFormat": "unassigned",
          "refId": "C"
        },
        {
          "expr": "sum(kafka_connect_worker_connector_destroyed_task_count{strimzi_io_kind=~\"KafkaConnect.*\",strimzi_io_cluster=\"$strimzi_connect_cluster_name\"})",
          "instant": false,
          "interval": "",
          "legendFormat": "destroyed",
          "refId": "E"
        }
      ],
      "thresholds": [],
      "timeFrom": null,
      "timeShift": null,
      "title": "Connector task state",
      "tooltip": {
        "shared": true,
        "sort": 0,
        "value_type": "individual"
      },
      "type": "graph",
      "xaxis": {
        "buckets": null,
        "mode": "time",
        "name": null,
        "show": true,
        "values": []
      },
      "yaxes": [
        {
          "decimals": 0,
          "format": "short",
          "label": "Number of connector tasks",
          "logBase": 1,
          "max": null,
          "min": null,
          "show": true
        },
        {
          "decimals": null,
          "format": "short",
          "label": null,
          "logBase": 1,
          "max": null,
          "min": null,
          "show": true
        }
      ],
      "yaxis": {
        "align": false,
        "alignLevel": null
      }
    },
    {
      "aliasColors": {},
      "bars": false,
      "dashLength": 10,
      "dashes": false,
      "datasource": "${DS_PROMETHEUS}",
      "fill": 1,
      "gridPos": {
        "h": 7,
        "w": 8,
        "x": 16,
        "y": 14
      },
      "id": 36,
      "legend": {
        "avg": false,
        "current": false,
        "max": false,
        "min": false,
        "show": true,
        "total": false,
        "values": false
      },
      "lines": true,
      "linewidth": 1,
      "nullPointMode": "null",
      "percentage": false,
      "pointradius": 2,
      "points": false,
      "renderer": "flot",
      "seriesOverrides": [],
      "spaceLength": 10,
      "stack": false,
      "steppedLine": false,
      "targets": [
        {
          "expr": "sum(kafka_consumer_connection_count{strimzi_io_kind=~\"KafkaConnect.*\",strimzi_io_cluster=\"$strimzi_connect_cluster_name\"})",
          "hide": false,
          "interval": "",
          "legendFormat": "#consumer connections",
          "refId": "A"
        },
        {
          "expr": "sum(kafka_producer_connection_count{strimzi_io_kind=~\"KafkaConnect.*\",strimzi_io_cluster=\"$strimzi_connect_cluster_name\"})",
          "interval": "",
          "legendFormat": "#producer connections",
          "refId": "B"
        }
      ],
      "thresholds": [],
      "timeFrom": null,
      "timeShift": null,
      "title": "Connection count",
      "tooltip": {
        "shared": true,
        "sort": 0,
        "value_type": "individual"
      },
      "type": "graph",
      "xaxis": {
        "buckets": null,
        "mode": "time",
        "name": null,
        "show": true,
        "values": []
      },
      "yaxes": [
        {
          "decimals": 0,
          "format": "short",
          "label": null,
          "logBase": 1,
          "max": null,
          "min": null,
          "show": true
        },
        {
          "format": "short",
          "label": null,
          "logBase": 1,
          "max": null,
          "min": null,
          "show": true
        }
      ],
      "yaxis": {
        "align": false,
        "alignLevel": null
      }
    }
  ],
  "refresh": "5s",
  "schemaVersion": 16,
  "style": "dark",
  "tags": [
    "Strimzi",
    "Kafka",
    "Kafka Connect"
  ],
  "templating": {
    "list": [
      {
        "allValue": null,
        "current": {
          "text": "",
          "value": ""
        },
        "datasource": "${DS_PROMETHEUS}",
        "hide": 0,
        "includeAll": false,
        "label": "Namespace",
        "multi": false,
        "name": "kubernetes_namespace",
        "options": [],
        "query": "query_result(kafka_connect_worker_connector_count)",
        "refresh": 1,
        "regex": "/.*namespace=\"([^\"]*).*/",
        "sort": 0,
        "tagValuesQuery": "",
        "tags": [],
        "tagsQuery": "",
        "type": "query",
        "useTags": false
      },
      {
        "allValue": null,
        "current": {
          "text": "my-connect-cluster",
          "value": "my-connect-cluster"
        },
        "datasource": "${DS_PROMETHEUS}",
        "hide": 0,
        "includeAll": false,
        "label": "Cluster Name",
        "multi": false,
        "name": "strimzi_connect_cluster_name",
        "options": [],
        "query": "query_result(kafka_connect_worker_connector_count{namespace=\"$kubernetes_namespace\"})",
        "refresh": 1,
        "regex": "/.*strimzi_io_cluster=\"([^\"]*).*/",
        "sort": 0,
        "tagValuesQuery": "",
        "tags": [],
        "tagsQuery": "",
        "type": "query",
        "useTags": false
      }
    ]
  },
  "time": {
    "from": "now-1h",
    "to": "now"
  },
  "timepicker": {
    "refresh_intervals": [
      "5s",
      "10s",
      "30s",
      "1m",
      "5m",
      "15m",
      "30m",
      "1h",
      "2h",
      "1d"
    ],
    "time_options": [
      "5m",
      "15m",
      "1h",
      "6h",
      "12h",
      "24h",
      "2d",
      "7d",
      "30d"
    ]
  },
  "timezone": "",

  "title": "Strimzi Kafka Connect",
  "uid": "rpITwc0mz",
  "version": 7
}<|MERGE_RESOLUTION|>--- conflicted
+++ resolved
@@ -53,7 +53,7 @@
   "gnetId": null,
   "graphTooltip": 0,
   "id": null,
-  "iteration": 1593507933601,
+  "iteration": 1536950082067,
   "links": [],
 
   "panels": [
@@ -241,187 +241,7 @@
         "current": false,
         "max": false,
         "min": false,
-        "show": true,
-        "total": false,
-        "values": false
-      },
-      "lines": true,
-      "linewidth": 1,
-      "links": [],
-      "nullPointMode": "null",
-      "percentage": false,
-      "pointradius": 5,
-      "points": false,
-      "renderer": "flot",
-      "seriesOverrides": [],
-      "spaceLength": 10,
-      "stack": true,
-      "steppedLine": false,
-      "targets": [
-        {
-<<<<<<< HEAD
-          "expr": "sum(rate(kafka_consumer_incoming_byte_total{strimzi_io_kind=~\"KafkaConnect.*\",strimzi_io_cluster=\"$strimzi_connect_cluster_name\"}[1m])) by (kubernetes_pod_name)",
-          "interval": "",
-=======
-          "expr": "sum(kafka_connect_incoming_byte_total{strimzi_io_kind=~\"KafkaConnect.*\",strimzi_io_cluster=\"$strimzi_connect_cluster_name\"})",
-          "format": "time_series",
-          "hide": false,
-          "intervalFactor": 2,
->>>>>>> 2e537b00
-          "legendFormat": "{{kubernetes_pod_name}}",
-          "refId": "A"
-        }
-      ],
-      "thresholds": [],
-      "timeFrom": null,
-      "timeShift": null,
-      "title": "(Sink/Consumers) Incoming bytes per second",
-      "tooltip": {
-        "shared": true,
-        "sort": 0,
-        "value_type": "individual"
-      },
-      "type": "graph",
-      "xaxis": {
-        "buckets": null,
-        "mode": "time",
-        "name": null,
-        "show": true,
-        "values": []
-      },
-      "yaxes": [
-        {
-          "format": "Bps",
-          "label": "Bytes/sec",
-          "logBase": 1,
-          "max": null,
-          "min": "0",
-          "show": true
-        },
-        {
-          "format": "short",
-          "label": null,
-          "logBase": 1,
-          "max": null,
-          "min": null,
-          "show": true
-        }
-      ],
-      "yaxis": {
-        "align": false,
-        "alignLevel": null
-      }
-    },
-    {
-      "aliasColors": {},
-      "bars": false,
-      "dashLength": 10,
-      "dashes": false,
-      "datasource": "${DS_PROMETHEUS}",
-      "fill": 1,
-      "gridPos": {
-        "h": 7,
-        "w": 8,
-        "x": 16,
-        "y": 0
-      },
-      "id": 29,
-      "legend": {
-        "avg": false,
-        "current": false,
-        "max": false,
-        "min": false,
-        "show": true,
-        "total": false,
-        "values": false
-      },
-      "lines": true,
-      "linewidth": 1,
-      "links": [],
-      "nullPointMode": "null",
-      "percentage": false,
-      "pointradius": 5,
-      "points": false,
-      "renderer": "flot",
-      "seriesOverrides": [],
-      "spaceLength": 10,
-      "stack": true,
-      "steppedLine": false,
-      "targets": [
-        {
-<<<<<<< HEAD
-          "expr": "sum(rate(kafka_producer_outgoing_byte_total{strimzi_io_kind=~\"KafkaConnect.*\",strimzi_io_cluster=\"$strimzi_connect_cluster_name\"}[1m])) by (kubernetes_pod_name)",
-          "interval": "",
-=======
-          "expr": "sum(kafka_connect_outgoing_byte_total{strimzi_io_kind=~\"KafkaConnect.*\",strimzi_io_cluster=\"$strimzi_connect_cluster_name\"})",
-          "format": "time_series",
-          "hide": false,
-          "intervalFactor": 2,
->>>>>>> 2e537b00
-          "legendFormat": "{{kubernetes_pod_name}}",
-          "refId": "A"
-        }
-      ],
-      "thresholds": [],
-      "timeFrom": null,
-      "timeShift": null,
-      "title": "(Source/Producers) Outgoing bytes per second",
-      "tooltip": {
-        "shared": true,
-        "sort": 0,
-        "value_type": "individual"
-      },
-      "type": "graph",
-      "xaxis": {
-        "buckets": null,
-        "mode": "time",
-        "name": null,
-        "show": true,
-        "values": []
-      },
-      "yaxes": [
-        {
-          "format": "Bps",
-          "label": "Bytes/sec",
-          "logBase": 1,
-          "max": null,
-          "min": "0",
-          "show": true
-        },
-        {
-          "format": "short",
-          "label": null,
-          "logBase": 1,
-          "max": null,
-          "min": null,
-          "show": true
-        }
-      ],
-      "yaxis": {
-        "align": false,
-        "alignLevel": null
-      }
-    },
-    {
-      "aliasColors": {},
-      "bars": false,
-      "dashLength": 10,
-      "dashes": false,
-      "datasource": "${DS_PROMETHEUS}",
-      "fill": 1,
-      "gridPos": {
-        "h": 7,
-        "w": 8,
-        "x": 0,
-        "y": 7
-      },
-      "id": 30,
-      "legend": {
-        "avg": false,
-        "current": false,
-        "max": false,
-        "min": false,
-        "show": true,
+        "show": false,
         "total": false,
         "values": false
       },
@@ -440,7 +260,7 @@
       "steppedLine": false,
       "targets": [
         {
-          "expr": "rate(process_cpu_seconds_total{strimzi_io_kind=~\"KafkaConnect.*\",strimzi_io_cluster=\"$strimzi_connect_cluster_name\"}[1m])",
+          "expr": "sum(kafka_connect_incoming_byte_total{strimzi_io_kind=~\"KafkaConnect.*\",strimzi_io_cluster=\"$strimzi_connect_cluster_name\"})",
           "format": "time_series",
           "hide": false,
           "intervalFactor": 2,
@@ -453,7 +273,7 @@
       "thresholds": [],
       "timeFrom": null,
       "timeShift": null,
-      "title": "CPU Usage",
+      "title": "Incoming bytes",
       "tooltip": {
         "shared": true,
         "sort": 0,
@@ -469,11 +289,11 @@
       },
       "yaxes": [
         {
-          "format": "short",
-          "label": "Cores",
-          "logBase": 1,
-          "max": null,
-          "min": null,
+          "format": "bytes",
+          "label": "Bytes",
+          "logBase": 1,
+          "max": null,
+          "min": "0",
           "show": true
         },
         {
@@ -500,16 +320,16 @@
       "gridPos": {
         "h": 7,
         "w": 8,
-        "x": 8,
-        "y": 7
-      },
-      "id": 31,
+        "x": 16,
+        "y": 0
+      },
+      "id": 29,
       "legend": {
         "avg": false,
         "current": false,
         "max": false,
         "min": false,
-        "show": true,
+        "show": false,
         "total": false,
         "values": false
       },
@@ -528,7 +348,7 @@
       "steppedLine": false,
       "targets": [
         {
-          "expr": "sum without(area)(jvm_memory_bytes_used{strimzi_io_kind=~\"KafkaConnect.*\",strimzi_io_cluster=\"$strimzi_connect_cluster_name\"})",
+          "expr": "sum(kafka_connect_outgoing_byte_total{strimzi_io_kind=~\"KafkaConnect.*\",strimzi_io_cluster=\"$strimzi_connect_cluster_name\"})",
           "format": "time_series",
           "hide": false,
           "intervalFactor": 2,
@@ -541,7 +361,7 @@
       "thresholds": [],
       "timeFrom": null,
       "timeShift": null,
-      "title": "JVM Memory",
+      "title": "Outgoing bytes",
       "tooltip": {
         "shared": true,
         "sort": 0,
@@ -558,10 +378,10 @@
       "yaxes": [
         {
           "format": "bytes",
-          "label": "Memory",
-          "logBase": 1,
-          "max": null,
-          "min": null,
+          "label": "Bytes",
+          "logBase": 1,
+          "max": null,
+          "min": "0",
           "show": true
         },
         {
@@ -588,10 +408,10 @@
       "gridPos": {
         "h": 7,
         "w": 8,
-        "x": 16,
+        "x": 0,
         "y": 7
       },
-      "id": 32,
+      "id": 30,
       "legend": {
         "avg": false,
         "current": false,
@@ -616,7 +436,7 @@
       "steppedLine": false,
       "targets": [
         {
-          "expr": "sum without(gc)(rate(jvm_gc_collection_seconds_sum{strimzi_io_kind=~\"KafkaConnect.*\",strimzi_io_cluster=\"$strimzi_connect_cluster_name\"}[5m]))",
+          "expr": "rate(process_cpu_seconds_total{strimzi_io_kind=~\"KafkaConnect.*\",strimzi_io_cluster=\"$strimzi_connect_cluster_name\"}[1m])",
           "format": "time_series",
           "hide": false,
           "intervalFactor": 2,
@@ -629,7 +449,7 @@
       "thresholds": [],
       "timeFrom": null,
       "timeShift": null,
-      "title": "Time spent in GC",
+      "title": "CPU Usage",
       "tooltip": {
         "shared": true,
         "sort": 0,
@@ -645,8 +465,8 @@
       },
       "yaxes": [
         {
-          "format": "percent",
-          "label": "% time in GC",
+          "format": "short",
+          "label": "Cores",
           "logBase": 1,
           "max": null,
           "min": null,
@@ -665,100 +485,6 @@
         "align": false,
         "alignLevel": null
       }
-    },
-    {
-      "cacheTimeout": null,
-      "columns": [],
-      "datasource": "${DS_PROMETHEUS}",
-      "fontSize": "100%",
-      "gridPos": {
-        "h": 7,
-        "w": 8,
-        "x": 0,
-        "y": 14
-      },
-      "id": 34,
-      "links": [],
-      "pageSize": null,
-      "showHeader": true,
-      "sort": {
-        "col": 0,
-        "desc": true
-      },
-      "styles": [
-        {
-          "alias": "Time",
-          "align": "auto",
-          "dateFormat": "YYYY-MM-DD HH:mm:ss",
-          "pattern": "Time",
-          "type": "date"
-        },
-        {
-          "alias": "Tasks",
-          "align": "auto",
-          "colorMode": null,
-          "colors": [
-            "rgba(245, 54, 54, 0.9)",
-            "rgba(237, 129, 40, 0.89)",
-            "rgba(50, 172, 45, 0.97)"
-          ],
-          "dateFormat": "YYYY-MM-DD HH:mm:ss",
-          "decimals": null,
-          "mappingType": 1,
-          "pattern": "Value",
-          "thresholds": [],
-          "type": "number",
-          "unit": "short"
-        },
-        {
-          "alias": "Connector",
-          "align": "auto",
-          "colorMode": null,
-          "colors": [
-            "rgba(245, 54, 54, 0.9)",
-            "rgba(237, 129, 40, 0.89)",
-            "rgba(50, 172, 45, 0.97)"
-          ],
-          "decimals": 0,
-          "pattern": "Metric",
-          "thresholds": [],
-          "type": "number",
-          "unit": "short"
-        }
-      ],
-      "targets": [
-        {
-          "expr": "sum(kafka_connect_worker_connector_paused_task_count{namespace=\"$kubernetes_namespace\",strimzi_io_kind=~\"KafkaConnect.*\",strimzi_io_cluster=\"$strimzi_connect_cluster_name\"}) by (connector) != 0",
-          "instant": true,
-          "interval": "",
-          "legendFormat": "[paused] {{connector}}",
-          "refId": "B"
-        },
-        {
-          "expr": "sum(kafka_connect_worker_connector_failed_task_count{namespace=\"$kubernetes_namespace\",strimzi_io_kind=~\"KafkaConnect.*\",strimzi_io_cluster=\"$strimzi_connect_cluster_name\"}) by (connector) != 0",
-          "instant": true,
-          "interval": "",
-          "legendFormat": "[failed] {{connector}}",
-          "refId": "A"
-        },
-        {
-          "expr": "sum(kafka_connect_worker_connector_unassigned_task_count{namespace=\"$kubernetes_namespace\",strimzi_io_kind=~\"KafkaConnect.*\",strimzi_io_cluster=\"$strimzi_connect_cluster_name\"}) by (connector) != 0",
-          "instant": true,
-          "interval": "",
-          "legendFormat": "[unassigned] {{connector}}",
-          "refId": "C"
-        },
-        {
-          "expr": "sum(kafka_connect_worker_connector_destroyed_task_count{namespace=\"$kubernetes_namespace\",strimzi_io_kind=~\"KafkaConnect.*\",strimzi_io_cluster=\"$strimzi_connect_cluster_name\"}) by (connector) != 0",
-          "instant": true,
-          "interval": "",
-          "legendFormat": "[destroyed] {{connector}}",
-          "refId": "D"
-        }
-      ],
-      "title": "Connector task state with issues",
-      "transform": "timeseries_to_rows",
-      "type": "table"
     },
     {
       "aliasColors": {},
@@ -771,9 +497,9 @@
         "h": 7,
         "w": 8,
         "x": 8,
-        "y": 14
-      },
-      "id": 35,
+        "y": 7
+      },
+      "id": 31,
       "legend": {
         "avg": false,
         "current": false,
@@ -788,7 +514,6 @@
       "links": [],
       "nullPointMode": "null",
       "percentage": false,
-      "pluginVersion": "6.7.1",
       "pointradius": 5,
       "points": false,
       "renderer": "flot",
@@ -799,47 +524,20 @@
       "steppedLine": false,
       "targets": [
         {
-          "expr": "sum(kafka_connect_worker_connector_running_task_count{strimzi_io_kind=~\"KafkaConnect.*\",strimzi_io_cluster=\"$strimzi_connect_cluster_name\"})",
+          "expr": "sum without(area)(jvm_memory_bytes_used{strimzi_io_kind=~\"KafkaConnect.*\",strimzi_io_cluster=\"$strimzi_connect_cluster_name\"})",
           "format": "time_series",
           "hide": false,
-          "instant": false,
-          "interval": "",
-          "intervalFactor": 1,
-          "legendFormat": "running",
+          "intervalFactor": 2,
+          "legendFormat": "{{kubernetes_pod_name}}",
           "metric": "",
           "refId": "A",
           "step": 4
-        },
-        {
-          "expr": "sum(kafka_connect_worker_connector_paused_task_count{strimzi_io_kind=~\"KafkaConnect.*\",strimzi_io_cluster=\"$strimzi_connect_cluster_name\"})",
-          "interval": "",
-          "legendFormat": "paused",
-          "refId": "B"
-        },
-        {
-          "expr": "sum(kafka_connect_worker_connector_failed_task_count{strimzi_io_kind=~\"KafkaConnect.*\",strimzi_io_cluster=\"$strimzi_connect_cluster_name\"})",
-          "interval": "",
-          "legendFormat": "failed",
-          "refId": "D"
-        },
-        {
-          "expr": "sum(kafka_connect_worker_connector_unassigned_task_count{strimzi_io_kind=~\"KafkaConnect.*\",strimzi_io_cluster=\"$strimzi_connect_cluster_name\"})",
-          "interval": "",
-          "legendFormat": "unassigned",
-          "refId": "C"
-        },
-        {
-          "expr": "sum(kafka_connect_worker_connector_destroyed_task_count{strimzi_io_kind=~\"KafkaConnect.*\",strimzi_io_cluster=\"$strimzi_connect_cluster_name\"})",
-          "instant": false,
-          "interval": "",
-          "legendFormat": "destroyed",
-          "refId": "E"
         }
       ],
       "thresholds": [],
       "timeFrom": null,
       "timeShift": null,
-      "title": "Connector task state",
+      "title": "JVM Memory",
       "tooltip": {
         "shared": true,
         "sort": 0,
@@ -855,16 +553,14 @@
       },
       "yaxes": [
         {
-          "decimals": 0,
-          "format": "short",
-          "label": "Number of connector tasks",
+          "format": "bytes",
+          "label": "Memory",
           "logBase": 1,
           "max": null,
           "min": null,
           "show": true
         },
         {
-          "decimals": null,
           "format": "short",
           "label": null,
           "logBase": 1,
@@ -889,9 +585,9 @@
         "h": 7,
         "w": 8,
         "x": 16,
-        "y": 14
-      },
-      "id": 36,
+        "y": 7
+      },
+      "id": 32,
       "legend": {
         "avg": false,
         "current": false,
@@ -903,34 +599,33 @@
       },
       "lines": true,
       "linewidth": 1,
+      "links": [],
       "nullPointMode": "null",
       "percentage": false,
-      "pointradius": 2,
+      "pointradius": 5,
       "points": false,
       "renderer": "flot",
       "seriesOverrides": [],
       "spaceLength": 10,
+      "span": 4,
       "stack": false,
       "steppedLine": false,
       "targets": [
         {
-          "expr": "sum(kafka_consumer_connection_count{strimzi_io_kind=~\"KafkaConnect.*\",strimzi_io_cluster=\"$strimzi_connect_cluster_name\"})",
+          "expr": "sum without(gc)(rate(jvm_gc_collection_seconds_sum{strimzi_io_kind=~\"KafkaConnect.*\",strimzi_io_cluster=\"$strimzi_connect_cluster_name\"}[5m]))",
+          "format": "time_series",
           "hide": false,
-          "interval": "",
-          "legendFormat": "#consumer connections",
-          "refId": "A"
-        },
-        {
-          "expr": "sum(kafka_producer_connection_count{strimzi_io_kind=~\"KafkaConnect.*\",strimzi_io_cluster=\"$strimzi_connect_cluster_name\"})",
-          "interval": "",
-          "legendFormat": "#producer connections",
-          "refId": "B"
+          "intervalFactor": 2,
+          "legendFormat": "{{kubernetes_pod_name}}",
+          "metric": "",
+          "refId": "A",
+          "step": 4
         }
       ],
       "thresholds": [],
       "timeFrom": null,
       "timeShift": null,
-      "title": "Connection count",
+      "title": "Time spent in GC",
       "tooltip": {
         "shared": true,
         "sort": 0,
@@ -946,9 +641,8 @@
       },
       "yaxes": [
         {
-          "decimals": 0,
-          "format": "short",
-          "label": null,
+          "format": "percent",
+          "label": "% time in GC",
           "logBase": 1,
           "max": null,
           "min": null,
@@ -1060,5 +754,5 @@
 
   "title": "Strimzi Kafka Connect",
   "uid": "rpITwc0mz",
-  "version": 7
+  "version": 6
 }