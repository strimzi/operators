apiVersion: kafka.strimzi.io/v1beta1
kind: Kafka
metadata:
  name: my-cluster
spec:
  kafka:
    version: 2.6.0
    replicas: 3
    listeners:
      - name: plain
        port: 9092
        type: internal
        tls: false
      - name: tls
        port: 9093
        type: internal
        tls: true
    readinessProbe:
      initialDelaySeconds: 15
      timeoutSeconds: 5
    livenessProbe:
      initialDelaySeconds: 15
      timeoutSeconds: 5
    config:
      offsets.topic.replication.factor: 3
      transaction.state.log.replication.factor: 3
      transaction.state.log.min.isr: 2
      log.message.format.version: "2.6"
    storage:
      type: jbod
      volumes:
      - id: 0
        type: persistent-claim
        size: 100Gi
        deleteClaim: false
    metrics:
      # Inspired by config from Kafka 2.0.0 example rules:
      # https://github.com/prometheus/jmx_exporter/blob/master/example_configs/kafka-2_0_0.yml
      lowercaseOutputName: true
      rules:
      # Special cases and very specific rules
      - pattern : kafka.server<type=(.+), name=(.+), clientId=(.+), topic=(.+), partition=(.*)><>Value
        name: kafka_server_$1_$2
        type: GAUGE
        labels:
          clientId: "$3"
          topic: "$4"
          partition: "$5"
      - pattern : kafka.server<type=(.+), name=(.+), clientId=(.+), brokerHost=(.+), brokerPort=(.+)><>Value
        name: kafka_server_$1_$2
        type: GAUGE
        labels:
          clientId: "$3"
          broker: "$4:$5"
      # Some percent metrics use MeanRate attribute
      # Ex) kafka.server<type=(KafkaRequestHandlerPool), name=(RequestHandlerAvgIdlePercent)><>MeanRate
      - pattern: kafka.(\w+)<type=(.+), name=(.+)Percent\w*><>MeanRate
        name: kafka_$1_$2_$3_percent
        type: GAUGE
      # Generic gauges for percents
      - pattern: kafka.(\w+)<type=(.+), name=(.+)Percent\w*><>Value
        name: kafka_$1_$2_$3_percent
        type: GAUGE
      - pattern: kafka.(\w+)<type=(.+), name=(.+)Percent\w*, (.+)=(.+)><>Value
        name: kafka_$1_$2_$3_percent
        type: GAUGE
        labels:
          "$4": "$5"
      # Generic per-second counters with 0-2 key/value pairs
      - pattern: kafka.(\w+)<type=(.+), name=(.+)PerSec\w*, (.+)=(.+), (.+)=(.+)><>Count
        name: kafka_$1_$2_$3_total
        type: COUNTER
        labels:
          "$4": "$5"
          "$6": "$7"
      - pattern: kafka.(\w+)<type=(.+), name=(.+)PerSec\w*, (.+)=(.+)><>Count
        name: kafka_$1_$2_$3_total
        type: COUNTER
        labels:
          "$4": "$5"
      - pattern: kafka.(\w+)<type=(.+), name=(.+)PerSec\w*><>Count
        name: kafka_$1_$2_$3_total
        type: COUNTER
      # Generic gauges with 0-2 key/value pairs
      - pattern: kafka.(\w+)<type=(.+), name=(.+), (.+)=(.+), (.+)=(.+)><>Value
        name: kafka_$1_$2_$3
        type: GAUGE
        labels:
          "$4": "$5"
          "$6": "$7"
      - pattern: kafka.(\w+)<type=(.+), name=(.+), (.+)=(.+)><>Value
        name: kafka_$1_$2_$3
        type: GAUGE
        labels:
          "$4": "$5"
      - pattern: kafka.(\w+)<type=(.+), name=(.+)><>Value
        name: kafka_$1_$2_$3
        type: GAUGE
      # Emulate Prometheus 'Summary' metrics for the exported 'Histogram's.
      # Note that these are missing the '_sum' metric!
      - pattern: kafka.(\w+)<type=(.+), name=(.+), (.+)=(.+), (.+)=(.+)><>Count
        name: kafka_$1_$2_$3_count
        type: COUNTER
        labels:
          "$4": "$5"
          "$6": "$7"
      - pattern: kafka.(\w+)<type=(.+), name=(.+), (.+)=(.*), (.+)=(.+)><>(\d+)thPercentile
        name: kafka_$1_$2_$3
        type: GAUGE
        labels:
          "$4": "$5"
          "$6": "$7"
          quantile: "0.$8"
      - pattern: kafka.(\w+)<type=(.+), name=(.+), (.+)=(.+)><>Count
        name: kafka_$1_$2_$3_count
        type: COUNTER
        labels:
          "$4": "$5"
      - pattern: kafka.(\w+)<type=(.+), name=(.+), (.+)=(.*)><>(\d+)thPercentile
        name: kafka_$1_$2_$3
        type: GAUGE
        labels:
          "$4": "$5"
          quantile: "0.$6"
      - pattern: kafka.(\w+)<type=(.+), name=(.+)><>Count
        name: kafka_$1_$2_$3_count
        type: COUNTER
      - pattern: kafka.(\w+)<type=(.+), name=(.+)><>(\d+)thPercentile
        name: kafka_$1_$2_$3
        type: GAUGE
        labels:
          quantile: "0.$4"
  zookeeper:
    replicas: 3
    readinessProbe:
      initialDelaySeconds: 15
      timeoutSeconds: 5
    livenessProbe:
      initialDelaySeconds: 15
      timeoutSeconds: 5
    storage:
      type: persistent-claim
      size: 100Gi
      deleteClaim: false
    metrics:
      # Inspired by Zookeeper rules
      # https://github.com/prometheus/jmx_exporter/blob/master/example_configs/zookeeper.yaml
      lowercaseOutputName: true
      rules:
      # replicated Zookeeper
      - pattern: "org.apache.ZooKeeperService<name0=ReplicatedServer_id(\\d+)><>(\\w+)"
        name: "zookeeper_$2"
        type: GAUGE
      - pattern: "org.apache.ZooKeeperService<name0=ReplicatedServer_id(\\d+), name1=replica.(\\d+)><>(\\w+)"
        name: "zookeeper_$3"
        type: GAUGE
        labels:
          replicaId: "$2"
<<<<<<< HEAD
      - pattern: "org.apache.ZooKeeperService<name0=ReplicatedServer_id(\\d+), name1=replica.(\\d+), name2=(\\w+)><>(Packets\\w+)"
=======
      - pattern: "org.apache.ZooKeeperService<name0=ReplicatedServer_id(\\d+), name1=replica.(\\d+), name2=(\\w+)><>(Packets.*)"
>>>>>>> 2e537b00
        name: "zookeeper_$4"
        type: COUNTER
        labels:
          replicaId: "$2"
          memberType: "$3"
      - pattern: "org.apache.ZooKeeperService<name0=ReplicatedServer_id(\\d+), name1=replica.(\\d+), name2=(\\w+)><>(\\w+)"
        name: "zookeeper_$4"
        type: GAUGE
        labels:
          replicaId: "$2"
          memberType: "$3"
      - pattern: "org.apache.ZooKeeperService<name0=ReplicatedServer_id(\\d+), name1=replica.(\\d+), name2=(\\w+), name3=(\\w+)><>(\\w+)"
        name: "zookeeper_$4_$5"
        type: GAUGE
        labels:
          replicaId: "$2"
          memberType: "$3"
      # standalone Zookeeper
      - pattern: "org.apache.ZooKeeperService<name0=StandaloneServer_port(\\d+)><>(\\w+)"
        type: GAUGE
        name: "zookeeper_$2"
      - pattern: "org.apache.ZooKeeperService<name0=StandaloneServer_port(\\d+), name1=InMemoryDataTree><>(\\w+)"
        type: GAUGE
        name: "zookeeper_$2"
  entityOperator:
    topicOperator: {}
    userOperator: {}
  kafkaExporter:
    topicRegex: ".*"
    groupRegex: ".*"<|MERGE_RESOLUTION|>--- conflicted
+++ resolved
@@ -4,17 +4,11 @@
   name: my-cluster
 spec:
   kafka:
-    version: 2.6.0
+    version: 2.4.0
     replicas: 3
     listeners:
-      - name: plain
-        port: 9092
-        type: internal
-        tls: false
-      - name: tls
-        port: 9093
-        type: internal
-        tls: true
+      plain: {}
+      tls: {}
     readinessProbe:
       initialDelaySeconds: 15
       timeoutSeconds: 5
@@ -25,7 +19,7 @@
       offsets.topic.replication.factor: 3
       transaction.state.log.replication.factor: 3
       transaction.state.log.min.isr: 2
-      log.message.format.version: "2.6"
+      log.message.format.version: "2.4"
     storage:
       type: jbod
       volumes:
@@ -156,11 +150,7 @@
         type: GAUGE
         labels:
           replicaId: "$2"
-<<<<<<< HEAD
-      - pattern: "org.apache.ZooKeeperService<name0=ReplicatedServer_id(\\d+), name1=replica.(\\d+), name2=(\\w+)><>(Packets\\w+)"
-=======
       - pattern: "org.apache.ZooKeeperService<name0=ReplicatedServer_id(\\d+), name1=replica.(\\d+), name2=(\\w+)><>(Packets.*)"
->>>>>>> 2e537b00
         name: "zookeeper_$4"
         type: COUNTER
         labels:
