/*
 * Copyright Strimzi authors.
 * License: Apache License 2.0 (see the file LICENSE or http://apache.org/licenses/LICENSE-2.0.html).
 */
package io.strimzi.api.kafka.model.status;

import com.fasterxml.jackson.annotation.JsonInclude;
import com.fasterxml.jackson.annotation.JsonPropertyOrder;
<<<<<<< HEAD
import io.fabric8.kubernetes.api.model.LabelSelector;
=======
>>>>>>> 902ec063
import io.strimzi.api.kafka.model.Constants;
import io.strimzi.crdgenerator.annotations.Description;
import io.strimzi.crdgenerator.annotations.KubeLink;
import io.sundr.builder.annotations.Buildable;
import lombok.EqualsAndHashCode;
import lombok.ToString;

/**
 * Represents a status of the Kafka Bridge resource
 */
@Buildable(
        editableEnabled = false,
        builderPackage = Constants.FABRIC8_KUBERNETES_API
)
@JsonInclude(JsonInclude.Include.NON_NULL)
@JsonPropertyOrder({ "conditions", "observedGeneration", "url" })
@EqualsAndHashCode
@ToString(callSuper = true)
public class KafkaBridgeStatus extends Status {
    private static final long serialVersionUID = 1L;

    private String url;
    private int replicas;
<<<<<<< HEAD
    private LabelSelector podSelector;
=======
    private String labelSelector;
>>>>>>> 902ec063

    @Description("The URL at which external client applications can access the Kafka Bridge.")
    public String getUrl() {
        return url;
    }

    public void setUrl(String url) {
        this.url = url;
    }

    @JsonInclude(JsonInclude.Include.NON_NULL)
    @Description("The current number of pods being used to provide this resource.")
    public int getReplicas() {
        return replicas;
    }

    public void setReplicas(int replicas) {
        this.replicas = replicas;
    }

    @JsonInclude(JsonInclude.Include.NON_NULL)
<<<<<<< HEAD
    @KubeLink(group = "meta", version = "v1", kind = "labelselector")
    @Description("Label selector for pods providing this resource.")
    public LabelSelector getPodSelector() {
        return podSelector;
    }

    public void setPodSelector(LabelSelector podSelector) {
        this.podSelector = podSelector;
=======
    @Description("Label selector for pods providing this resource.")
    public String getLabelSelector() {
        return labelSelector;
    }

    public void setLabelSelector(String labelSelector) {
        this.labelSelector = labelSelector;
>>>>>>> 902ec063
    }
}<|MERGE_RESOLUTION|>--- conflicted
+++ resolved
@@ -6,13 +6,8 @@
 
 import com.fasterxml.jackson.annotation.JsonInclude;
 import com.fasterxml.jackson.annotation.JsonPropertyOrder;
-<<<<<<< HEAD
-import io.fabric8.kubernetes.api.model.LabelSelector;
-=======
->>>>>>> 902ec063
 import io.strimzi.api.kafka.model.Constants;
 import io.strimzi.crdgenerator.annotations.Description;
-import io.strimzi.crdgenerator.annotations.KubeLink;
 import io.sundr.builder.annotations.Buildable;
 import lombok.EqualsAndHashCode;
 import lombok.ToString;
@@ -33,11 +28,7 @@
 
     private String url;
     private int replicas;
-<<<<<<< HEAD
-    private LabelSelector podSelector;
-=======
     private String labelSelector;
->>>>>>> 902ec063
 
     @Description("The URL at which external client applications can access the Kafka Bridge.")
     public String getUrl() {
@@ -59,16 +50,6 @@
     }
 
     @JsonInclude(JsonInclude.Include.NON_NULL)
-<<<<<<< HEAD
-    @KubeLink(group = "meta", version = "v1", kind = "labelselector")
-    @Description("Label selector for pods providing this resource.")
-    public LabelSelector getPodSelector() {
-        return podSelector;
-    }
-
-    public void setPodSelector(LabelSelector podSelector) {
-        this.podSelector = podSelector;
-=======
     @Description("Label selector for pods providing this resource.")
     public String getLabelSelector() {
         return labelSelector;
@@ -76,6 +57,5 @@
 
     public void setLabelSelector(String labelSelector) {
         this.labelSelector = labelSelector;
->>>>>>> 902ec063
     }
 }