--- conflicted
+++ resolved
@@ -38,10 +38,7 @@
     private boolean checkIssuer = true;
     private String jwksEndpointUri;
     private Integer jwksRefreshSeconds;
-<<<<<<< HEAD
-=======
     private Integer jwksMinRefreshPauseSeconds;
->>>>>>> 902ec063
     private Integer jwksExpirySeconds;
     private String introspectionEndpointUri;
     private String userNameClaim;
@@ -270,8 +267,6 @@
     public void setUserInfoEndpointUri(String userInfoEndpointUri) {
         this.userInfoEndpointUri = userInfoEndpointUri;
     }
-<<<<<<< HEAD
-=======
 
     @Description("Maximum number of seconds the authenticated session remains valid without re-authentication. This enables Apache Kafka re-authentication feature, and causes sessions to expire when the access token expires. " +
             "If the access token expires before max time or if max time is reached, the client has to re-authenticate, otherwise the server will drop the connection. " +
@@ -284,5 +279,4 @@
     public void setMaxSecondsWithoutReauthentication(Integer maxSecondsWithoutReauthentication) {
         this.maxSecondsWithoutReauthentication = maxSecondsWithoutReauthentication;
     }
->>>>>>> 902ec063
 }