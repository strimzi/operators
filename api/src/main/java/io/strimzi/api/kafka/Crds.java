--- conflicted
+++ resolved
@@ -266,11 +266,7 @@
     }
 
     public static MixedOperation<Kafka, KafkaList, DoneableKafka, Resource<Kafka, DoneableKafka>> kafkaV1Alpha1Operation(KubernetesClient client) {
-<<<<<<< HEAD
-        return client.customResources(crd(Kafka.class, Constants.V1ALPHA1), Kafka.class, KafkaList.class, DoneableKafka.class);
-=======
         return client.customResources(CustomResourceDefinitionContext.fromCrd(crd(Kafka.class, Constants.V1ALPHA1)), Kafka.class, KafkaList.class, DoneableKafka.class);
->>>>>>> 902ec063
     }
 
     public static CustomResourceDefinition kafkaConnect() {
@@ -302,11 +298,7 @@
     }
 
     public static MixedOperation<KafkaTopic, KafkaTopicList, DoneableKafkaTopic, Resource<KafkaTopic, DoneableKafkaTopic>> topicOperation(KubernetesClient client) {
-<<<<<<< HEAD
-        return client.customResources(kafkaTopic(), KafkaTopic.class, KafkaTopicList.class, DoneableKafkaTopic.class);
-=======
         return client.customResources(CustomResourceDefinitionContext.fromCrd(kafkaTopic()), KafkaTopic.class, KafkaTopicList.class, DoneableKafkaTopic.class);
->>>>>>> 902ec063
     }
 
     public static CustomResourceDefinition kafkaUser() {
@@ -322,11 +314,7 @@
     }
 
     public static MixedOperation<KafkaMirrorMaker, KafkaMirrorMakerList, DoneableKafkaMirrorMaker, Resource<KafkaMirrorMaker, DoneableKafkaMirrorMaker>> mirrorMakerOperation(KubernetesClient client) {
-<<<<<<< HEAD
-        return client.customResources(kafkaMirrorMaker(), KafkaMirrorMaker.class, KafkaMirrorMakerList.class, DoneableKafkaMirrorMaker.class);
-=======
         return client.customResources(CustomResourceDefinitionContext.fromCrd(kafkaMirrorMaker()), KafkaMirrorMaker.class, KafkaMirrorMakerList.class, DoneableKafkaMirrorMaker.class);
->>>>>>> 902ec063
     }
 
     public static CustomResourceDefinition kafkaBridge() {
@@ -351,14 +339,6 @@
 
     public static MixedOperation<KafkaRebalance, KafkaRebalanceList, DoneableKafkaRebalance, Resource<KafkaRebalance, DoneableKafkaRebalance>> kafkaRebalanceOperation(KubernetesClient client) {
         return client.customResources(CustomResourceDefinitionContext.fromCrd(kafkaRebalance()), KafkaRebalance.class, KafkaRebalanceList.class, DoneableKafkaRebalance.class);
-    }
-
-    public static CustomResourceDefinition kafkaRebalance() {
-        return crd(KafkaRebalance.class);
-    }
-
-    public static MixedOperation<KafkaRebalance, KafkaRebalanceList, DoneableKafkaRebalance, Resource<KafkaRebalance, DoneableKafkaRebalance>> kafkaRebalanceOperation(KubernetesClient client) {
-        return client.customResources(kafkaRebalance(), KafkaRebalance.class, KafkaRebalanceList.class, DoneableKafkaRebalance.class);
     }
 
     public static <T extends CustomResource, L extends CustomResourceList<T>, D extends Doneable<T>> MixedOperation<T, L, D, Resource<T, D>>
