/*
 * Copyright Strimzi authors.
 * License: Apache License 2.0 (see the file LICENSE or http://apache.org/licenses/LICENSE-2.0.html).
 */
package io.strimzi.api.kafka;

import io.fabric8.kubernetes.api.model.Doneable;
import io.fabric8.kubernetes.api.model.apiextensions.CustomResourceDefinition;
import io.fabric8.kubernetes.api.model.apiextensions.CustomResourceDefinitionBuilder;
import io.fabric8.kubernetes.api.model.apiextensions.CustomResourceSubresourceStatus;
import io.fabric8.kubernetes.client.CustomResource;
import io.fabric8.kubernetes.client.CustomResourceDoneable;
import io.fabric8.kubernetes.client.CustomResourceList;
import io.fabric8.kubernetes.client.KubernetesClient;
import io.fabric8.kubernetes.client.dsl.MixedOperation;
import io.fabric8.kubernetes.client.dsl.Resource;
import io.fabric8.kubernetes.client.dsl.base.CustomResourceDefinitionContext;
import io.fabric8.kubernetes.internal.KubernetesDeserializer;
import io.strimzi.api.kafka.model.Constants;
import io.strimzi.api.kafka.model.DoneableKafka;
import io.strimzi.api.kafka.model.DoneableKafkaBridge;
import io.strimzi.api.kafka.model.DoneableKafkaConnect;
import io.strimzi.api.kafka.model.DoneableKafkaConnectS2I;
import io.strimzi.api.kafka.model.DoneableKafkaMirrorMaker;
import io.strimzi.api.kafka.model.DoneableKafkaMirrorMaker2;
import io.strimzi.api.kafka.model.DoneableKafkaRebalance;
import io.strimzi.api.kafka.model.DoneableKafkaTopic;
import io.strimzi.api.kafka.model.DoneableKafkaUser;
import io.strimzi.api.kafka.model.DoneableKafkaConnector;
import io.strimzi.api.kafka.model.KafkaBridge;
import io.strimzi.api.kafka.model.Kafka;
import io.strimzi.api.kafka.model.KafkaRebalance;
import io.strimzi.api.kafka.model.KafkaConnect;
import io.strimzi.api.kafka.model.KafkaConnectS2I;
import io.strimzi.api.kafka.model.KafkaMirrorMaker;
import io.strimzi.api.kafka.model.KafkaMirrorMaker2;
import io.strimzi.api.kafka.model.KafkaTopic;
import io.strimzi.api.kafka.model.KafkaUser;
import io.strimzi.api.kafka.model.KafkaConnector;

import java.util.List;
import java.util.stream.Collectors;

import static io.strimzi.api.kafka.model.Constants.CRD_KIND;
import static java.util.Collections.singletonList;

/**
 * "Static" information about the CRDs defined in this package
 */
public class Crds {

    @SuppressWarnings("unchecked")
    private static final Class<? extends CustomResource>[] CRDS = new Class[] {
        Kafka.class,
        KafkaConnect.class,
        KafkaConnectS2I.class,
        KafkaTopic.class,
        KafkaUser.class,
        KafkaMirrorMaker.class,
        KafkaBridge.class,
        KafkaConnector.class,
        KafkaMirrorMaker2.class,
        KafkaRebalance.class
    };

    private Crds() {
    }

    /**
     * Register custom resource kinds with {@link KubernetesDeserializer} so Fabric8 knows how to deserialize them.
     */
    public static void registerCustomKinds() {
        for (Class<? extends CustomResource> crdClass : CRDS) {
            for (String version : apiVersions(crdClass)) {
                KubernetesDeserializer.registerCustomKind(version, kind(crdClass), crdClass);
            }
        }
    }

    private static CustomResourceDefinition crd(Class<? extends CustomResource> cls) {
        String version = null;
        if (cls.equals(Kafka.class)) {
            version = Kafka.VERSIONS.get(0);
        } else if (cls.equals(KafkaConnect.class)) {
            version = KafkaConnect.VERSIONS.get(0);
        } else if (cls.equals(KafkaConnectS2I.class)) {
            version = KafkaConnectS2I.VERSIONS.get(0);
        } else if (cls.equals(KafkaTopic.class)) {
            version = Kafka.VERSIONS.get(0);
        } else if (cls.equals(KafkaUser.class)) {
            version = Kafka.VERSIONS.get(0);
        } else if (cls.equals(KafkaMirrorMaker.class)) {
            version = KafkaMirrorMaker.VERSIONS.get(0);
        } else if (cls.equals(KafkaBridge.class)) {
            version = KafkaBridge.VERSIONS.get(0);
        } else if (cls.equals(KafkaConnector.class)) {
            version = KafkaConnector.VERSIONS.get(0);
        } else if (cls.equals(KafkaMirrorMaker2.class)) {
            version = KafkaMirrorMaker2.VERSIONS.get(0);
        } else if (cls.equals(KafkaRebalance.class)) {
            version = KafkaRebalance.VERSIONS.get(0);
        } else {
            throw new RuntimeException();
        }

        return crd(cls, version);
    }

    @SuppressWarnings({"checkstyle:CyclomaticComplexity", "checkstyle:JavaNCSS"})
    private static CustomResourceDefinition crd(Class<? extends CustomResource> cls, String version) {
        String scope, crdApiVersion, plural, singular, group, kind, listKind;
        CustomResourceSubresourceStatus status = null;

        if (cls.equals(Kafka.class)) {
            scope = Kafka.SCOPE;
            crdApiVersion = Kafka.CRD_API_VERSION;
            plural = Kafka.RESOURCE_PLURAL;
            singular = Kafka.RESOURCE_SINGULAR;
            group = Kafka.RESOURCE_GROUP;
            kind = Kafka.RESOURCE_KIND;
            listKind = Kafka.RESOURCE_LIST_KIND;
            status = new CustomResourceSubresourceStatus();
            if (!Kafka.VERSIONS.contains(version)) {
                throw new RuntimeException();
            }
        } else if (cls.equals(KafkaConnect.class)) {
            scope = KafkaConnect.SCOPE;
            crdApiVersion = KafkaConnect.CRD_API_VERSION;
            plural = KafkaConnect.RESOURCE_PLURAL;
            singular = KafkaConnect.RESOURCE_SINGULAR;
            group = KafkaConnect.RESOURCE_GROUP;
            kind = KafkaConnect.RESOURCE_KIND;
            listKind = KafkaConnect.RESOURCE_LIST_KIND;
            status = new CustomResourceSubresourceStatus();
            if (!KafkaConnect.VERSIONS.contains(version)) {
                throw new RuntimeException();
            }
        } else if (cls.equals(KafkaConnectS2I.class)) {
            scope = KafkaConnectS2I.SCOPE;
            crdApiVersion = KafkaConnectS2I.CRD_API_VERSION;
            plural = KafkaConnectS2I.RESOURCE_PLURAL;
            singular = KafkaConnectS2I.RESOURCE_SINGULAR;
            group = KafkaConnectS2I.RESOURCE_GROUP;
            kind = KafkaConnectS2I.RESOURCE_KIND;
            listKind = KafkaConnectS2I.RESOURCE_LIST_KIND;
            status = new CustomResourceSubresourceStatus();
            if (!KafkaConnectS2I.VERSIONS.contains(version)) {
                throw new RuntimeException();
            }
        } else if (cls.equals(KafkaTopic.class)) {
            scope = KafkaTopic.SCOPE;
            crdApiVersion = KafkaTopic.CRD_API_VERSION;
            plural = KafkaTopic.RESOURCE_PLURAL;
            singular = KafkaTopic.RESOURCE_SINGULAR;
            group = KafkaTopic.RESOURCE_GROUP;
            kind = KafkaTopic.RESOURCE_KIND;
            listKind = KafkaTopic.RESOURCE_LIST_KIND;
            if (!KafkaTopic.VERSIONS.contains(version)) {
                throw new RuntimeException();
            }
        } else if (cls.equals(KafkaUser.class)) {
            scope = KafkaUser.SCOPE;
            crdApiVersion = KafkaUser.CRD_API_VERSION;
            plural = KafkaUser.RESOURCE_PLURAL;
            singular = KafkaUser.RESOURCE_SINGULAR;
            group = KafkaUser.RESOURCE_GROUP;
            kind = KafkaUser.RESOURCE_KIND;
            listKind = KafkaUser.RESOURCE_LIST_KIND;
            status = new CustomResourceSubresourceStatus();
            if (!KafkaUser.VERSIONS.contains(version)) {
                throw new RuntimeException();
            }
        } else if (cls.equals(KafkaMirrorMaker.class)) {
            scope = KafkaMirrorMaker.SCOPE;
            crdApiVersion = KafkaMirrorMaker.CRD_API_VERSION;
            plural = KafkaMirrorMaker.RESOURCE_PLURAL;
            singular = KafkaMirrorMaker.RESOURCE_SINGULAR;
            group = KafkaMirrorMaker.RESOURCE_GROUP;
            kind = KafkaMirrorMaker.RESOURCE_KIND;
            listKind = KafkaMirrorMaker.RESOURCE_LIST_KIND;
            status = new CustomResourceSubresourceStatus();
            if (!KafkaMirrorMaker.VERSIONS.contains(version)) {
                throw new RuntimeException();
            }
        } else if (cls.equals(KafkaBridge.class)) {
            scope = KafkaBridge.SCOPE;
            crdApiVersion = KafkaBridge.CRD_API_VERSION;
            plural = KafkaBridge.RESOURCE_PLURAL;
            singular = KafkaBridge.RESOURCE_SINGULAR;
            group = KafkaBridge.RESOURCE_GROUP;
            kind = KafkaBridge.RESOURCE_KIND;
            listKind = KafkaBridge.RESOURCE_LIST_KIND;
            status = new CustomResourceSubresourceStatus();
            if (!KafkaBridge.VERSIONS.contains(version)) {
                throw new RuntimeException();
            }
        } else if (cls.equals(KafkaConnector.class)) {
            scope = KafkaConnector.SCOPE;
            crdApiVersion = KafkaConnector.CRD_API_VERSION;
            plural = KafkaConnector.RESOURCE_PLURAL;
            singular = KafkaConnector.RESOURCE_SINGULAR;
            group = KafkaConnector.RESOURCE_GROUP;
            kind = KafkaConnector.RESOURCE_KIND;
            listKind = KafkaConnector.RESOURCE_LIST_KIND;
            status = new CustomResourceSubresourceStatus();
            if (!KafkaConnector.VERSIONS.contains(version)) {
                throw new RuntimeException();
            }
        } else if (cls.equals(KafkaMirrorMaker2.class)) {
            scope = KafkaMirrorMaker2.SCOPE;
            crdApiVersion = KafkaMirrorMaker2.CRD_API_VERSION;
            plural = KafkaMirrorMaker2.RESOURCE_PLURAL;
            singular = KafkaMirrorMaker2.RESOURCE_SINGULAR;
            group = KafkaMirrorMaker2.RESOURCE_GROUP;
            kind = KafkaMirrorMaker2.RESOURCE_KIND;
            listKind = KafkaMirrorMaker2.RESOURCE_LIST_KIND;
            status = new CustomResourceSubresourceStatus();
            if (!KafkaMirrorMaker2.VERSIONS.contains(version)) {
                throw new RuntimeException();
            }
        } else if (cls.equals(KafkaRebalance.class)) {
            scope = KafkaRebalance.SCOPE;
            crdApiVersion = KafkaRebalance.CRD_API_VERSION;
            plural = KafkaRebalance.RESOURCE_PLURAL;
            singular = KafkaRebalance.RESOURCE_SINGULAR;
            group = KafkaRebalance.RESOURCE_GROUP;
            kind = KafkaRebalance.RESOURCE_KIND;
            listKind = KafkaRebalance.RESOURCE_LIST_KIND;
            status = new CustomResourceSubresourceStatus();
            if (!KafkaRebalance.VERSIONS.contains(version)) {
                throw new RuntimeException();
            }
        } else {
            throw new RuntimeException();
        }

        return new CustomResourceDefinitionBuilder()
                .withApiVersion(crdApiVersion)
                .withKind(CRD_KIND)
                .withNewMetadata()
                    .withName(plural + "." + group)
                .endMetadata()
                .withNewSpec()
                    .withScope(scope)
                    .withGroup(group)
                    .withVersion(version)
                    .withNewNames()
                        .withSingular(singular)
                        .withPlural(plural)
                        .withKind(kind)
                        .withListKind(listKind)
                    .endNames()
                    .withNewSubresources()
                        .withStatus(status)
                    .endSubresources()
                .endSpec()
                .build();
    }

    public static CustomResourceDefinition kafka() {
        return crd(Kafka.class);
    }

    public static MixedOperation<Kafka, KafkaList, DoneableKafka, Resource<Kafka, DoneableKafka>> kafkaOperation(KubernetesClient client) {
        return client.customResources(CustomResourceDefinitionContext.fromCrd(kafka()), Kafka.class, KafkaList.class, DoneableKafka.class);
    }

    public static MixedOperation<Kafka, KafkaList, DoneableKafka, Resource<Kafka, DoneableKafka>> kafkaV1Alpha1Operation(KubernetesClient client) {
        return client.customResources(CustomResourceDefinitionContext.fromCrd(crd(Kafka.class, Constants.V1ALPHA1)), Kafka.class, KafkaList.class, DoneableKafka.class);
    }

    public static CustomResourceDefinition kafkaConnect() {
        return crd(KafkaConnect.class);
    }

    public static MixedOperation<KafkaConnect, KafkaConnectList, DoneableKafkaConnect, Resource<KafkaConnect, DoneableKafkaConnect>> kafkaConnectOperation(KubernetesClient client) {
        return client.customResources(CustomResourceDefinitionContext.fromCrd(kafkaConnect()), KafkaConnect.class, KafkaConnectList.class, DoneableKafkaConnect.class);
    }

    public static CustomResourceDefinition kafkaConnector() {
        return crd(KafkaConnector.class);
    }

    public static MixedOperation<KafkaConnector, KafkaConnectorList, DoneableKafkaConnector, Resource<KafkaConnector, DoneableKafkaConnector>> kafkaConnectorOperation(KubernetesClient client) {
        return client.customResources(CustomResourceDefinitionContext.fromCrd(kafkaConnector()), KafkaConnector.class, KafkaConnectorList.class, DoneableKafkaConnector.class);
    }

    public static CustomResourceDefinition kafkaConnectS2I() {
        return crd(KafkaConnectS2I.class);
    }

    public static <D extends CustomResourceDoneable<T>, T extends CustomResource> MixedOperation<KafkaConnectS2I, KafkaConnectS2IList, DoneableKafkaConnectS2I, Resource<KafkaConnectS2I, DoneableKafkaConnectS2I>> kafkaConnectS2iOperation(KubernetesClient client) {
        return client.customResources(CustomResourceDefinitionContext.fromCrd(Crds.kafkaConnectS2I()), KafkaConnectS2I.class, KafkaConnectS2IList.class, DoneableKafkaConnectS2I.class);
    }

    public static CustomResourceDefinition kafkaTopic() {
        return crd(KafkaTopic.class);
    }

    public static MixedOperation<KafkaTopic, KafkaTopicList, DoneableKafkaTopic, Resource<KafkaTopic, DoneableKafkaTopic>> topicOperation(KubernetesClient client) {
<<<<<<< HEAD
        return client.customResources(CustomResourceDefinitionContext.fromCrd(kafkaTopic()), KafkaTopic.class, KafkaTopicList.class, DoneableKafkaTopic.class);
=======
        return client.customResources(kafkaTopic(), KafkaTopic.class, KafkaTopicList.class, DoneableKafkaTopic.class);
>>>>>>> 2e537b00
    }

    public static CustomResourceDefinition kafkaUser() {
        return crd(KafkaUser.class);
    }

    public static MixedOperation<KafkaUser, KafkaUserList, DoneableKafkaUser, Resource<KafkaUser, DoneableKafkaUser>> kafkaUserOperation(KubernetesClient client) {
        return client.customResources(CustomResourceDefinitionContext.fromCrd(kafkaUser()), KafkaUser.class, KafkaUserList.class, DoneableKafkaUser.class);
    }

    public static CustomResourceDefinition kafkaMirrorMaker() {
        return crd(KafkaMirrorMaker.class);
    }

    public static MixedOperation<KafkaMirrorMaker, KafkaMirrorMakerList, DoneableKafkaMirrorMaker, Resource<KafkaMirrorMaker, DoneableKafkaMirrorMaker>> mirrorMakerOperation(KubernetesClient client) {
<<<<<<< HEAD
        return client.customResources(CustomResourceDefinitionContext.fromCrd(kafkaMirrorMaker()), KafkaMirrorMaker.class, KafkaMirrorMakerList.class, DoneableKafkaMirrorMaker.class);
=======
        return client.customResources(kafkaMirrorMaker(), KafkaMirrorMaker.class, KafkaMirrorMakerList.class, DoneableKafkaMirrorMaker.class);
>>>>>>> 2e537b00
    }

    public static CustomResourceDefinition kafkaBridge() {
        return crd(KafkaBridge.class);
    }

    public static MixedOperation<KafkaBridge, KafkaBridgeList, DoneableKafkaBridge, Resource<KafkaBridge, DoneableKafkaBridge>> kafkaBridgeOperation(KubernetesClient client) {
        return client.customResources(CustomResourceDefinitionContext.fromCrd(kafkaBridge()), KafkaBridge.class, KafkaBridgeList.class, DoneableKafkaBridge.class);
    }

    public static CustomResourceDefinition kafkaMirrorMaker2() {
        return crd(KafkaMirrorMaker2.class);
    }

    public static MixedOperation<KafkaMirrorMaker2, KafkaMirrorMaker2List, DoneableKafkaMirrorMaker2, Resource<KafkaMirrorMaker2, DoneableKafkaMirrorMaker2>> kafkaMirrorMaker2Operation(KubernetesClient client) {
        return client.customResources(CustomResourceDefinitionContext.fromCrd(kafkaMirrorMaker2()), KafkaMirrorMaker2.class, KafkaMirrorMaker2List.class, DoneableKafkaMirrorMaker2.class);
    }

    public static CustomResourceDefinition kafkaRebalance() {
        return crd(KafkaRebalance.class);
    }

    public static MixedOperation<KafkaRebalance, KafkaRebalanceList, DoneableKafkaRebalance, Resource<KafkaRebalance, DoneableKafkaRebalance>> kafkaRebalanceOperation(KubernetesClient client) {
        return client.customResources(CustomResourceDefinitionContext.fromCrd(kafkaRebalance()), KafkaRebalance.class, KafkaRebalanceList.class, DoneableKafkaRebalance.class);
    }

    public static <T extends CustomResource, L extends CustomResourceList<T>, D extends Doneable<T>> MixedOperation<T, L, D, Resource<T, D>>
            operation(KubernetesClient client,
                      Class<T> cls,
                      Class<L> listCls,
                      Class<D> doneableCls) {
        return client.customResources(CustomResourceDefinitionContext.fromCrd(crd(cls)), cls, listCls, doneableCls);
    }

    public static <T extends CustomResource> String kind(Class<T> cls) {
        try {
            return cls.newInstance().getKind();
        } catch (ReflectiveOperationException e) {
            throw new RuntimeException(e);
        }
    }

    @SuppressWarnings("unchecked")
    public static <T extends CustomResource> List<String> apiVersions(Class<T> cls) {
        try {
            String group = (String) cls.getField("RESOURCE_GROUP").get(null);

            List<String> versions;
            try {
                versions = singletonList(group + "/" + (String) cls.getField("VERSION").get(null));
            } catch (NoSuchFieldException e) {
                versions = ((List<String>) cls.getField("VERSIONS").get(null)).stream().map(v ->
                        group + "/" + v).collect(Collectors.toList());
            }
            return versions;
        } catch (NoSuchFieldException | IllegalAccessException e) {
            throw new RuntimeException(e);
        }
    }

    public static int getNumCrds() {
        return CRDS.length;
    }
}<|MERGE_RESOLUTION|>--- conflicted
+++ resolved
@@ -14,7 +14,6 @@
 import io.fabric8.kubernetes.client.KubernetesClient;
 import io.fabric8.kubernetes.client.dsl.MixedOperation;
 import io.fabric8.kubernetes.client.dsl.Resource;
-import io.fabric8.kubernetes.client.dsl.base.CustomResourceDefinitionContext;
 import io.fabric8.kubernetes.internal.KubernetesDeserializer;
 import io.strimzi.api.kafka.model.Constants;
 import io.strimzi.api.kafka.model.DoneableKafka;
@@ -23,13 +22,11 @@
 import io.strimzi.api.kafka.model.DoneableKafkaConnectS2I;
 import io.strimzi.api.kafka.model.DoneableKafkaMirrorMaker;
 import io.strimzi.api.kafka.model.DoneableKafkaMirrorMaker2;
-import io.strimzi.api.kafka.model.DoneableKafkaRebalance;
 import io.strimzi.api.kafka.model.DoneableKafkaTopic;
 import io.strimzi.api.kafka.model.DoneableKafkaUser;
 import io.strimzi.api.kafka.model.DoneableKafkaConnector;
 import io.strimzi.api.kafka.model.KafkaBridge;
 import io.strimzi.api.kafka.model.Kafka;
-import io.strimzi.api.kafka.model.KafkaRebalance;
 import io.strimzi.api.kafka.model.KafkaConnect;
 import io.strimzi.api.kafka.model.KafkaConnectS2I;
 import io.strimzi.api.kafka.model.KafkaMirrorMaker;
@@ -59,8 +56,7 @@
         KafkaMirrorMaker.class,
         KafkaBridge.class,
         KafkaConnector.class,
-        KafkaMirrorMaker2.class,
-        KafkaRebalance.class
+        KafkaMirrorMaker2.class
     };
 
     private Crds() {
@@ -97,8 +93,6 @@
             version = KafkaConnector.VERSIONS.get(0);
         } else if (cls.equals(KafkaMirrorMaker2.class)) {
             version = KafkaMirrorMaker2.VERSIONS.get(0);
-        } else if (cls.equals(KafkaRebalance.class)) {
-            version = KafkaRebalance.VERSIONS.get(0);
         } else {
             throw new RuntimeException();
         }
@@ -106,7 +100,7 @@
         return crd(cls, version);
     }
 
-    @SuppressWarnings({"checkstyle:CyclomaticComplexity", "checkstyle:JavaNCSS"})
+    @SuppressWarnings("checkstyle:JavaNCSS")
     private static CustomResourceDefinition crd(Class<? extends CustomResource> cls, String version) {
         String scope, crdApiVersion, plural, singular, group, kind, listKind;
         CustomResourceSubresourceStatus status = null;
@@ -217,19 +211,7 @@
             status = new CustomResourceSubresourceStatus();
             if (!KafkaMirrorMaker2.VERSIONS.contains(version)) {
                 throw new RuntimeException();
-            }
-        } else if (cls.equals(KafkaRebalance.class)) {
-            scope = KafkaRebalance.SCOPE;
-            crdApiVersion = KafkaRebalance.CRD_API_VERSION;
-            plural = KafkaRebalance.RESOURCE_PLURAL;
-            singular = KafkaRebalance.RESOURCE_SINGULAR;
-            group = KafkaRebalance.RESOURCE_GROUP;
-            kind = KafkaRebalance.RESOURCE_KIND;
-            listKind = KafkaRebalance.RESOURCE_LIST_KIND;
-            status = new CustomResourceSubresourceStatus();
-            if (!KafkaRebalance.VERSIONS.contains(version)) {
-                throw new RuntimeException();
-            }
+            }                
         } else {
             throw new RuntimeException();
         }
@@ -262,11 +244,11 @@
     }
 
     public static MixedOperation<Kafka, KafkaList, DoneableKafka, Resource<Kafka, DoneableKafka>> kafkaOperation(KubernetesClient client) {
-        return client.customResources(CustomResourceDefinitionContext.fromCrd(kafka()), Kafka.class, KafkaList.class, DoneableKafka.class);
+        return client.customResources(kafka(), Kafka.class, KafkaList.class, DoneableKafka.class);
     }
 
     public static MixedOperation<Kafka, KafkaList, DoneableKafka, Resource<Kafka, DoneableKafka>> kafkaV1Alpha1Operation(KubernetesClient client) {
-        return client.customResources(CustomResourceDefinitionContext.fromCrd(crd(Kafka.class, Constants.V1ALPHA1)), Kafka.class, KafkaList.class, DoneableKafka.class);
+        return client.customResources(crd(Kafka.class, Constants.V1ALPHA1), Kafka.class, KafkaList.class, DoneableKafka.class);
     }
 
     public static CustomResourceDefinition kafkaConnect() {
@@ -274,7 +256,7 @@
     }
 
     public static MixedOperation<KafkaConnect, KafkaConnectList, DoneableKafkaConnect, Resource<KafkaConnect, DoneableKafkaConnect>> kafkaConnectOperation(KubernetesClient client) {
-        return client.customResources(CustomResourceDefinitionContext.fromCrd(kafkaConnect()), KafkaConnect.class, KafkaConnectList.class, DoneableKafkaConnect.class);
+        return client.customResources(kafkaConnect(), KafkaConnect.class, KafkaConnectList.class, DoneableKafkaConnect.class);
     }
 
     public static CustomResourceDefinition kafkaConnector() {
@@ -282,7 +264,7 @@
     }
 
     public static MixedOperation<KafkaConnector, KafkaConnectorList, DoneableKafkaConnector, Resource<KafkaConnector, DoneableKafkaConnector>> kafkaConnectorOperation(KubernetesClient client) {
-        return client.customResources(CustomResourceDefinitionContext.fromCrd(kafkaConnector()), KafkaConnector.class, KafkaConnectorList.class, DoneableKafkaConnector.class);
+        return client.customResources(kafkaConnector(), KafkaConnector.class, KafkaConnectorList.class, DoneableKafkaConnector.class);
     }
 
     public static CustomResourceDefinition kafkaConnectS2I() {
@@ -290,7 +272,7 @@
     }
 
     public static <D extends CustomResourceDoneable<T>, T extends CustomResource> MixedOperation<KafkaConnectS2I, KafkaConnectS2IList, DoneableKafkaConnectS2I, Resource<KafkaConnectS2I, DoneableKafkaConnectS2I>> kafkaConnectS2iOperation(KubernetesClient client) {
-        return client.customResources(CustomResourceDefinitionContext.fromCrd(Crds.kafkaConnectS2I()), KafkaConnectS2I.class, KafkaConnectS2IList.class, DoneableKafkaConnectS2I.class);
+        return client.customResources(Crds.kafkaConnectS2I(), KafkaConnectS2I.class, KafkaConnectS2IList.class, DoneableKafkaConnectS2I.class);
     }
 
     public static CustomResourceDefinition kafkaTopic() {
@@ -298,11 +280,7 @@
     }
 
     public static MixedOperation<KafkaTopic, KafkaTopicList, DoneableKafkaTopic, Resource<KafkaTopic, DoneableKafkaTopic>> topicOperation(KubernetesClient client) {
-<<<<<<< HEAD
-        return client.customResources(CustomResourceDefinitionContext.fromCrd(kafkaTopic()), KafkaTopic.class, KafkaTopicList.class, DoneableKafkaTopic.class);
-=======
         return client.customResources(kafkaTopic(), KafkaTopic.class, KafkaTopicList.class, DoneableKafkaTopic.class);
->>>>>>> 2e537b00
     }
 
     public static CustomResourceDefinition kafkaUser() {
@@ -310,7 +288,7 @@
     }
 
     public static MixedOperation<KafkaUser, KafkaUserList, DoneableKafkaUser, Resource<KafkaUser, DoneableKafkaUser>> kafkaUserOperation(KubernetesClient client) {
-        return client.customResources(CustomResourceDefinitionContext.fromCrd(kafkaUser()), KafkaUser.class, KafkaUserList.class, DoneableKafkaUser.class);
+        return client.customResources(kafkaUser(), KafkaUser.class, KafkaUserList.class, DoneableKafkaUser.class);
     }
 
     public static CustomResourceDefinition kafkaMirrorMaker() {
@@ -318,11 +296,7 @@
     }
 
     public static MixedOperation<KafkaMirrorMaker, KafkaMirrorMakerList, DoneableKafkaMirrorMaker, Resource<KafkaMirrorMaker, DoneableKafkaMirrorMaker>> mirrorMakerOperation(KubernetesClient client) {
-<<<<<<< HEAD
-        return client.customResources(CustomResourceDefinitionContext.fromCrd(kafkaMirrorMaker()), KafkaMirrorMaker.class, KafkaMirrorMakerList.class, DoneableKafkaMirrorMaker.class);
-=======
         return client.customResources(kafkaMirrorMaker(), KafkaMirrorMaker.class, KafkaMirrorMakerList.class, DoneableKafkaMirrorMaker.class);
->>>>>>> 2e537b00
     }
 
     public static CustomResourceDefinition kafkaBridge() {
@@ -330,7 +304,7 @@
     }
 
     public static MixedOperation<KafkaBridge, KafkaBridgeList, DoneableKafkaBridge, Resource<KafkaBridge, DoneableKafkaBridge>> kafkaBridgeOperation(KubernetesClient client) {
-        return client.customResources(CustomResourceDefinitionContext.fromCrd(kafkaBridge()), KafkaBridge.class, KafkaBridgeList.class, DoneableKafkaBridge.class);
+        return client.customResources(kafkaBridge(), KafkaBridge.class, KafkaBridgeList.class, DoneableKafkaBridge.class);
     }
 
     public static CustomResourceDefinition kafkaMirrorMaker2() {
@@ -338,15 +312,7 @@
     }
 
     public static MixedOperation<KafkaMirrorMaker2, KafkaMirrorMaker2List, DoneableKafkaMirrorMaker2, Resource<KafkaMirrorMaker2, DoneableKafkaMirrorMaker2>> kafkaMirrorMaker2Operation(KubernetesClient client) {
-        return client.customResources(CustomResourceDefinitionContext.fromCrd(kafkaMirrorMaker2()), KafkaMirrorMaker2.class, KafkaMirrorMaker2List.class, DoneableKafkaMirrorMaker2.class);
-    }
-
-    public static CustomResourceDefinition kafkaRebalance() {
-        return crd(KafkaRebalance.class);
-    }
-
-    public static MixedOperation<KafkaRebalance, KafkaRebalanceList, DoneableKafkaRebalance, Resource<KafkaRebalance, DoneableKafkaRebalance>> kafkaRebalanceOperation(KubernetesClient client) {
-        return client.customResources(CustomResourceDefinitionContext.fromCrd(kafkaRebalance()), KafkaRebalance.class, KafkaRebalanceList.class, DoneableKafkaRebalance.class);
+        return client.customResources(kafkaMirrorMaker2(), KafkaMirrorMaker2.class, KafkaMirrorMaker2List.class, DoneableKafkaMirrorMaker2.class);
     }
 
     public static <T extends CustomResource, L extends CustomResourceList<T>, D extends Doneable<T>> MixedOperation<T, L, D, Resource<T, D>>
@@ -354,7 +320,7 @@
                       Class<T> cls,
                       Class<L> listCls,
                       Class<D> doneableCls) {
-        return client.customResources(CustomResourceDefinitionContext.fromCrd(crd(cls)), cls, listCls, doneableCls);
+        return client.customResources(crd(cls), cls, listCls, doneableCls);
     }
 
     public static <T extends CustomResource> String kind(Class<T> cls) {
@@ -382,8 +348,4 @@
             throw new RuntimeException(e);
         }
     }
-
-    public static int getNumCrds() {
-        return CRDS.length;
-    }
 }