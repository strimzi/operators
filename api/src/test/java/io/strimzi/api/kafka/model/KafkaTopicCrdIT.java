--- conflicted
+++ resolved
@@ -27,12 +27,6 @@
         assumeKube1_11Plus();
         createDelete(KafkaTopic.class, "KafkaTopicV1alpha1.yaml");
     }
-
-    @Test
-    void testKafkaTopicIsNotScaling() {
-        assertThrows(KubeClusterException.class, () -> createScaleDelete(KafkaTopic.class, "KafkaTopic.yaml"));
-    }
-
     @Test
     void testKafkaTopicV1beta1() {
         createDelete(KafkaTopic.class, "KafkaTopicV1beta1.yaml");
@@ -61,11 +55,7 @@
     void setupEnvironment() {
         cluster.createNamespace(NAMESPACE);
         cluster.createCustomResources(TestUtils.CRD_TOPIC);
-<<<<<<< HEAD
-        waitForCrd("crd", "kafkatopics.kafka.strimzi.io");
-=======
         cluster.cmdClient().waitForResourceCreation("crd", "kafkatopics.kafka.strimzi.io");
->>>>>>> 2e537b00
     }
 
     @AfterAll
