/*
 * Copyright Strimzi authors.
 * License: Apache License 2.0 (see the file LICENSE or http://apache.org/licenses/LICENSE-2.0.html).
 */
package io.strimzi.api.kafka.model;

import com.fasterxml.jackson.databind.JsonNode;
import io.fabric8.kubernetes.client.CustomResource;
import io.fabric8.kubernetes.client.DefaultKubernetesClient;
import io.fabric8.kubernetes.client.VersionInfo;
import io.strimzi.test.TestUtils;
import io.strimzi.test.k8s.KubeClusterResource;
import org.junit.jupiter.api.BeforeEach;
import org.junit.jupiter.api.TestInstance;

import static io.strimzi.test.k8s.KubeClusterResource.cmdKubeClient;
import static org.hamcrest.CoreMatchers.anyOf;
import static org.hamcrest.CoreMatchers.containsStringIgnoringCase;
import static org.hamcrest.CoreMatchers.is;
import static org.hamcrest.CoreMatchers.notNullValue;
import static org.hamcrest.MatcherAssert.assertThat;
import static org.junit.jupiter.api.Assertions.assertDoesNotThrow;
import static org.junit.jupiter.api.Assumptions.assumeTrue;

@TestInstance(TestInstance.Lifecycle.PER_CLASS)
public abstract class AbstractCrdIT {

    protected KubeClusterResource cluster = KubeClusterResource.getInstance();

    protected void assumeKube1_11Plus() {
        VersionInfo version = new DefaultKubernetesClient().getVersion();
        assumeTrue("1".equals(version.getMajor())
                && Integer.parseInt(version.getMinor().split("\\D")[0]) >= 11);
    }

    private <T extends CustomResource> T loadResource(Class<T> resourceClass, String resource) {
        String ssStr = TestUtils.readResource(resourceClass, resource);
        assertThat("Class path resource " + resource + " was missing", ssStr, is(notNullValue()));
        createDelete(ssStr);
<<<<<<< HEAD
        return TestUtils.fromYaml(resource, resourceClass, false);
    }

    protected <T extends CustomResource> void createDelete(Class<T> resourceClass, String resource) {
        T model = loadResource(resourceClass, resource);
        String modelStr = TestUtils.toYamlString(model);
        assertDoesNotThrow(() -> createDelete(modelStr), "Create delete failed after first round-trip -- maybe a problem with a defaulted value?\nApplied string: " + modelStr);
    }

    private void createDelete(String ssStr) {
        RuntimeException creationException = null;
        RuntimeException deletionException = null;
        try {
            try {
                cmdKubeClient().applyContent(ssStr);
            } catch (RuntimeException t) {
                creationException = t;
            }
        } finally {
            try {
                cmdKubeClient().deleteContent(ssStr);
            } catch (RuntimeException t) {
                deletionException = t;
            }
        }
        if (creationException != null) {
            if (deletionException != null) {
                creationException.addSuppressed(deletionException);
            }
            throw creationException;
        } else if (deletionException != null) {
            throw deletionException;
        }
    }

    protected <T extends CustomResource> void createScaleDelete(Class<T> resourceClass, String resource) {
        T model = loadResource(resourceClass, resource);
        String modelKind = model.getKind();
        String modelName = model.getMetadata().getName();
        String modelStr = TestUtils.toYamlString(model);
        createScaleDelete(modelKind, modelName, modelStr);
    }

    private void createScaleDelete(String kind, String name, String ssStr) {
        RuntimeException creationOrScaleException = null;
=======
        T model = TestUtils.fromYaml(resource, resourceClass, false);

        String modelStr = TestUtils.toYamlString(model);
        assertDoesNotThrow(() -> createDelete(modelStr), "Create delete failed after first round-trip -- maybe a problem with a defaulted value?\nApplied string: " + modelStr);
    }

    private void createDelete(String ssStr) {
        RuntimeException creationException = null;
>>>>>>> 2e537b00
        RuntimeException deletionException = null;
        try {
            try {
                cmdKubeClient().applyContent(ssStr);
                cmdKubeClient().scaleByName(kind, name, 10);
            } catch (RuntimeException t) {
<<<<<<< HEAD
                creationOrScaleException = t;
=======
                creationException = t;
>>>>>>> 2e537b00
            }
        } finally {
            try {
                cmdKubeClient().deleteContent(ssStr);
            } catch (RuntimeException t) {
                deletionException = t;
            }
        }
<<<<<<< HEAD
        if (creationOrScaleException != null) {
            if (deletionException != null) {
                creationOrScaleException.addSuppressed(deletionException);
            }
            throw creationOrScaleException;
=======
        if (creationException != null) {
            if (deletionException != null) {
                creationException.addSuppressed(deletionException);
            }
            throw creationException;
>>>>>>> 2e537b00
        } else if (deletionException != null) {
            throw deletionException;
        }
    }

    protected void assertMissingRequiredPropertiesMessage(String message, String... requiredProperties) {
        for (String requiredProperty: requiredProperties) {
            assertThat("Could not find" + requiredProperty + " in message: " + message, message, anyOf(
                    containsStringIgnoringCase(requiredProperty + " in body is required"),
                    containsStringIgnoringCase(requiredProperty + ": Required value")
            ));
        }
    }

    protected void waitForCrd(String resource, String name) {
        cluster.cmdClient().waitFor(resource, name, crd -> {
            JsonNode json = (JsonNode) crd;
            if (json != null
                    && json.hasNonNull("status")
                    && json.get("status").hasNonNull("conditions")) {
                return true;
            }

            return false;
        });
    }

    @BeforeEach
    public void setupTests() {
        cluster.before();
    }
}<|MERGE_RESOLUTION|>--- conflicted
+++ resolved
@@ -4,7 +4,6 @@
  */
 package io.strimzi.api.kafka.model;
 
-import com.fasterxml.jackson.databind.JsonNode;
 import io.fabric8.kubernetes.client.CustomResource;
 import io.fabric8.kubernetes.client.DefaultKubernetesClient;
 import io.fabric8.kubernetes.client.VersionInfo;
@@ -33,16 +32,12 @@
                 && Integer.parseInt(version.getMinor().split("\\D")[0]) >= 11);
     }
 
-    private <T extends CustomResource> T loadResource(Class<T> resourceClass, String resource) {
+    protected <T extends CustomResource> void createDelete(Class<T> resourceClass, String resource) {
         String ssStr = TestUtils.readResource(resourceClass, resource);
         assertThat("Class path resource " + resource + " was missing", ssStr, is(notNullValue()));
         createDelete(ssStr);
-<<<<<<< HEAD
-        return TestUtils.fromYaml(resource, resourceClass, false);
-    }
+        T model = TestUtils.fromYaml(resource, resourceClass, false);
 
-    protected <T extends CustomResource> void createDelete(Class<T> resourceClass, String resource) {
-        T model = loadResource(resourceClass, resource);
         String modelStr = TestUtils.toYamlString(model);
         assertDoesNotThrow(() -> createDelete(modelStr), "Create delete failed after first round-trip -- maybe a problem with a defaulted value?\nApplied string: " + modelStr);
     }
@@ -73,63 +68,6 @@
         }
     }
 
-    protected <T extends CustomResource> void createScaleDelete(Class<T> resourceClass, String resource) {
-        T model = loadResource(resourceClass, resource);
-        String modelKind = model.getKind();
-        String modelName = model.getMetadata().getName();
-        String modelStr = TestUtils.toYamlString(model);
-        createScaleDelete(modelKind, modelName, modelStr);
-    }
-
-    private void createScaleDelete(String kind, String name, String ssStr) {
-        RuntimeException creationOrScaleException = null;
-=======
-        T model = TestUtils.fromYaml(resource, resourceClass, false);
-
-        String modelStr = TestUtils.toYamlString(model);
-        assertDoesNotThrow(() -> createDelete(modelStr), "Create delete failed after first round-trip -- maybe a problem with a defaulted value?\nApplied string: " + modelStr);
-    }
-
-    private void createDelete(String ssStr) {
-        RuntimeException creationException = null;
->>>>>>> 2e537b00
-        RuntimeException deletionException = null;
-        try {
-            try {
-                cmdKubeClient().applyContent(ssStr);
-                cmdKubeClient().scaleByName(kind, name, 10);
-            } catch (RuntimeException t) {
-<<<<<<< HEAD
-                creationOrScaleException = t;
-=======
-                creationException = t;
->>>>>>> 2e537b00
-            }
-        } finally {
-            try {
-                cmdKubeClient().deleteContent(ssStr);
-            } catch (RuntimeException t) {
-                deletionException = t;
-            }
-        }
-<<<<<<< HEAD
-        if (creationOrScaleException != null) {
-            if (deletionException != null) {
-                creationOrScaleException.addSuppressed(deletionException);
-            }
-            throw creationOrScaleException;
-=======
-        if (creationException != null) {
-            if (deletionException != null) {
-                creationException.addSuppressed(deletionException);
-            }
-            throw creationException;
->>>>>>> 2e537b00
-        } else if (deletionException != null) {
-            throw deletionException;
-        }
-    }
-
     protected void assertMissingRequiredPropertiesMessage(String message, String... requiredProperties) {
         for (String requiredProperty: requiredProperties) {
             assertThat("Could not find" + requiredProperty + " in message: " + message, message, anyOf(
@@ -139,19 +77,6 @@
         }
     }
 
-    protected void waitForCrd(String resource, String name) {
-        cluster.cmdClient().waitFor(resource, name, crd -> {
-            JsonNode json = (JsonNode) crd;
-            if (json != null
-                    && json.hasNonNull("status")
-                    && json.get("status").hasNonNull("conditions")) {
-                return true;
-            }
-
-            return false;
-        });
-    }
-
     @BeforeEach
     public void setupTests() {
         cluster.before();
