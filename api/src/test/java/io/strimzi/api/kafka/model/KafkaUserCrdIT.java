--- conflicted
+++ resolved
@@ -5,12 +5,9 @@
 package io.strimzi.api.kafka.model;
 
 import io.strimzi.test.TestUtils;
-import io.strimzi.test.k8s.exceptions.KubeClusterException;
 import org.junit.jupiter.api.AfterAll;
 import org.junit.jupiter.api.BeforeAll;
 import org.junit.jupiter.api.Test;
-
-import static org.junit.jupiter.api.Assertions.assertThrows;
 
 /**
  * The purpose of this test is to confirm that we can create a
@@ -25,11 +22,6 @@
     void testKafkaUserV1alpha1() {
         assumeKube1_11Plus();
         createDelete(KafkaUser.class, "KafkaUserV1alpha1.yaml");
-    }
-
-    @Test
-    void testKafkaUserIsNotScaling() {
-        assertThrows(KubeClusterException.class, () -> createScaleDelete(KafkaUser.class, "KafkaUser.yaml"));
     }
 
     @Test
@@ -51,11 +43,7 @@
     void setupEnvironment() {
         cluster.createNamespace(NAMESPACE);
         cluster.createCustomResources(TestUtils.CRD_KAFKA_USER);
-<<<<<<< HEAD
-        waitForCrd("crd", "kafkausers.kafka.strimzi.io");
-=======
         cluster.cmdClient().waitForResourceCreation("crd", "kafkausers.kafka.strimzi.io");
->>>>>>> 2e537b00
     }
 
     @AfterAll
