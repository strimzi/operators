--- conflicted
+++ resolved
@@ -28,11 +28,6 @@
     void testKafkaMirrorMaker2V1alpha1() {
         assumeKube1_11Plus();
         createDelete(KafkaMirrorMaker2.class, "KafkaMirrorMaker2V1alpha1.yaml");
-    }
-
-    @Test
-    void testKafkaMirrorMaker2Scaling() {
-        createScaleDelete(KafkaMirrorMaker2.class, "KafkaMirrorMaker2.yaml");
     }
 
     @Test
@@ -111,11 +106,7 @@
     void setupEnvironment() {
         cluster.createNamespace(NAMESPACE);
         cluster.createCustomResources(TestUtils.CRD_KAFKA_MIRROR_MAKER_2);
-<<<<<<< HEAD
-        waitForCrd("crd", "kafkamirrormaker2s.kafka.strimzi.io");
-=======
         cluster.cmdClient().waitForResourceCreation("crd", "kafkamirrormaker2s.kafka.strimzi.io");
->>>>>>> 2e537b00
     }
 
     @AfterAll
