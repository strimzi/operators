/*
 * Copyright Strimzi authors.
 * License: Apache License 2.0 (see the file LICENSE or http://apache.org/licenses/LICENSE-2.0.html).
 */
package io.strimzi.api.kafka.model;

import io.strimzi.test.TestUtils;
import io.strimzi.test.k8s.exceptions.KubeClusterException;
import org.junit.jupiter.api.AfterAll;
import org.junit.jupiter.api.BeforeAll;
import org.junit.jupiter.api.Test;

import static org.hamcrest.CoreMatchers.containsStringIgnoringCase;
import static org.hamcrest.MatcherAssert.assertThat;
import static org.junit.jupiter.api.Assertions.assertThrows;

/**
 * The purpose of this test is to confirm that we can create a
 * resource from the POJOs, serialize it and create the resource in K8S.
 * I.e. that such instance resources obtained from POJOs are valid according to the schema
 * validation done by K8S.
 */
public class KafkaConnectCrdIT extends AbstractCrdIT {
    public static final String NAMESPACE = "kafkaconnect-crd-it";

    @Test
    void testKafkaConnectV1alpha1() {
        assumeKube1_11Plus();
        createDelete(KafkaConnect.class, "KafkaConnectV1alpha1.yaml");
    }

    @Test
    void testKafkaConnectScaling() {
        createScaleDelete(KafkaConnect.class, "KafkaConnect.yaml");
    }

    @Test
    void testKafkaConnectV1beta1() {
        createDelete(KafkaConnect.class, "KafkaConnectV1beta1.yaml");
    }

    @Test
    void testKafkaConnectMinimal() {
        createDelete(KafkaConnect.class, "KafkaConnect-minimal.yaml");
    }

    @Test
    void testKafkaConnectWithExtraProperty() {
        createDelete(KafkaConnect.class, "KafkaConnect-with-extra-property.yaml");
    }

    @Test
    void testKafkaConnectWithMissingRequired() {
        Throwable exception = assertThrows(
            KubeClusterException.InvalidResource.class,
            () -> createDelete(KafkaConnect.class, "KafkaConnect-with-missing-required-property.yaml"));

        assertMissingRequiredPropertiesMessage(exception.getMessage(), "spec.bootstrapServers");
    }

    @Test
    void testKafkaConnectWithInvalidReplicas() {
        Throwable exception = assertThrows(
            KubeClusterException.InvalidResource.class,
            () -> createDelete(KafkaConnect.class, "KafkaConnect-with-invalid-replicas.yaml"));

        assertThat(exception.getMessage(),
                containsStringIgnoringCase("spec.replicas in body must be of type integer: \"string\""));
    }

    @Test
    void testKafkaConnectWithTls() {
        createDelete(KafkaConnect.class, "KafkaConnect-with-tls.yaml");
    }

    @Test
    void testKafkaConnectWithTlsAuth() {
        createDelete(KafkaConnect.class, "KafkaConnect-with-tls-auth.yaml");
    }

    @Test
    void testKafkaConnectWithTlsAuthWithMissingRequired() {
        Throwable exception = assertThrows(
            KubeClusterException.InvalidResource.class,
            () -> createDelete(KafkaConnect.class, "KafkaConnect-with-tls-auth-with-missing-required.yaml"));

        assertMissingRequiredPropertiesMessage(exception.getMessage(), "spec.authentication.certificateAndKey.certificate", "spec.authentication.certificateAndKey.key");
    }

    @Test
    void testKafkaConnectWithScramSha512Auth() {
        createDelete(KafkaConnect.class, "KafkaConnect-with-scram-sha-512-auth.yaml");
    }

    @Test
    public void testKafkaConnectWithTemplate() {
        createDelete(KafkaConnect.class, "KafkaConnect-with-template.yaml");
    }

    @Test
    public void testKafkaConnectWithExternalConfiguration() {
        createDelete(KafkaConnect.class, "KafkaConnect-with-external-configuration.yaml");
    }

    @Test
    public void testKafkaConnectWithInvalidExternalConfiguration() {
        Throwable exception = assertThrows(
            KubeClusterException.InvalidResource.class,
            () -> createDelete(KafkaConnect.class, "KafkaConnect-with-invalid-external-configuration.yaml"));

        assertMissingRequiredPropertiesMessage(exception.getMessage(), "spec.externalConfiguration.env.valueFrom");
    }

    @BeforeAll
    void setupEnvironment() {
        cluster.createNamespace(NAMESPACE);
        cluster.createCustomResources(TestUtils.CRD_KAFKA_CONNECT);
<<<<<<< HEAD
        waitForCrd("crd", "kafkaconnects.kafka.strimzi.io");
=======
        cluster.cmdClient().waitForResourceCreation("crd", "kafkaconnects.kafka.strimzi.io");
>>>>>>> 2e537b00
    }

    @AfterAll
    void teardownEnvironment() {
        cluster.deleteCustomResources();
        cluster.deleteNamespaces();
    }
}<|MERGE_RESOLUTION|>--- conflicted
+++ resolved
@@ -27,11 +27,6 @@
     void testKafkaConnectV1alpha1() {
         assumeKube1_11Plus();
         createDelete(KafkaConnect.class, "KafkaConnectV1alpha1.yaml");
-    }
-
-    @Test
-    void testKafkaConnectScaling() {
-        createScaleDelete(KafkaConnect.class, "KafkaConnect.yaml");
     }
 
     @Test
@@ -115,11 +110,7 @@
     void setupEnvironment() {
         cluster.createNamespace(NAMESPACE);
         cluster.createCustomResources(TestUtils.CRD_KAFKA_CONNECT);
-<<<<<<< HEAD
-        waitForCrd("crd", "kafkaconnects.kafka.strimzi.io");
-=======
         cluster.cmdClient().waitForResourceCreation("crd", "kafkaconnects.kafka.strimzi.io");
->>>>>>> 2e537b00
     }
 
     @AfterAll
