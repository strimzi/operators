# This file is used to specify the versions of Kafka which will be built
# and supported by the Cluster Operator. It affects both compile time and runtime:
#   * The docker images built (see docker-images/build.sh)
#   * The KAFKA_IMAGE_MAP configuring the CO in the helm-charts (see helm-charts/kafka-version-tpl.sh)
#   * The io.strimzi.operator.cluster.model.KafkaVersion's loaded at runtime
#   * Documentation snippets generated by `make docu_versions`
# The idea is that this is the single place you need to update when changing the supported Kafka versions

# Format of this file:
#   <version> is the kafka version number
#   <default> when `true` this is the version to be used by the CO by default when a `Kafka` resource lacks an explicit version. Only one Kafka version can be marked as default.
#   <protocol> is the default `inter.broker.protocol.version` used by this Kafka version
#   <format> is the default `log.message.format.version` used by this Kafka version
#   <url> is the remote (using prefix 'http://' or 'https://') or local (using prefix 'file://') address of the Kafka binary tar archive for this version of Kafka. When using a local file path the absolute path to the binary archive should be used. It is assumed in both cases that the name of the file forms the last section of the path.
#   <checksum> is the SHA512 checksum of the Kafka binary which is specified in the 'url' field.
#   <zookeeper> is the version of zookeeper required by this version of Kafka.
#   <third-party-libs> is the version string for the third party libraries
#   <unsupported-features> is a list of Strimzi features that are not supported by this Kafka version

<<<<<<< HEAD
- version: 2.4.0
  format: 2.4
  protocol: 2.4
  url: https://archive.apache.org/dist/kafka/2.4.0/kafka_2.12-2.4.0.tgz
  checksum: 53B52F86EA56C9FAC62046524F03F75665A089EA2DAE554AEFE3A3D2694F2DA88B5BA8725D8BE55F198BA80695443559ED9DE7C0B2A2817F7A6141008FF79F49
  zookeeper: 3.5.6
  third-party-libs: 2.4.x
  default: false
- version: 2.4.1
  format: 2.4
  protocol: 2.4
  url: https://archive.apache.org/dist/kafka/2.4.1/kafka_2.12-2.4.1.tgz
  checksum: 8582DC25CB14A2E9C6966EFD98E41CD0EBF6369B42436954800B847298E763B22CAECF130FDCCC58BF79FE9E95FACCE6E0B5AACAD072D69F6DC1EED7678A49B8
  zookeeper: 3.5.7
  third-party-libs: 2.4.x
  default: false
=======
>>>>>>> 902ec063
- version: 2.5.0
  format: 2.5
  protocol: 2.5
  url: https://archive.apache.org/dist/kafka/2.5.0/kafka_2.12-2.5.0.tgz
  checksum: 447A7057BCD9FACA98B6F4807BD6019EF73EEE90EFDC1E7B10005F669E2537A8A190CB8B9C9F4C20DB1D95B13D0F0487E9CC560D0759532058439CE7F722C7CD
  zookeeper: 3.5.7
  third-party-libs: 2.5.x
<<<<<<< HEAD
=======
  default: false
- version: 2.5.1
  format: 2.5
  protocol: 2.5
  url: https://archive.apache.org/dist/kafka/2.5.1/kafka_2.12-2.5.1.tgz
  checksum: 91F96F28C016BDAA3FE025F87ACE188417A1E594C8E32B7D23A104AA390BC25F5DB5897E23CCCF00EA7EDE3AC20B3028C10363EBE99DCBD7DB2CF6237EE7553A
  zookeeper: 3.5.8
  third-party-libs: 2.5.x
  default: false
- version: 2.6.0
  format: 2.6
  protocol: 2.6
  url: https://archive.apache.org/dist/kafka/2.6.0/kafka_2.12-2.6.0.tgz
  checksum: 022AB51605DFFB8A0E4522DF297F02F4C5E488696520BB38DA8E8E70457C0B2696A47D7AD39A86389B747981215B385B2659AC25B3D43A6093AF13239723560D
  zookeeper: 3.5.8
  third-party-libs: 2.6.x
>>>>>>> 902ec063
  default: true<|MERGE_RESOLUTION|>--- conflicted
+++ resolved
@@ -17,25 +17,6 @@
 #   <third-party-libs> is the version string for the third party libraries
 #   <unsupported-features> is a list of Strimzi features that are not supported by this Kafka version
 
-<<<<<<< HEAD
-- version: 2.4.0
-  format: 2.4
-  protocol: 2.4
-  url: https://archive.apache.org/dist/kafka/2.4.0/kafka_2.12-2.4.0.tgz
-  checksum: 53B52F86EA56C9FAC62046524F03F75665A089EA2DAE554AEFE3A3D2694F2DA88B5BA8725D8BE55F198BA80695443559ED9DE7C0B2A2817F7A6141008FF79F49
-  zookeeper: 3.5.6
-  third-party-libs: 2.4.x
-  default: false
-- version: 2.4.1
-  format: 2.4
-  protocol: 2.4
-  url: https://archive.apache.org/dist/kafka/2.4.1/kafka_2.12-2.4.1.tgz
-  checksum: 8582DC25CB14A2E9C6966EFD98E41CD0EBF6369B42436954800B847298E763B22CAECF130FDCCC58BF79FE9E95FACCE6E0B5AACAD072D69F6DC1EED7678A49B8
-  zookeeper: 3.5.7
-  third-party-libs: 2.4.x
-  default: false
-=======
->>>>>>> 902ec063
 - version: 2.5.0
   format: 2.5
   protocol: 2.5
@@ -43,8 +24,6 @@
   checksum: 447A7057BCD9FACA98B6F4807BD6019EF73EEE90EFDC1E7B10005F669E2537A8A190CB8B9C9F4C20DB1D95B13D0F0487E9CC560D0759532058439CE7F722C7CD
   zookeeper: 3.5.7
   third-party-libs: 2.5.x
-<<<<<<< HEAD
-=======
   default: false
 - version: 2.5.1
   format: 2.5
@@ -61,5 +40,4 @@
   checksum: 022AB51605DFFB8A0E4522DF297F02F4C5E488696520BB38DA8E8E70457C0B2696A47D7AD39A86389B747981215B385B2659AC25B3D43A6093AF13239723560D
   zookeeper: 3.5.8
   third-party-libs: 2.6.x
->>>>>>> 902ec063
   default: true