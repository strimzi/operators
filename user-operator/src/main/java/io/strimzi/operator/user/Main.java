/*
 * Copyright Strimzi authors.
 * License: Apache License 2.0 (see the file LICENSE or http://apache.org/licenses/LICENSE-2.0.html).
 */
package io.strimzi.operator.user;

import edu.umd.cs.findbugs.annotations.SuppressFBWarnings;
import io.fabric8.kubernetes.api.model.Secret;
import io.fabric8.kubernetes.client.DefaultKubernetesClient;
import io.fabric8.kubernetes.client.KubernetesClient;
import io.strimzi.api.kafka.Crds;
import io.strimzi.api.kafka.KafkaUserList;
import io.strimzi.api.kafka.model.DoneableKafkaUser;
import io.strimzi.api.kafka.model.KafkaUser;
import io.strimzi.certs.OpenSslCertManager;
import io.strimzi.operator.common.AdminClientProvider;
import io.strimzi.operator.common.DefaultAdminClientProvider;
import io.strimzi.operator.common.Util;
import io.strimzi.operator.common.operator.resource.CrdOperator;
import io.strimzi.operator.common.operator.resource.SecretOperator;
import io.strimzi.operator.user.operator.KafkaUserOperator;
import io.strimzi.operator.user.operator.KafkaUserQuotasOperator;
import io.strimzi.operator.user.operator.ScramShaCredentials;
import io.strimzi.operator.user.operator.ScramShaCredentialsOperator;
import io.strimzi.operator.user.operator.SimpleAclOperator;
import io.vertx.core.CompositeFuture;
import io.vertx.core.Future;
import io.vertx.core.Promise;
import io.vertx.core.Vertx;
import io.vertx.core.VertxOptions;
import io.vertx.micrometer.MicrometerMetricsOptions;
import io.vertx.micrometer.VertxPrometheusOptions;
import org.apache.kafka.clients.admin.Admin;
import org.apache.logging.log4j.LogManager;
import org.apache.logging.log4j.Logger;

import java.security.Security;

@SuppressFBWarnings("DM_EXIT")
@SuppressWarnings("deprecation")
public class Main {
    private static final Logger log = LogManager.getLogger(Main.class.getName());

    static {
        try {
            Crds.registerCustomKinds();
        } catch (Error | RuntimeException t) {
            log.error("Failed to register CRDs", t);
            throw t;
        }
    }

    public static void main(String[] args) {
        log.info("UserOperator {} is starting", Main.class.getPackage().getImplementationVersion());
        UserOperatorConfig config = UserOperatorConfig.fromMap(System.getenv());
        //Setup Micrometer metrics options
        VertxOptions options = new VertxOptions().setMetricsOptions(
                new MicrometerMetricsOptions()
                        .setPrometheusOptions(new VertxPrometheusOptions().setEnabled(true))
                        .setJvmMetricsEnabled(true)
                        .setEnabled(true));
        Vertx vertx = Vertx.vertx(options);

<<<<<<< HEAD
        // Workaround for https://github.com/fabric8io/kubernetes-client/issues/2212
        // Can be removed after upgrade to Fabric8 4.10.2 or higher or to Java 11
        if (Util.shouldDisableHttp2()) {
            System.setProperty("http2.disable", "true");
        }

=======
>>>>>>> 902ec063
        KubernetesClient client = new DefaultKubernetesClient();
        AdminClientProvider adminClientProvider = new DefaultAdminClientProvider();

        run(vertx, client, adminClientProvider, config).onComplete(ar -> {
            if (ar.failed()) {
                log.error("Unable to start operator", ar.cause());
                System.exit(1);
            }
        });
    }

    static Future<String> run(Vertx vertx, KubernetesClient client, AdminClientProvider adminClientProvider, UserOperatorConfig config) {
        Util.printEnvInfo();
        String dnsCacheTtl = System.getenv("STRIMZI_DNS_CACHE_TTL") == null ? "30" : System.getenv("STRIMZI_DNS_CACHE_TTL");
        Security.setProperty("networkaddress.cache.ttl", dnsCacheTtl);

        OpenSslCertManager certManager = new OpenSslCertManager();
        SecretOperator secretOperations = new SecretOperator(vertx, client);
        CrdOperator<KubernetesClient, KafkaUser, KafkaUserList, DoneableKafkaUser> crdOperations = new CrdOperator<>(vertx, client, KafkaUser.class, KafkaUserList.class, DoneableKafkaUser.class, Crds.kafkaUser());
        return createAdminClient(adminClientProvider, config, secretOperations)
                .compose(adminClient -> {
                    SimpleAclOperator aclOperations = new SimpleAclOperator(vertx, adminClient);
                    ScramShaCredentials scramShaCredentials = new ScramShaCredentials(config.getZookeperConnect(), (int) config.getZookeeperSessionTimeoutMs());
                    ScramShaCredentialsOperator scramShaCredentialsOperator = new ScramShaCredentialsOperator(vertx, scramShaCredentials);
                    KafkaUserQuotasOperator quotasOperator = new KafkaUserQuotasOperator(vertx, config.getZookeperConnect(), (int) config.getZookeeperSessionTimeoutMs());
<<<<<<< HEAD

                    KafkaUserOperator kafkaUserOperations = new KafkaUserOperator(vertx,
                            certManager, crdOperations,
                            config.getLabels(),
                            secretOperations, scramShaCredentialsOperator, quotasOperator, aclOperations, config.getCaCertSecretName(), config.getCaKeySecretName(), config.getCaNamespace());

                    Promise<String> promise = Promise.promise();
                    UserOperator operator = new UserOperator(config.getNamespace(),
                            config,
                            client,
                            kafkaUserOperations);
                    vertx.deployVerticle(operator,
                        res -> {
                            if (res.succeeded()) {
                                log.info("User Operator verticle started in namespace {}", config.getNamespace());
                            } else {
                                log.error("User Operator verticle in namespace {} failed to start", config.getNamespace(), res.cause());
                                System.exit(1);
                            }
                            promise.handle(res);
                        });
                    return promise.future();
                });
    }

    private static Future<Admin> createAdminClient(AdminClientProvider adminClientProvider, UserOperatorConfig config, SecretOperator secretOperations) {
        Promise<Admin> promise = Promise.promise();

=======

                    KafkaUserOperator kafkaUserOperations = new KafkaUserOperator(vertx,
                            certManager, crdOperations,
                            config.getLabels(),
                            secretOperations, scramShaCredentialsOperator, quotasOperator, aclOperations, config.getCaCertSecretName(), config.getCaKeySecretName(), config.getCaNamespace());

                    Promise<String> promise = Promise.promise();
                    UserOperator operator = new UserOperator(config.getNamespace(),
                            config,
                            client,
                            kafkaUserOperations);
                    vertx.deployVerticle(operator,
                        res -> {
                            if (res.succeeded()) {
                                log.info("User Operator verticle started in namespace {}", config.getNamespace());
                            } else {
                                log.error("User Operator verticle in namespace {} failed to start", config.getNamespace(), res.cause());
                                System.exit(1);
                            }
                            promise.handle(res);
                        });
                    return promise.future();
                });
    }

    private static Future<Admin> createAdminClient(AdminClientProvider adminClientProvider, UserOperatorConfig config, SecretOperator secretOperations) {
        Promise<Admin> promise = Promise.promise();

>>>>>>> 902ec063
        Future<Secret> clusterCaCertSecretFuture;
        if (config.getClusterCaCertSecretName() != null && !config.getClusterCaCertSecretName().isEmpty()) {
            clusterCaCertSecretFuture = secretOperations.getAsync(config.getCaNamespace(), config.getClusterCaCertSecretName());
        } else {
            clusterCaCertSecretFuture = Future.succeededFuture(null);
        }
        Future<Secret> eoKeySecretFuture;
        if (config.getEoKeySecretName() != null && !config.getEoKeySecretName().isEmpty()) {
            eoKeySecretFuture = secretOperations.getAsync(config.getCaNamespace(), config.getEoKeySecretName());
        } else {
            eoKeySecretFuture = Future.succeededFuture(null);
        }

        CompositeFuture.join(clusterCaCertSecretFuture, eoKeySecretFuture)
                .onComplete(ar -> {
                    if (ar.succeeded()) {
                        Admin adminClient = adminClientProvider.createAdminClient(config.getKafkaBootstrapServers(),
                                clusterCaCertSecretFuture.result(), eoKeySecretFuture.result(), eoKeySecretFuture.result() != null ? "entity-operator" : null);
                        promise.complete(adminClient);
                    } else {
                        promise.fail(ar.cause());
                    }
                });

        return promise.future();
    }
}<|MERGE_RESOLUTION|>--- conflicted
+++ resolved
@@ -61,15 +61,6 @@
                         .setEnabled(true));
         Vertx vertx = Vertx.vertx(options);
 
-<<<<<<< HEAD
-        // Workaround for https://github.com/fabric8io/kubernetes-client/issues/2212
-        // Can be removed after upgrade to Fabric8 4.10.2 or higher or to Java 11
-        if (Util.shouldDisableHttp2()) {
-            System.setProperty("http2.disable", "true");
-        }
-
-=======
->>>>>>> 902ec063
         KubernetesClient client = new DefaultKubernetesClient();
         AdminClientProvider adminClientProvider = new DefaultAdminClientProvider();
 
@@ -95,7 +86,6 @@
                     ScramShaCredentials scramShaCredentials = new ScramShaCredentials(config.getZookeperConnect(), (int) config.getZookeeperSessionTimeoutMs());
                     ScramShaCredentialsOperator scramShaCredentialsOperator = new ScramShaCredentialsOperator(vertx, scramShaCredentials);
                     KafkaUserQuotasOperator quotasOperator = new KafkaUserQuotasOperator(vertx, config.getZookeperConnect(), (int) config.getZookeeperSessionTimeoutMs());
-<<<<<<< HEAD
 
                     KafkaUserOperator kafkaUserOperations = new KafkaUserOperator(vertx,
                             certManager, crdOperations,
@@ -124,36 +114,6 @@
     private static Future<Admin> createAdminClient(AdminClientProvider adminClientProvider, UserOperatorConfig config, SecretOperator secretOperations) {
         Promise<Admin> promise = Promise.promise();
 
-=======
-
-                    KafkaUserOperator kafkaUserOperations = new KafkaUserOperator(vertx,
-                            certManager, crdOperations,
-                            config.getLabels(),
-                            secretOperations, scramShaCredentialsOperator, quotasOperator, aclOperations, config.getCaCertSecretName(), config.getCaKeySecretName(), config.getCaNamespace());
-
-                    Promise<String> promise = Promise.promise();
-                    UserOperator operator = new UserOperator(config.getNamespace(),
-                            config,
-                            client,
-                            kafkaUserOperations);
-                    vertx.deployVerticle(operator,
-                        res -> {
-                            if (res.succeeded()) {
-                                log.info("User Operator verticle started in namespace {}", config.getNamespace());
-                            } else {
-                                log.error("User Operator verticle in namespace {} failed to start", config.getNamespace(), res.cause());
-                                System.exit(1);
-                            }
-                            promise.handle(res);
-                        });
-                    return promise.future();
-                });
-    }
-
-    private static Future<Admin> createAdminClient(AdminClientProvider adminClientProvider, UserOperatorConfig config, SecretOperator secretOperations) {
-        Promise<Admin> promise = Promise.promise();
-
->>>>>>> 902ec063
         Future<Secret> clusterCaCertSecretFuture;
         if (config.getClusterCaCertSecretName() != null && !config.getClusterCaCertSecretName().isEmpty()) {
             clusterCaCertSecretFuture = secretOperations.getAsync(config.getCaNamespace(), config.getClusterCaCertSecretName());
