--- conflicted
+++ resolved
@@ -131,11 +131,7 @@
 
         Checkpoint async = context.checkpoint();
         aclOp.reconcile("CN=foo", new LinkedHashSet<>(asList(resource2ReadRule, resource2WriteRule, resource1DescribeRule)))
-<<<<<<< HEAD
-                .onComplete(context.succeeding(rr -> context.verify(() -> {
-=======
                 .setHandler(context.succeeding(rr -> context.verify(() -> {
->>>>>>> 2e537b00
                     Collection<AclBinding> capturedAclBindings = aclBindingsCaptor.getValue();
                     assertThat(capturedAclBindings, hasSize(3));
                     assertThat(capturedAclBindings, hasItems(describeAclBinding, readAclBinding, writeAclBinding));
@@ -174,11 +170,7 @@
 
         Checkpoint async = context.checkpoint();
         aclOp.reconcile("CN=foo", new LinkedHashSet(asList(rule1)))
-<<<<<<< HEAD
-                .onComplete(context.succeeding(rr -> context.verify(() -> {
-=======
                 .setHandler(context.succeeding(rr -> context.verify(() -> {
->>>>>>> 2e537b00
 
                     // Create Write rule for resource 2
                     Collection<AclBinding> capturedAclBindings = aclBindingsCaptor.getValue();
@@ -221,11 +213,7 @@
 
         Checkpoint async = context.checkpoint();
         aclOp.reconcile("CN=foo", null)
-<<<<<<< HEAD
-                .onComplete(context.succeeding(rr -> context.verify(() -> {
-=======
                 .setHandler(context.succeeding(rr -> context.verify(() -> {
->>>>>>> 2e537b00
 
                     Collection<AclBindingFilter> capturedAclBindingFilters = aclBindingFiltersCaptor.getValue();
                     assertThat(capturedAclBindingFilters, hasSize(1));
