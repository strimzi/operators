--- conflicted
+++ resolved
@@ -339,11 +339,7 @@
 
         Checkpoint async = testContext.checkpoint();
         kuq.reconcile(username, quotas)
-<<<<<<< HEAD
-            .onComplete(testContext.succeeding(rr -> testContext.verify(() -> {
-=======
             .setHandler(testContext.succeeding(rr -> testContext.verify(() -> {
->>>>>>> 2e537b00
                 assertThat(kuq.exists(username), is(true));
                 assertThat(kuq.getQuotas(username).getJsonObject("config").getString("consumer_byte_rate"), is("2000000"));
                 assertThat(kuq.getQuotas(username).getJsonObject("config").getString("producer_byte_rate"), is("1000000"));
@@ -379,11 +375,7 @@
 
         Checkpoint async = testContext.checkpoint();
         kuq.reconcile(username, updatedQuotas)
-<<<<<<< HEAD
-            .onComplete(testContext.succeeding(rr -> testContext.verify(() -> {
-=======
             .setHandler(testContext.succeeding(rr -> testContext.verify(() -> {
->>>>>>> 2e537b00
                 assertThat(kuq.exists(username), is(true));
                 assertThat(kuq.getQuotas(username).getJsonObject("config").getString("consumer_byte_rate"), is("4000000"));
                 assertThat(kuq.getQuotas(username).getJsonObject("config").getString("producer_byte_rate"), is("3000000"));
@@ -418,11 +410,7 @@
 
         Checkpoint async = testContext.checkpoint();
         kuq.reconcile(username, updatedQuotas)
-<<<<<<< HEAD
-            .onComplete(testContext.succeeding(rr -> testContext.verify(() -> {
-=======
             .setHandler(testContext.succeeding(rr -> testContext.verify(() -> {
->>>>>>> 2e537b00
                 assertThat(kuq.exists(username), is(true));
                 assertThat(kuq.getQuotas(username).getJsonObject("config").getString("consumer_byte_rate"), is("4000000"));
                 assertThat(kuq.getQuotas(username).getJsonObject("config").getString("producer_byte_rate"), is("3000000"));
@@ -454,11 +442,7 @@
 
         Checkpoint async = testContext.checkpoint();
         kuq.reconcile(username, null)
-<<<<<<< HEAD
-            .onComplete(testContext.succeeding(rr -> testContext.verify(() -> {
-=======
             .setHandler(testContext.succeeding(rr -> testContext.verify(() -> {
->>>>>>> 2e537b00
                 assertThat(kuq.exists(username), is(false));
                 async.flag();
             })));
