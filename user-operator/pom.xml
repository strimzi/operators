--- conflicted
+++ resolved
@@ -4,11 +4,7 @@
     <parent>
         <groupId>io.strimzi</groupId>
         <artifactId>strimzi</artifactId>
-<<<<<<< HEAD
-        <version>0.19.0-SNAPSHOT</version>
-=======
         <version>0.20.0-SNAPSHOT</version>
->>>>>>> 902ec063
     </parent>
     <modelVersion>4.0.0</modelVersion>
     <artifactId>user-operator</artifactId>
